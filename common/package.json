{
  "name": "@suroi/common",
  "description": "",
  "private": true,
  "main": "index.js",
  "scripts": {
    "lint": "eslint . --fix --ext .ts",
    "lint:ci": "eslint . --ext .ts"
  },
  "keywords": [],
  "license": "GPL-3.0",
  "dependencies": {
    "@damienvesper/bit-buffer": "^1.0.0",
    "uWebSockets.js": "github:uNetworking/uWebSockets.js#v20.31.0"
  },
  "devDependencies": {
<<<<<<< HEAD
    "@types/node": "^20.5.1",
    "@typescript-eslint/eslint-plugin": "^6.4.1",
    "@typescript-eslint/parser": "^6.4.1",
    "eslint": "^8.47.0",
    "eslint-config-standard-with-typescript": "^38.0.0",
=======
    "@types/intersects": "^2.5.0",
    "@types/node": "^20.5.7",
    "@typescript-eslint/eslint-plugin": "^6.5.0",
    "@typescript-eslint/parser": "^6.5.0",
    "eslint": "^8.48.0",
    "eslint-config-standard-with-typescript": "^39.0.0",
>>>>>>> f6dae0ed
    "eslint-plugin-import": "^2.28.1",
    "eslint-plugin-n": "^16.0.1",
    "eslint-plugin-promise": "^6.1.1"
  }
}<|MERGE_RESOLUTION|>--- conflicted
+++ resolved
@@ -14,20 +14,11 @@
     "uWebSockets.js": "github:uNetworking/uWebSockets.js#v20.31.0"
   },
   "devDependencies": {
-<<<<<<< HEAD
-    "@types/node": "^20.5.1",
-    "@typescript-eslint/eslint-plugin": "^6.4.1",
-    "@typescript-eslint/parser": "^6.4.1",
-    "eslint": "^8.47.0",
-    "eslint-config-standard-with-typescript": "^38.0.0",
-=======
-    "@types/intersects": "^2.5.0",
     "@types/node": "^20.5.7",
     "@typescript-eslint/eslint-plugin": "^6.5.0",
     "@typescript-eslint/parser": "^6.5.0",
     "eslint": "^8.48.0",
     "eslint-config-standard-with-typescript": "^39.0.0",
->>>>>>> f6dae0ed
     "eslint-plugin-import": "^2.28.1",
     "eslint-plugin-n": "^16.0.1",
     "eslint-plugin-promise": "^6.1.1"
