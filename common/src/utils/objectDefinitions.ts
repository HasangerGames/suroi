--- conflicted
+++ resolved
@@ -16,13 +16,8 @@
         }
     }
 
-<<<<<<< HEAD
-    getByString(idString: string): T {
-        return this.definitions[this.idStringToNumber[idString]];
-=======
     getByIdString(id: string): T {
         return this.definitions[this.idStringToNumber[id]];
->>>>>>> 11648d60
     }
 }
 
