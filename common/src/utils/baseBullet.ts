import { Layer, ZIndexes } from "../constants";
import { Bullets, type BulletDefinition } from "../definitions/bullets";
import { ExplosionDefinition } from "../definitions/explosions";
import { type MeleeDefinition } from "../definitions/items/melees";
import type { CommonGameObject } from "./gameObject";
import { type Hitbox } from "./hitbox";
import { adjacentOrEqualLayer, equivLayer } from "./layer";
import { Collision, Geometry, type IntersectionResponse, Numeric } from "./math";
import { ItemType, ReferenceTo, type ReifiableDef } from "./objectDefinitions";
import type { SuroiByteStream } from "./suroiByteStream";
import { Vec, type Vector } from "./vector";

export type BaseBulletDefinition = {
    readonly damage: number
    readonly obstacleMultiplier: number
    readonly speed: number
    readonly range: number
    readonly rangeVariance?: number
    readonly shrapnel?: boolean
    readonly allowRangeOverride?: boolean
    readonly lastShotFX?: boolean
    readonly noCollision?: boolean

    readonly tracer?: {
        /**
         * @default 1
         */
        readonly opacity?: number
        /**
         * @default 1
         */
        readonly width?: number
        /**
         * @default 1
         */
        readonly length?: number
        readonly image?: string
        /**
         * Used by the radio bullet
         * This will make it scale and fade in and out
         */
        readonly particle?: boolean
        readonly zIndex?: ZIndexes
        /**
         * A value of `-1` causes a random color to be chosen
         */
        readonly color?: number
        readonly saturatedColor?: number
    }

    readonly trail?: {
        readonly interval: number
        readonly amount?: number
        readonly frame: string
        readonly scale: {
            readonly min: number
            readonly max: number
        }
        readonly alpha: {
            readonly min: number
            readonly max: number
        }
        readonly spreadSpeed: {
            readonly min: number
            readonly max: number
        }
        readonly lifetime: {
            readonly min: number
            readonly max: number
        }
        readonly tint: number
    }
} & ({
    readonly onHitExplosion?: never
} | {
    readonly onHitExplosion: ReferenceTo<ExplosionDefinition>
    /**
     * When hitting a reflective surface:
     * - `true` causes the explosion to be spawned
     * - `false` causes the projectile to be reflected (default)
     */
    readonly explodeOnImpact?: boolean
});

export interface BulletOptions {
    readonly position: Vector
    readonly rotation: number
    readonly layer: Layer
    readonly source: ReifiableDef<BulletDefinition>
    readonly modifiers?: {
        // all multiplicative
        readonly damage?: number
        readonly dtc?: number
        readonly speed?: number
        readonly range?: number
        readonly tracer?: {
            readonly opacity?: number
            readonly width?: number
            readonly length?: number
        }
    }
    readonly saturate?: boolean
    readonly thin?: boolean
    readonly sourceID: number
    readonly reflectionCount?: number
    readonly variance?: number
    readonly rangeOverride?: number
}

type GameObject = {
    readonly hitbox?: Hitbox
    readonly damageable: boolean
    readonly id: number
} & CommonGameObject;

interface BulletCollision {
    readonly intersection: {
        readonly point: Vector
        readonly normal: Vector
    }
    readonly object: GameObject
    readonly reflected: boolean
    readonly dealDamage: boolean
    readonly reflectedMeleeDefinition?: MeleeDefinition
}

export class BaseBullet {
    protected _oldPosition: Vector;
    position: Vector;
    readonly initialPosition: Vector;

    readonly rotation: number;

    layer: Layer;
    readonly initialLayer: Layer;

    readonly velocity: Vector;
    readonly direction: Vector;

    readonly maxDistance: number;
    readonly maxDistanceSquared: number;

    readonly reflectionCount: number;

    readonly sourceID: number;

    readonly collidedIDs = new Set<number>();

    readonly rangeVariance: number;

    dead = false;

    readonly definition: BulletDefinition;

    readonly canHitShooter: boolean;

    readonly modifiers?: BulletOptions["modifiers"];

    readonly saturate: boolean;
    readonly thin: boolean;

    constructor(options: BulletOptions) {
        this.initialPosition = Vec.clone(options.position);
        this._oldPosition = this.position = options.position;
        this.rotation = options.rotation;
        this.layer = this.initialLayer = options.layer;
        this.reflectionCount = options.reflectionCount ?? 0;
        this.sourceID = options.sourceID;
        this.rangeVariance = options.variance ?? 0;

        this.definition = Bullets.reify(options.source);

        this.modifiers = options.modifiers === undefined || Object.keys(options.modifiers).length === 0
            ? undefined
            : options.modifiers;

        let range = (this.modifiers?.range ?? 1) * this.definition.range;

        if (this.definition.allowRangeOverride && options.rangeOverride !== undefined) {
            range = Numeric.clamp(options.rangeOverride, 0, range);
        }

        this.maxDistance = (range * (this.rangeVariance + 1)) / (this.reflectionCount + 1);
        this.maxDistanceSquared = this.maxDistance ** 2;

        this.direction = Vec.create(Math.sin(this.rotation), -Math.cos(this.rotation));

        this.velocity = Vec.scale(
            this.direction,
            (this.modifiers?.speed ?? 1) * this.definition.speed * (this.rangeVariance + 1)
        );

        this.canHitShooter = this.definition.shrapnel || this.reflectionCount > 0;

        this.saturate = options.saturate ?? false;
        this.thin = options.thin ?? false;
    }

    /**
     * Update the bullet and check for collisions
     * @param delta The delta time between ticks
     * @param objects An iterable containing objects to check for collision
     * @returns An array containing the objects that the bullet collided and the intersection data for each,
     * sorted by closest to furthest
     */
    updateAndGetCollisions(delta: number, objects: Iterable<GameObject>): BulletCollision[] {
        const oldPosition = this._oldPosition = Vec.clone(this.position);

        this.position = Vec.add(this.position, Vec.scale(this.velocity, delta));

        if (Geometry.distanceSquared(this.initialPosition, this.position) > this.maxDistanceSquared) {
            this.dead = true;
            this.position = Vec.add(this.initialPosition, Vec.scale(this.direction, this.maxDistance));
        }

        if (this.definition.noCollision) return [];

        const collisions: BulletCollision[] = [];

        for (const object of objects) {
            const { isPlayer, isObstacle, isBuilding } = object;
            if (
                ((isObstacle || isBuilding) && (
                    object.definition.noBulletCollision
                    || !equivLayer(object, this)
                ))
                || (isPlayer && !adjacentOrEqualLayer(this.layer, object.layer))
                || !object.damageable
                || object.dead
                || this.collidedIDs.has(object.id)
                || (object.id === this.sourceID && !this.canHitShooter)
            ) continue;

            if (isPlayer) {
                const getIntersection = (surface: { pointA: Vector, pointB: Vector }): IntersectionResponse => {
                    const pointA = Vec.add(
                        object.position,
                        Vec.rotate(surface.pointA, object.rotation)
                    );
                    const pointB = Vec.add(
                        object.position,
                        Vec.rotate(surface.pointB, object.rotation)
                    );
                    const point = Collision.lineIntersectsLine(
                        oldPosition,
                        this.position,
                        pointA,
                        pointB
                    );
                    if (!point) return null;
                    const s = Vec.sub(pointA, pointB);
                    const normal = Vec.normalize(Vec.create(-s.y, s.x));
                    return { point, normal };
                };

                const activeDef = object.activeItemDefinition;
                const backDef = object.backEquippedMelee;

                if (activeDef.itemType === ItemType.Melee && activeDef.reflectiveSurface) {
                    const intersection = getIntersection(activeDef.reflectiveSurface);
                    if (intersection) {
                        collisions.push({
                            intersection: intersection,
                            object,
                            dealDamage: false,
                            reflected: true,
                            reflectedMeleeDefinition: activeDef
                        });
                    }
                }

<<<<<<< HEAD
                if (backDef?.onBack?.reflectiveSurface) {
                    const backIntersection = getIntersection(backDef?.onBack.reflectiveSurface);
                    // if a bullet is really fast and there's both back and active item surfaces
                    // the bullet can end up colliding with both reflective surfaces
                    // this handles that by using the closest surface to the bullet old position
                    if (backIntersection && intersection) {
                        if (Geometry.distanceSquared(oldPosition, backIntersection.point)
                            < Geometry.distanceSquared(oldPosition, intersection.point)
                        ) {
                            intersection = backIntersection;
                            reflectedMeleeDefinition = backDef;
                        }
                    } else {
                        intersection = backIntersection;
                        reflectedMeleeDefinition = backDef;
=======
                if (backDef?.onBack.reflectiveSurface) {
                    const intersection = getIntersection(backDef?.onBack.reflectiveSurface);
                    if (intersection) {
                        collisions.push({
                            intersection: intersection,
                            object,
                            dealDamage: false,
                            reflected: true,
                            reflectedMeleeDefinition: backDef
                        });
>>>>>>> c249d734
                    }
                }
            }

            const intersection = object.hitbox?.intersectsLine(oldPosition, this.position);

            if (intersection) {
                collisions.push({
                    intersection,
                    object,
                    dealDamage: true,
                    reflected: ((object.isObstacle || object.isBuilding)
                        && object.definition.reflectBullets) ?? false
                });
            }
        }

        // Sort by closest to initial position
        collisions.sort(
            (a, b) =>
                Geometry.distanceSquared(a.intersection.point, this.initialPosition)
                - Geometry.distanceSquared(b.intersection.point, this.initialPosition)
        );

        return collisions;
    }

    serialize(stream: SuroiByteStream): void {
        Bullets.writeToStream(stream, this.definition);
        stream.writePosition(this.initialPosition);
        stream.writeRotation2(this.rotation);
        stream.writeLayer(this.layer);
        stream.writeFloat(this.rangeVariance, 0, 1, 4);
        stream.writeUint8(this.reflectionCount);
        stream.writeObjectId(this.sourceID);

        // don't care about damage
        // don't care about dtc
        const {
            speed,
            range,
            tracer: {
                opacity,
                width,
                length
            } = {}
        } = this.modifiers ?? {};

        const hasMods = this.modifiers !== undefined;
        const speedMod = speed !== undefined;
        const rangeMod = range !== undefined;
        const traceOpacityMod = opacity !== undefined;
        const traceWidthMod = width !== undefined;
        const traceLengthMod = length !== undefined;

        stream.writeBooleanGroup(
            hasMods,
            speedMod,
            rangeMod,
            traceOpacityMod,
            traceWidthMod,
            traceLengthMod,
            this.saturate,
            this.thin
        );

        if (hasMods) {
            /*
                some overrides aren't sent for performance, space, and security
                reasons; if the client doesn't use value X, then don't send it for
                those three reasons
            */

            if (speedMod) {
                stream.writeFloat(speed, 0, 4, 1);
            }

            if (rangeMod) {
                stream.writeFloat(range, 0, 4, 1);
            }

            if (traceOpacityMod) {
                stream.writeFloat(opacity, 0, 4, 1);
            }

            if (traceWidthMod) {
                stream.writeFloat(width, 0, 4, 1);
            }

            if (traceLengthMod) {
                stream.writeFloat(length, 0, 4, 1);
            }
        }

        if (this.definition.allowRangeOverride) {
            stream.writeFloat(this.maxDistance, 0, this.definition.range * (this.modifiers?.range ?? 1), 2);
        }
    }

    static deserialize(stream: SuroiByteStream): BulletOptions {
        const source = Bullets.readFromStream(stream);
        const position = stream.readPosition();
        const rotation = stream.readRotation2();
        const layer = stream.readLayer();
        const variance = stream.readFloat(0, 1, 4);
        const reflectionCount = stream.readUint8();
        const sourceID = stream.readObjectId();

        const [
            hasMods,
            speedMod,
            rangeMod,
            traceOpacityMod,
            traceWidthMod,
            traceLengthMod,
            saturate,
            thin
        ] = stream.readBooleanGroup();

        const modifiers = hasMods
            ? {
                get damage(): number {
                    console.warn("damage modifier is not sent to the client; accessing it is a mistake");
                    return 1;
                },
                get dtc(): number {
                    console.warn("dtc modifier is not sent to the client; accessing it is a mistake");
                    return 1;
                },
                speed: speedMod ? stream.readFloat(0, 4, 1) : undefined,
                range: rangeMod ? stream.readFloat(0, 4, 1) : undefined,
                tracer: {
                    opacity: traceOpacityMod ? stream.readFloat(0, 4, 1) : undefined,
                    width: traceWidthMod ? stream.readFloat(0, 4, 1) : undefined,
                    length: traceLengthMod ? stream.readFloat(0, 4, 1) : undefined
                }
            }
            : undefined;

        const rangeOverride = source.allowRangeOverride ? stream.readFloat(0, source.range * (modifiers?.range ?? 1), 2) : undefined;

        return {
            source,
            position,
            rotation,
            layer,
            variance,
            reflectionCount,
            sourceID,
            rangeOverride,
            modifiers,
            saturate,
            thin
        };
    }
}<|MERGE_RESOLUTION|>--- conflicted
+++ resolved
@@ -269,23 +269,6 @@
                     }
                 }
 
-<<<<<<< HEAD
-                if (backDef?.onBack?.reflectiveSurface) {
-                    const backIntersection = getIntersection(backDef?.onBack.reflectiveSurface);
-                    // if a bullet is really fast and there's both back and active item surfaces
-                    // the bullet can end up colliding with both reflective surfaces
-                    // this handles that by using the closest surface to the bullet old position
-                    if (backIntersection && intersection) {
-                        if (Geometry.distanceSquared(oldPosition, backIntersection.point)
-                            < Geometry.distanceSquared(oldPosition, intersection.point)
-                        ) {
-                            intersection = backIntersection;
-                            reflectedMeleeDefinition = backDef;
-                        }
-                    } else {
-                        intersection = backIntersection;
-                        reflectedMeleeDefinition = backDef;
-=======
                 if (backDef?.onBack.reflectiveSurface) {
                     const intersection = getIntersection(backDef?.onBack.reflectiveSurface);
                     if (intersection) {
@@ -296,7 +279,6 @@
                             reflected: true,
                             reflectedMeleeDefinition: backDef
                         });
->>>>>>> c249d734
                     }
                 }
             }
