--- conflicted
+++ resolved
@@ -28,11 +28,7 @@
      * @param start The initial angle, in radians
      * @param end The final angle, in radians
      */
-<<<<<<< HEAD
-    minimizeAngle(start: number, end: number): number {
-=======
     minimize(start: number, end: number): number {
->>>>>>> 9d9b903a
         const π = Math.PI;
         return Numeric.absMod(end - start + π, 2 * π) - π;
     },
