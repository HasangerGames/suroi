--- conflicted
+++ resolved
@@ -29,11 +29,7 @@
         {
             idString: "tree_oak",
             material: "tree",
-<<<<<<< HEAD
             health: 200,
-=======
-            health: 120,
->>>>>>> c70df6e7
             scale: {
                 spawnMin: 0.9, spawnMax: 1.1, destroy: 0.75
             },
@@ -46,11 +42,7 @@
         {
             idString: "tree_pine",
             material: "tree",
-<<<<<<< HEAD
             health: 200,
-=======
-            health: 160,
->>>>>>> c70df6e7
             scale: {
                 spawnMin: 0.9, spawnMax: 1.1, destroy: 0.75
             },
@@ -62,13 +54,9 @@
         {
             idString: "rock",
             material: "stone",
-<<<<<<< HEAD
             health: 200,
-=======
-            health: 150,
->>>>>>> c70df6e7
             scale: {
-                spawnMin: 0.9, spawnMax: 1.1, destroy: 0.75
+                spawnMin: 0.9, spawnMax: 1.1, destroy: 0.25
             },
             hitbox: new CircleHitbox(5.15),
             spawnHitbox: new CircleHitbox(5.5),
@@ -81,7 +69,7 @@
             material: "bush",
             health: 100,
             scale: {
-                spawnMin: 0.75, spawnMax: 1.25, destroy: 0.75
+                spawnMin: 0.75, spawnMax: 1.25, destroy: 0.5
             },
             hitbox: new CircleHitbox(1.5),
             spawnHitbox: new CircleHitbox(3),
@@ -92,7 +80,7 @@
             material: "crate",
             health: 120,
             scale: {
-                spawnMin: 1.0, spawnMax: 1.0, destroy: 0.75
+                spawnMin: 1.0, spawnMax: 1.0, destroy: 0.5
             },
             hitbox: new RectangleHitbox(v(-6, -6), v(6, 6)),
             spawnHitbox: new RectangleHitbox(v(-6, -6), v(6, 6)),
@@ -101,13 +89,9 @@
         {
             idString: "barrel",
             material: "metal",
-<<<<<<< HEAD
-            health: 175,
-=======
             health: 120,
->>>>>>> c70df6e7
             scale: {
-                spawnMin: 1.0, spawnMax: 1.0, destroy: 0.75
+                spawnMin: 1.0, spawnMax: 1.0, destroy: 0.5
             },
             hitbox: new CircleHitbox(5.2),
             spawnHitbox: new CircleHitbox(5.2),
