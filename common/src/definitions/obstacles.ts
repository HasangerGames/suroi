--- conflicted
+++ resolved
@@ -1199,14 +1199,13 @@
             noResidue: true,
             frames: {
                 particle: "wall_particle"
-<<<<<<< HEAD
             }
         },
         {
             idString: "truck",
             name: "Truck",
             material: "metal",
-            health: 60,
+            health: 1000,
             indestructible: true,
             scale: {
                 spawnMin: 1.0,
@@ -1229,103 +1228,93 @@
                 particle: "metal_particle"
             }
         },
+        {
+            idString: "trailer",
+            name: "Trailer",
+            material: "metal",
+            health: 1000,
+            indestructible: true,
+            hideOnMap: false,
+            invisible: false,
+            scale: {
+                spawnMin: 1.0,
+                spawnMax: 1.0,
+                destroy: 0.9
+            },
+            hitbox: new ComplexHitbox([
+                RectangleHitbox.fromRect(15, 75),
+                RectangleHitbox.fromRect(17, 10, v(0, 33))
+            ]),
+            rotationMode: RotationMode.Limited,
+            noResidue: true,
+            frames: {
+                particle: "barrel_particle"
+            }
+        },
+        {
+            idString: "forklift",
+            name: "Forklift",
+            material: "metal",
+            health: 1000,
+            indestructible: true,
+            hideOnMap: false,
+            invisible: false,
+            scale: {
+                spawnMin: 1.0,
+                spawnMax: 1.0,
+                destroy: 0.9
+            },
+            hitbox: RectangleHitbox.fromRect(9, 17, v(0, -3.8)),
+            rotationMode: RotationMode.Limited,
+            noResidue: true,
+            frames: {
+                particle: "barrel_particle"
+            }
+        },
+        {
+            idString: "pallet",
+            name: "Pallet",
+            material: "wood",
+            health: 120,
+            hideOnMap: true,
+            scale: {
+                spawnMin: 1.0,
+                spawnMax: 1.0,
+                destroy: 0.7
+            },
+            hitbox: RectangleHitbox.fromRect(10, 7),
+            rotationMode: RotationMode.Limited,
+            frames: {
+                particle: "regular_crate_particle",
+                residue: "regular_crate_residue"
+            }
+        },
+        {
+            idString: "bollard",
+            name: "Bollard",
+            material: "metal",
+            health: 1000,
+            indestructible: true,
+            scale: {
+                spawnMin: 1.0,
+                spawnMax: 1.0,
+                destroy: 0.9
+            },
+            hitbox: new ComplexHitbox([
+                RectangleHitbox.fromRect(7.5, 8, v(-0.2, 0)),
+                new CircleHitbox(3, v(1.3, 0))
+            ]),
+            rotationMode: RotationMode.Limited,
+            noResidue: true,
+            frames: {
+                particle: "metal_particle"
+            }
+        },
         makeContainerWalls(1, "closed"),
         makeContainerWalls(2, "open1", ContainerTints.Green),
         makeContainerWalls(3, "open1", ContainerTints.Blue),
         makeContainerWalls(4, "open2", ContainerTints.Blue),
         makeContainerWalls(5, "open1", ContainerTints.Yellow),
         makeContainerWalls(6, "open2", ContainerTints.Yellow)
-=======
-            },
-            
-        },
-        {
-            idString: "trailer",
-            name: "Trailer",
-            material: "metal",
-            health: Infinity,
-            indestructible: true,
-            hideOnMap: false,
-            invisible: false,
-            scale: {
-                spawnMin: 1.0,
-                spawnMax: 1.0,
-                destroy: 0.9
-            },
-            hitbox: new ComplexHitbox([
-                RectangleHitbox.fromRect(15,75,v(0, 0)),
-                RectangleHitbox.fromRect(17,10,v(0, 33))
-            ]),
-            rotationMode: RotationMode.Limited,
-            noResidue: true,
-            frames: {
-                particle: "barrel_particle"
-            },
-            
-        },
-        {
-            idString: "forklift",
-            name: "Forklift",
-            material: "metal",
-            health: Infinity,
-            indestructible: true,
-            hideOnMap: false,
-            invisible: false,
-            scale: {
-                spawnMin: 1.0,
-                spawnMax: 1.0,
-                destroy: 0.9
-            },
-            hitbox: RectangleHitbox.fromRect(9,17,v(0, -3.8)),
-            rotationMode: RotationMode.Limited,
-            noResidue: true,
-            frames: {
-                particle: "barrel_particle"
-            },
-            
-        },
-        {
-            idString: "pallete",
-            name: "Pallete",
-            material: "wood",
-            health: 120,
-            hideOnMap: true,
-            scale: {
-                spawnMin: 1.0,
-                spawnMax: 1.0,
-                destroy: 0.7
-            },
-            hitbox: RectangleHitbox.fromRect(10,7,v(0,0)),
-            rotationMode: RotationMode.Limited,
-            frames: {
-                particle: "regular_crate_particle",
-                residue: "regular_crate_residue"
-            },
-            
-        }
-        ,
-        {
-            idString: "bollard",
-            name: "Bollard",
-            material: "metal",
-            health: Infinity,
-            indestructible: true,
-            scale: {
-                spawnMin: 1.0,
-                spawnMax: 1.0,
-                destroy: 0.9
-            },
-            hitbox: new ComplexHitbox([
-                RectangleHitbox.fromRect(7.5,8,v(-0.2,0)),
-                new CircleHitbox(3,v(1.3,0))
-            ]),
-            rotationMode: RotationMode.Limited,
-            noResidue: true,
-            frames: {
-                particle: "metal_particle",
-            },
-            
-        }
->>>>>>> de3aa99f
     ]
 );