import { FlyoverPref, Layers, MapObjectSpawnMode, RotationMode, ZIndexes } from "../constants";
import { Orientation, type Variation } from "../typings";
import { CircleHitbox, GroupHitbox, RectangleHitbox, type Hitbox } from "../utils/hitbox";
import { type Mutable } from "../utils/misc";
import { DefinitionType, ObjectDefinitions, type ObjectDefinition, type ReferenceOrRandom, type ReferenceTo } from "../utils/objectDefinitions";
import { Vec, type Vector } from "../utils/vector";
import { ContainerTints, TentTints, TruckContainerTints } from "./buildings";
import { type GunDefinition } from "./items/guns";
import { PerkDefinition, PerkIds } from "./items/perks";
import { type LootDefinition } from "./loots";
import { ModeName } from "./modes";
import { SyncedParticleDefinition } from "./syncedParticles";

type CommonObstacleDefinition = ObjectDefinition & {
    readonly defType: DefinitionType.Obstacle

    // each obstacle will have a hardness value which determines what melee weapon can destroy it
    readonly hardness?: number
    readonly material: typeof Materials[number]
    readonly health: number
    readonly indestructible?: boolean
    readonly impenetrable?: boolean
    readonly noHitEffect?: boolean
    readonly noDestroyEffect?: boolean
    readonly noResidue?: boolean
    readonly invisible?: boolean
    readonly hideOnMap?: boolean
    readonly scale?: {
        readonly spawnMin: number
        readonly spawnMax: number
        readonly destroy: number
    }
    readonly hitbox: Hitbox
    readonly spawnHitbox?: Hitbox
    readonly noCollisions?: boolean
    readonly noCollisionAfterDestroyed?: boolean
    readonly rotationMode: RotationMode // for obstacles with a role, this cannot be RotationMode.Full
    readonly particleVariations?: number
    readonly zIndex?: ZIndexes
    readonly spawnWithWaterOverlay?: boolean
    readonly waterOverlay?: {
        readonly scaleX: number
        readonly scaleY: number
    }

    readonly graphics?: ReadonlyArray<{
        readonly color: number | `#${string}`
        readonly hitbox: Hitbox
    }>
    readonly graphicsZIndex?: ZIndexes

    /**
     * Whether throwables can fly over this obstacle
     */
    readonly allowFlyover?: FlyoverPref
    readonly collideWithLayers?: Layers
    readonly visibleFromLayers?: Layers
    readonly hasLoot?: boolean
    readonly lootTable?: string
    readonly spawnWithLoot?: boolean
    readonly explosion?: string
    readonly detector?: boolean
    readonly noMeleeCollision?: boolean
    readonly noBulletCollision?: boolean
    readonly reflectBullets?: boolean
    readonly hitSoundVariations?: number
    readonly noInteractMessage?: boolean
    readonly unlockableWithStage?: boolean
    readonly customInteractMessage?: boolean
    readonly interactOnlyFromSide?: Orientation
    readonly weaponSwap?: {
        // whether the weapon swap will utilize gun tiers to determine chances for each weapon
        readonly weighted?: boolean

        // whether the possible weapons will be restricted to the current mode
        readonly modeRestricted?: boolean
    }
    readonly requiresPower?: boolean

    readonly animationFrames?: string[]

    readonly interactionDelay?: number
    readonly regenerateAfterDestroyed?: number
    readonly damageOtherObstacles?: boolean

    readonly applyPerkOnDestroy?: {
        readonly mode?: ModeName
        readonly perk: ReferenceTo<PerkDefinition>
        /**
         * A number between 0 and 1 indicating the chance of the perk being applied
         */
        readonly chance: number
    }

    readonly gunMount?: {
        readonly type: "gun" | "melee"
        readonly weapon: string
    }

    readonly frames?: {
        readonly base?: string
        readonly particle?: string
        readonly residue?: string
        readonly leaves?: string
        readonly opened?: string
        readonly activated?: string
        readonly powered?: string
    }

    readonly glow?: {
        readonly position?: Vector
        readonly tint?: number
        readonly scale?: number
        readonly alpha?: number
        readonly zIndex?: ZIndexes
        readonly scaleAnim?: {
            readonly to: number
            readonly duration: number
        }
        readonly flicker?: {
            readonly chance: number
            readonly strength: number
            readonly interval: number
        }
    }

    readonly wall?: {
        readonly color: number
        readonly borderColor: number
    }

    readonly spawnMode?: MapObjectSpawnMode
    readonly tint?: number
    readonly particlesOnDestroy?: ReferenceTo<SyncedParticleDefinition>
    readonly additionalDestroySounds?: readonly string[]
    readonly sound?: ({ readonly name: string } | { readonly names: string[] }) & {
        readonly maxRange?: number
        readonly falloff?: number
    }
} & (
    & TreeMixin
    & DoorMixin
    & StairMixin
    & ActivatableMixin
    & { readonly isWindow?: boolean }
    & { readonly isWall?: boolean }
);

type TreeMixin = {
    readonly isTree: true
    // trunkVariations * leavesVariations should = total variations
    readonly trunkVariations?: number
    readonly leavesVariations?: number
    readonly tree?: {
        readonly minDist?: number
        maxDist?: number
        readonly trunkMinAlpha?: number
        readonly leavesMinAlpha?: number
    }
} | {
    readonly isTree?: false
};

type VariationMixin = {
    readonly variations: Exclude<Variation, 0>
    readonly variationBits: number
} | {
    readonly variations?: never
    readonly variationBits?: never
};

type DoorMixin = ({
    readonly isDoor: true
    readonly hitbox: RectangleHitbox
    readonly locked?: boolean
    readonly openOnce?: boolean
    readonly automatic?: boolean
    readonly hideWhenOpen?: boolean
    readonly animationDuration?: number
    readonly doorSound?: string
} & ({
    readonly operationStyle?: "swivel"
    readonly hingeOffset: Vector
} | {
    readonly operationStyle: "slide"
    /**
     * Determines how much the door slides. 1 means it'll be displaced by its entire width,
     * 0.5 means it'll be displaced by half its width, etc
     */
    readonly slideFactor?: number
})) | { readonly isDoor?: false };

type StairMixin = {
    readonly isStair: true
    /**
     * A stair is a rectangular collider with two active edges (or sides):
     * one of the edges functions as the origin (the foot of the stairs) and the
     * other functions as the target (the top of the stairs). The stair always runs
     * between the two ground layers neighboring its indicated stair layer in a building.
     *
     * The edges allowing for transition are numbered 0 through 3, with 0 being top,
     * 1 being right, 2 being bottom, and 3 being right (before any orientation adjustments
     * are made)
     */
    readonly hitbox: RectangleHitbox
    readonly activeEdges: {
        readonly high: 0 | 1 | 2 | 3
        readonly low: 0 | 1 | 2 | 3
    }
} | { readonly isStair?: false };

type ActivatableMixin = {
    readonly isActivatable: true
    readonly sound?: ({
        readonly name: string
    } | {
        readonly names: string[]
    }) & {
        readonly maxRange?: number
        readonly falloff?: number
    }
    readonly requiredItem?: ReferenceTo<LootDefinition>
    readonly emitParticles?: boolean
    readonly replaceWith?: {
        readonly idString: ReferenceOrRandom<ObstacleDefinition>
        readonly delay: number
    }
} | { readonly isActivatable?: false };

export const Materials = [
    "tree",
    "stone",
    "bush",
    "crate",
    "metal_light",
    "metal_heavy",
    "wood",
    "pumpkin",
    "glass",
    "porcelain",
    "cardboard",
    "appliance",
    "sand",
    "fence",
    "iron",
    "piano",
    "trash_bag",
    "ice"
] as const;

export const MaterialSounds: Record<string, { hit?: string, destroyed?: string }> = {
    cardboard: { hit: "stone", destroyed: "crate" },
    iron: { hit: "metal_light", destroyed: "appliance" },
    ice: { hit: "glass", destroyed: "glass" },
    crate: { hit: "wood" },
    pumpkin: { hit: "stone" },
    trash_bag: { hit: "sand" }
};

// TODO Detect mode somehow
const aidrTint = 0x4059bf; // GameConstants.modeName as string === "winter" ? 0xb94646 : 0x4059bf;

export const TintedParticles: Record<string, { readonly base: string, readonly tint: number, readonly variants?: number }> = {
    _glow_: { base: "_glow_", tint: 0xffffff },

    cabin_wall_particle: { base: "wood_particle", tint: 0x5D4622 },
    cabin_particle: { base: "wood_particle", tint: 0x49371d },
    metal_particle: { base: "metal_particle_1", tint: 0x5f5f5f },
    cargo_ship_particle: { base: "metal_particle_1", tint: 0x273140 },
    metal_column_particle: { base: "metal_particle_1", tint: 0x8f8f8f },
    super_barrel_particle: { base: "metal_particle_1", tint: 0xce2b29 },
    propane_tank_particle: { base: "metal_particle_1", tint: 0xb08b3f },
    dumpster_particle: { base: "metal_particle_1", tint: 0x3c7033 },
    solid_crate_particle: { base: "wood_particle", tint: 0x595959 },
    washing_machine_particle: { base: "metal_particle_1", tint: 0xb3b3b3 },
    small_lamp_thingy_particle: { base: "window_particle", tint: 0xb3b3b3 },
    fridge_particle: { base: "metal_particle_1", tint: 0x666666 },
    tv_particle: { base: "metal_particle_1", tint: 0x333333 },
    smokestack_particle: { base: "metal_particle_1", tint: 0xb5b5b5 },
    distillation_column_particle: { base: "metal_particle_1", tint: 0x1b5e98 },
    ship_oil_tank_particle: { base: "metal_particle_1", tint: 0x00538f },
    forklift_particle: { base: "metal_particle_1", tint: 0xac5339 },
    bollard_particle: { base: "metal_particle_1", tint: 0xa66e20 },
    m1117_particle: { base: "metal_particle_1", tint: 0x2f3725 },
    file_cart_particle: { base: "metal_particle_1", tint: 0x404040 },
    filing_cabinet_particle: { base: "metal_particle_2", tint: 0x7f714d },
    briefcase_particle: { base: "metal_particle_2", tint: 0xcfcfcf },
    aegis_crate_particle: { base: "wood_particle", tint: 0x2687d9 },
    log_particle: { base: "stone_particle_1", tint: 0x5b3e24 },
    airdrop_crate_particle: { base: "wood_particle", tint: aidrTint },
    chest_particle: { base: "wood_particle", tint: 0xa87e5a },
    cooler_particle: { base: "wood_particle", tint: 0x357d99 },
    crate_particle: { base: "wood_particle", tint: 0x9e7437 },
    memorial_crate_particle: { base: "wood_particle", tint: 0x763800 },
    flint_crate_particle: { base: "wood_particle", tint: 0xda6a0b },
    nsd_crate_particle: { base: "wood_particle", tint: 0x3d6336 },
    lansiraami_crate_particle: { base: "wood_particle", tint: 0x725940 },
    furniture_particle: { base: "wood_particle", tint: 0x785a2e },
    couch_part_particle: { base: "wood_particle", tint: 0x6a330b },
    grenade_crate_particle: { base: "wood_particle", tint: 0x4c4823 },
    gun_case_particle: { base: "wood_particle", tint: 0x3e5130 },
    hazel_crate_particle: { base: "wood_particle", tint: 0x6ba371 },
    lux_crate_particle: { base: "wood_particle", tint: 0x4e5c3d },
    melee_crate_particle: { base: "wood_particle", tint: 0x23374c },
    tango_crate_particle: { base: "wood_particle", tint: 0x3f4c39 },
    wall_particle: { base: "wood_particle", tint: 0xafa08c },
    port_office_wall_particle: { base: "wood_particle", tint: 0xb98a46 },
    flint_lockbox_particle_1: { base: "stone_particle_1", tint: 0x26272c },
    flint_lockbox_particle_2: { base: "stone_particle_2", tint: 0x26272c },
    gold_rock_particle_1: { base: "stone_particle_1", tint: 0xaa8534 },
    gold_rock_particle_2: { base: "stone_particle_2", tint: 0xd3a440 },
    rock_particle_1: { base: "stone_particle_1", tint: 0x8e8e8e },
    rock_particle_2: { base: "stone_particle_2", tint: 0x8e8e8e },
    river_rock_particle_1: { base: "stone_particle_1", tint: 0x626471 },
    river_rock_particle_2: { base: "stone_particle_2", tint: 0x626471 },
    clearing_boulder_particle_1: { base: "stone_particle_1", tint: 0x5a5a5a },
    clearing_boulder_particle_2: { base: "stone_particle_2", tint: 0x5a5a5a },
    sandbags_particle: { base: "stone_particle_2", tint: 0xd59d4e },
    fire_pit_particle_1: { base: "stone_particle_1", tint: 0x5b4f3e },
    fire_pit_particle_2: { base: "stone_particle_2", tint: 0x5b4f3e },
    door2_particle: { base: "plastic_particle", tint: 0xf5f9fd },
    porta_potty_toilet_particle: { base: "plastic_particle", tint: 0x5e5e5e },
    porta_potty_wall_particle: { base: "plastic_particle", tint: 0x1c71d8 },
    porta_potty_particle_fall: { base: "plastic_particle", tint: 0x78593b },
    porta_potty_particle: { base: "ceiling_particle", tint: 0xe7e7e7 },
    outhouse_particle: { base: "ceiling_particle", tint: 0x78593b },
    outhouse_wall_particle: { base: "wood_particle", tint: 0x6e4d2f },
    mobile_home_particle: { base: "ceiling_particle", tint: 0xa8a8a8 },
    large_warehouse_particle: { base: "ceiling_particle", tint: 0x2f3c4f },
    grey_office_chair_particle: { base: "wood_particle", tint: 0x616161 },
    office_chair_particle: { base: "wood_particle", tint: 0x7d2b2b },
    hq_stone_wall_particle_1: { base: "stone_particle_1", tint: 0x591919 },
    hq_stone_wall_particle_2: { base: "stone_particle_2", tint: 0x591919 },
    desk_particle: { base: "wood_particle", tint: 0x61341a },
    headquarters_c_desk_particle: { base: "wood_particle", tint: 0x6e5838 },
    gold_aegis_case_particle: { base: "wood_particle", tint: 0x1a1a1a },
    hq_tp_wall_particle: { base: "wood_particle", tint: 0x74858b },
    white_small_couch_particle: { base: "wood_particle", tint: 0xcfc1af },
    red_small_couch_particle: { base: "wood_particle", tint: 0x823323 },
    planted_bushes_particle: { base: "toilet_particle", tint: 0xaaaaaa },
    barn_wall_particle_1: { base: "stone_particle_1", tint: 0x690c0c },
    barn_wall_particle_2: { base: "stone_particle_2", tint: 0x690c0c },
    lodge_particle: { base: "wood_particle", tint: 0x49371d },
    lodge_wall_particle: { base: "wood_particle", tint: 0x5a4320 },
    gun_mount_dual_rsh12_particle: { base: "wood_particle", tint: 0x595959 },
    square_desk_particle: { base: "wood_particle", tint: 0x4d3e28 },
    bunker_particle: { base: "metal_particle_1", tint: 0x262626 },
    metal_auto_door_particle: { base: "metal_particle_1", tint: 0x404040 },
    red_metal_auto_door_particle: { base: "metal_particle_1", tint: 0x401a1a },
    blue_metal_auto_door_particle: { base: "metal_particle_1", tint: 0x1a1a40 },
    pink_metal_auto_door_particle: { base: "metal_particle_1", tint: 0x9540bf },
    rsh_case_particle: { base: "wood_particle", tint: 0x583928 },
    river_hut_wall_particle: { base: "wood_particle", tint: 0x736758 },
    buoy_particle: { base: "metal_particle_1", tint: 0xa43737 },
    lighthouse_crate_particle: { base: "wood_particle", tint: 0x79512a },
    loot_tree_particle: { base: "oak_tree_particle", tint: 0x999999 },

    red_gift_particle: { base: "toilet_particle", tint: 0x962626 },
    green_gift_particle: { base: "toilet_particle", tint: 0x377130 },
    blue_gift_particle: { base: "toilet_particle", tint: 0x264b96 },
    purple_gift_particle: { base: "toilet_particle", tint: 0x692d69 },
    black_gift_particle: { base: "toilet_particle", tint: 0x1b1b1b },

    pumpkin_particle: { base: "pumpkin_particle_base", tint: 0xff8c01 },
    plumpkin_particle: { base: "pumpkin_particle_base", tint: 0x8a4c70 },
    diseased_plumpkin_particle: { base: "pumpkin_particle_base", tint: 0x654646 },

    container_particle_white: { base: "metal_particle_1", tint: ContainerTints.white },
    container_particle_red: { base: "metal_particle_1", tint: ContainerTints.red },
    container_particle_green: { base: "metal_particle_1", tint: ContainerTints.green },
    container_particle_blue: { base: "metal_particle_1", tint: ContainerTints.blue },
    container_particle_yellow: { base: "metal_particle_1", tint: ContainerTints.yellow },
    container_particle_gas_can: { base: "metal_particle_1", tint: ContainerTints.gas_can },

    container_particle_military_green: { base: "metal_particle_1", tint: ContainerTints.military_green },
    container_particle_military_orange: { base: "metal_particle_1", tint: ContainerTints.military_orange },
    container_particle_military_marine: { base: "metal_particle_1", tint: ContainerTints.military_marine },
    container_particle_military_lime: { base: "metal_particle_1", tint: ContainerTints.military_lime },

    tent_particle_1: { base: "ceiling_particle", tint: TentTints.red },
    tent_particle_2: { base: "ceiling_particle", tint: TentTints.green },
    tent_particle_3: { base: "ceiling_particle", tint: TentTints.blue },
    tent_particle_4: { base: "ceiling_particle", tint: TentTints.orange },
    tent_particle_5: { base: "ceiling_particle", tint: TentTints.purple },

    tent_ceiling_particle_red_1: { base: "tent_ceiling_particle_1", tint: TentTints.red },
    tent_ceiling_particle_red_2: { base: "tent_ceiling_particle_2", tint: TentTints.red },
    tent_ceiling_particle_red_3: { base: "tent_ceiling_particle_3", tint: TentTints.red },

    tent_ceiling_particle_green_1: { base: "tent_ceiling_particle_1", tint: TentTints.green },
    tent_ceiling_particle_green_2: { base: "tent_ceiling_particle_2", tint: TentTints.green },
    tent_ceiling_particle_green_3: { base: "tent_ceiling_particle_3", tint: TentTints.green },

    tent_ceiling_particle_blue_1: { base: "tent_ceiling_particle_1", tint: TentTints.blue },
    tent_ceiling_particle_blue_2: { base: "tent_ceiling_particle_2", tint: TentTints.blue },
    tent_ceiling_particle_blue_3: { base: "tent_ceiling_particle_3", tint: TentTints.blue },

    tent_ceiling_particle_orange_1: { base: "tent_ceiling_particle_1", tint: TentTints.orange },
    tent_ceiling_particle_orange_2: { base: "tent_ceiling_particle_2", tint: TentTints.orange },
    tent_ceiling_particle_orange_3: { base: "tent_ceiling_particle_3", tint: TentTints.orange },

    tent_ceiling_particle_purple_1: { base: "tent_ceiling_particle_1", tint: TentTints.purple },
    tent_ceiling_particle_purple_2: { base: "tent_ceiling_particle_2", tint: TentTints.purple },
    tent_ceiling_particle_purple_3: { base: "tent_ceiling_particle_3", tint: TentTints.purple },

    truck_container_particle_teal: { base: "metal_particle_1", tint: TruckContainerTints.teal },
    truck_container_particle_orange: { base: "metal_particle_1", tint: TruckContainerTints.orange },
    truck_container_particle_purple: { base: "metal_particle_1", tint: TruckContainerTints.purple },
    truck_container_particle_green: { base: "metal_particle_1", tint: TruckContainerTints.green },
    truck_container_particle_red: { base: "metal_particle_1", tint: TruckContainerTints.red },

    abandoned_warehouse_1_particle_1: { base: "stone_particle_1", tint: 0x5a1919 },
    abandoned_warehouse_1_particle_2: { base: "stone_particle_1", tint: 0x5a1919 },
    abandoned_warehouse_col_particle: { base: "metal_particle_1", tint: 0x3c3c3c },

    sawmill_office_particle: { base: "wood_particle", tint: 0x6e4f32 },
    sawmill_warehouse_particle_1: { base: "stone_particle_1", tint: 0x5a1919 },
    sawmill_warehouse_particle_2: { base: "stone_particle_2", tint: 0x5a1919 },
    sawmill_warehouse_wall_particle: { base: "wood_particle", tint: 0x764423 },

    warehouse_hunted_particle: { base: "wood_particle", tint: 0x6e4f32 }
};

const houseWall = (
    lengthNumber: number,
    hitbox: RectangleHitbox,
    tintProperties?: {
        readonly color: number
        readonly border: number
        readonly particle: string
    }
): RawObstacleDefinition => ({
    idString: `house_wall_${lengthNumber}`,
    name: `House Wall ${lengthNumber}`,
    defType: DefinitionType.Obstacle,
    material: "wood",
    hideOnMap: true,
    noResidue: true,
    health: 170,
    scale: {
        spawnMin: 1,
        spawnMax: 1,
        destroy: 1
    },
    hitbox,
    rotationMode: RotationMode.Limited,
    allowFlyover: FlyoverPref.Never,
    frames: {
        particle: (tintProperties?.particle) ?? "wall_particle"
    },
    isWall: true,
    wall: {
        borderColor: (tintProperties?.border) ?? 0x4a4134,
        color: (tintProperties?.color) ?? 0xafa08c
    }
});

const hqWall = (lengthNumber: number, hitbox: RectangleHitbox, customHealth = false): RawObstacleDefinition => ({
    idString: `headquarters_wall_${lengthNumber}`,
    name: "Headquarters Wall",
    defType: DefinitionType.Obstacle,
    material: "wood",
    hideOnMap: true,
    noResidue: true,
    health: customHealth ? 100 : 170,
    scale: {
        spawnMin: 1,
        spawnMax: 1,
        destroy: 1
    },
    rotationMode: RotationMode.Limited,
    allowFlyover: FlyoverPref.Never,
    frames: {
        particle: customHealth ? "hq_tp_wall_particle" : "wall_particle"
    },
    hitbox,
    isWall: true,
    wall: {
        borderColor: customHealth ? 0x23282a : 0x4a4134,
        color: customHealth ? 0x74858b : 0xafa08c,
        ...(customHealth ? {} : { rounded: !customHealth })
    }
});

const lodgeWall = (id: string, length: number): RawObstacleDefinition => ({
    idString: `lodge_wall_${id}`,
    name: "Lodge Wall",
    defType: DefinitionType.Obstacle,
    material: "wood",
    hideOnMap: true,
    noResidue: true,
    health: 170,
    scale: {
        spawnMin: 1,
        spawnMax: 1,
        destroy: 1
    },
    hitbox: RectangleHitbox.fromRect(length, 2.06),
    rotationMode: RotationMode.Limited,
    allowFlyover: FlyoverPref.Never,
    frames: {
        particle: "lodge_wall_particle"
    },
    isWall: true,
    wall: {
        borderColor: 0x291e0f,
        color: 0x5a4320
    }
});

const cabinWall = (id: string, length: number): RawObstacleDefinition => ({
    idString: `cabin_wall_${id}`,
    name: "Cabin Wall",
    defType: DefinitionType.Obstacle,
    material: "wood",
    hideOnMap: true,
    noResidue: true,
    health: 170,
    scale: {
        spawnMin: 1,
        spawnMax: 1,
        destroy: 1
    },
    hitbox: RectangleHitbox.fromRect(length, 2.06),
    rotationMode: RotationMode.Limited,
    allowFlyover: FlyoverPref.Never,
    frames: {
        particle: "lodge_wall_particle"
    },
    isWall: true,
    wall: {
        borderColor: 0x291e0f,
        color: 0x5a4320,
        rounded: true
    }
});

const sawmillWarehouseWall = (
    lengthNumber: number,
    hitbox: RectangleHitbox
): RawObstacleDefinition => ({
    idString: `sawmill_warehouse_wall_${lengthNumber}`,
    name: `Port Main Office Wall ${lengthNumber}`,
    defType: DefinitionType.Obstacle,
    material: "wood",
    hideOnMap: true,
    noResidue: true,
    health: 200,
    hitbox,
    rotationMode: RotationMode.Limited,
    allowFlyover: FlyoverPref.Never,
    frames: {
        particle: "sawmill_warehouse_wall_particle"
    },
    isWall: true,
    wall: {
        borderColor: 0x341b0b,
        color: 0x764423
    }
});

const warehouseHuntedWall = (
    lengthNumber: number,
    hitbox: RectangleHitbox
): RawObstacleDefinition => ({
    idString: `warehouse_hunted_wall_${lengthNumber}`,
    name: `Abandoned Warehouse Wall ${lengthNumber}`,
    defType: DefinitionType.Obstacle,
    material: "wood",
    hideOnMap: true,
    noResidue: true,
    health: 200,
    hitbox,
    rotationMode: RotationMode.Limited,
    allowFlyover: FlyoverPref.Never,
    frames: {
        particle: "warehouse_hunted_particle"
    },
    isWall: true,
    wall: {
        borderColor: 0x332416,
        color: 0x6e4f32
    }
});

const portMainOfficeWall = (
    lengthNumber: number,
    hitbox: RectangleHitbox
): RawObstacleDefinition => ({
    idString: `port_main_office_wall_${lengthNumber}`,
    name: `Port Main Office Wall ${lengthNumber}`,
    defType: DefinitionType.Obstacle,
    material: "wood",
    hideOnMap: true,
    noResidue: true,
    health: 200,
    scale: {
        spawnMin: 1,
        spawnMax: 1,
        destroy: 1
    },
    hitbox,
    rotationMode: RotationMode.Limited,
    allowFlyover: FlyoverPref.Never,
    frames: {
        particle: "port_office_wall_particle"
    },
    isWall: true,
    wall: {
        borderColor: 0x302412,
        color: 0xb98a46
    }
});

const lighthouseWall = (
    lengthNumber: number,
    hitbox: RectangleHitbox
): RawObstacleDefinition => ({
    idString: `lighthouse_wall_${lengthNumber}`,
    name: `Lighthouse Wall ${lengthNumber}`,
    defType: DefinitionType.Obstacle,
    material: "wood",
    hideOnMap: true,
    noResidue: true,
    health: 200,
    scale: {
        spawnMin: 1,
        spawnMax: 1,
        destroy: 1
    },
    hitbox,
    rotationMode: RotationMode.Limited,
    allowFlyover: FlyoverPref.Never,
    frames: {
        particle: "port_office_wall_particle"
    },
    isWall: true,
    wall: {
        borderColor: 0x352719,
        color: 0x85613c
    }
});

const innerConcreteWall = (id: number, hitbox: Hitbox): RawObstacleDefinition => ({
    idString: `inner_concrete_wall_${id}`,
    name: "Inner Concrete Wall",
    defType: DefinitionType.Obstacle,
    material: "stone",
    hitbox,
    health: 500,
    noResidue: true,
    hideOnMap: true,
    scale: {
        spawnMin: 1,
        spawnMax: 1,
        destroy: 1
    },
    rotationMode: RotationMode.Limited,
    allowFlyover: FlyoverPref.Never,
    particleVariations: 2,
    frames: {
        particle: "rock_particle"
    },
    isWall: true,
    wall: {
        color: 0x808080,
        borderColor: 0x484848
    }
});

const mobileHomeWall = (lengthNumber: string, hitbox: RectangleHitbox): RawObstacleDefinition => ({
    idString: `mobile_home_wall_${lengthNumber}`,
    name: `Mobile Home Wall ${lengthNumber}`,
    defType: DefinitionType.Obstacle,
    material: "appliance",
    noResidue: true,
    hideOnMap: true,
    health: 240,
    scale: {
        spawnMin: 1,
        spawnMax: 1,
        destroy: 1
    },
    rotationMode: RotationMode.Limited,
    allowFlyover: FlyoverPref.Never,
    hitbox,
    frames: {
        particle: "briefcase_particle"
    },
    isWall: true,
    wall: {
        borderColor: 0x666666,
        color: 0xbfbfbf
    }
});

const tentWall = (
    id: number,
    color: "red" | "green" | "blue" | "orange" | "purple"
): RawObstacleDefinition => ({
    idString: `tent_wall_${id}`,
    name: `Tent Wall ${id}`,
    defType: DefinitionType.Obstacle,
    material: "stone",
    hideOnMap: true,
    noResidue: true,
    health: 100,
    scale: {
        spawnMin: 1,
        spawnMax: 1,
        destroy: 1
    },
    rotationMode: RotationMode.Limited,
    allowFlyover: FlyoverPref.Never,
    hitbox: new GroupHitbox(
        RectangleHitbox.fromRect(26.1, 1.25, Vec(0, -0.75)),
        RectangleHitbox.fromRect(1.25, 2.8, Vec(-12.9, 0)),
        RectangleHitbox.fromRect(1.25, 2.8, Vec(12.9, 0))
    ),
    particleVariations: 3,
    frames: {
        base: "tent_wall",
        particle: `tent_ceiling_particle_${color}`
    },
    tint: TentTints[color],
    isWall: true
});

const portaPottyWall = (
    name: string,
    hitbox: RectangleHitbox,
    outhouse?: boolean
): RawObstacleDefinition => ({
    idString: name.toLowerCase().replace(/'/g, "").replace(/ /g, "_"),
    name: name,
    defType: DefinitionType.Obstacle,
    material: "wood",
    health: 100,
    noResidue: true,
    scale: {
        spawnMin: 1,
        spawnMax: 1,
        destroy: 0.9
    },
    hideOnMap: true,
    hitbox,
    rotationMode: RotationMode.Limited,
    allowFlyover: FlyoverPref.Never,
    isWall: true,
    wall: outhouse
        ? { color: 0x6e4d2f, borderColor: 0x261b14 }
        : { color: 0x1c71d8, borderColor: 0x0d3565 },
    frames: {
        particle: outhouse
            ? "outhouse_wall_particle"
            : "porta_potty_wall_particle"
    }
});

const bigTentWall = (
    id: number,
    color: "red" | "green" | "blue" | "orange" | "purple"
): RawObstacleDefinition => ({
    idString: `tent_wall_big_${id}`,
    name: `Big Tent Wall ${id}`,
    defType: DefinitionType.Obstacle,
    material: "stone",
    hideOnMap: true,
    noResidue: true,
    health: 200,
    scale: {
        spawnMin: 1,
        spawnMax: 1,
        destroy: 1
    },
    rotationMode: RotationMode.Limited,
    allowFlyover: FlyoverPref.Never,
    hitbox: new GroupHitbox(
        RectangleHitbox.fromRect(1.25, 6.5, Vec(-3.425, -0.5)),
        RectangleHitbox.fromRect(10.5, 1.25, Vec(0, 3.5)),
        // RectangleHitbox.fromRect(7, 2.1, Vec(-8.5, 3.25)),
        // RectangleHitbox.fromRect(7, 2.1, Vec(8.5, 3.25)),
        RectangleHitbox.fromRect(9, 1.25, Vec(-17.45, 3.5)),
        RectangleHitbox.fromRect(9, 1.25, Vec(17.45, 3.5)),
        RectangleHitbox.fromRect(1.25, 8.7, Vec(-21.5, -0.3)),
        RectangleHitbox.fromRect(1.25, 8.7, Vec(21.5, -0.3))
    ),
    particleVariations: 2,
    frames: {
        base: "tent_wall_big",
        particle: `tent_ceiling_particle_${color}`
    },
    tint: TentTints[color],
    isWall: true
});

const gunMount = (
    gunID: ReferenceTo<GunDefinition>,
    weaponType: "gun" | "melee",
    useSvg = false,
    hitbox?: Hitbox,
    frames?: ObstacleDefinition["frames"]
): RawObstacleDefinition => ({
    idString: `gun_mount_${gunID}`,
    name: "Gun Mount",
    defType: DefinitionType.Obstacle,
    material: "wood",
    health: 60,
    hideOnMap: true,
    scale: {
        spawnMin: 1,
        spawnMax: 1,
        destroy: 0.95
    },
    hasLoot: true,
    hitbox: hitbox ?? new GroupHitbox(
        RectangleHitbox.fromRect(8.2, 0.95, Vec(0, -1.32)), // Base
        RectangleHitbox.fromRect(0.75, 2.75, Vec(0, 0.48)), // Center post
        RectangleHitbox.fromRect(0.75, 2.75, Vec(-3.11, 0.48)), // Left post
        RectangleHitbox.fromRect(0.75, 2.75, Vec(3.17, 0.48)) // Right post
    ),
    rotationMode: RotationMode.Limited,
    frames: frames ?? {
        base: "gun_mount",
        particle: "furniture_particle",
        residue: "gun_mount_residue"
    },
    gunMount: !useSvg
        ? {
            type: weaponType,
            weapon: `${gunID}${weaponType === "gun" ? "_world" : ""}`
        }
        : undefined
} as const);

const kitchenUnit = (id: string, hitbox: RectangleHitbox, residue?: string): RawObstacleDefinition => ({
    idString: `kitchen_unit_${id}`,
    name: "Kitchen Unit",
    defType: DefinitionType.Obstacle,
    material: "wood",
    health: 100,
    scale: {
        spawnMin: 1,
        spawnMax: 1,
        destroy: 0.7
    },
    hitbox,
    hideOnMap: true,
    hasLoot: true,
    rotationMode: RotationMode.Limited,
    allowFlyover: FlyoverPref.Always,
    frames: {
        particle: "furniture_particle",
        residue: residue ?? "small_drawer_residue"
    }
});

const controlPanel = (idString: string, name: string): RawObstacleDefinition => ({
    idString,
    name,
    defType: DefinitionType.Obstacle,
    material: "metal_light",
    health: 200,
    reflectBullets: true,
    scale: {
        spawnMin: 1,
        spawnMax: 1,
        destroy: 0.7
    },
    hitbox: RectangleHitbox.fromRect(11, 8),
    rotationMode: RotationMode.Limited,
    explosion: "control_panel_explosion",
    frames: {
        particle: "metal_particle",
        residue: "barrel_residue"
    }
});

const gift = (
    color: "red" | "green" | "blue" | "purple" | "black",
    explode = false
): RawObstacleDefinition => ({
    idString: `${color}_gift`,
    name: `${color.charAt(0).toUpperCase() + color.slice(1)} Gift`,
    defType: DefinitionType.Obstacle,
    material: "cardboard",
    hideOnMap: true,
    health: 60,
    scale: {
        spawnMin: 1,
        spawnMax: 1,
        destroy: 0.8
    },
    rotationMode: RotationMode.Limited,
    allowFlyover: FlyoverPref.Never,
    hitbox: RectangleHitbox.fromRect(4.4, 4.4),
    zIndex: ZIndexes.ObstaclesLayer2,
    hasLoot: true,
    explosion: explode ? "coal_explosion" : undefined
});

const rshCase = (idString: string): RawObstacleDefinition => ({
    idString,
    name: "RSh-12 Case",
    defType: DefinitionType.Obstacle,
    material: "crate",
    health: 150,
    hitbox: new GroupHitbox(
        RectangleHitbox.fromRect(8.5, 5.5),
        RectangleHitbox.fromRect(1.3, 6, Vec(-2.7, 0)),
        RectangleHitbox.fromRect(1.3, 6, Vec(2.7, 0))
    ),
    scale: {
        spawnMax: 1,
        spawnMin: 1,
        destroy: 0.8
    },
    rotationMode: RotationMode.Limited,
    hasLoot: true,
    frames: {
        particle: "rsh_case_particle",
        residue: "rsh_case_residue"
    }
});

type RawObstacleDefinition = CommonObstacleDefinition & {
    readonly variations?: Exclude<Variation, 0>
    readonly variationBits?: never
    readonly winterVariations?: Exclude<Variation, 0>
};

export type ObstacleDefinition = CommonObstacleDefinition & VariationMixin;

export const Obstacles = new ObjectDefinitions<ObstacleDefinition>(([
    {
        idString: "oak_tree",
        name: "Oak Tree",
        defType: DefinitionType.Obstacle,
        material: "tree",
        health: 180,
        scale: {
            spawnMin: 0.9,
            spawnMax: 1.2,
            destroy: 0.75
        },
        hitbox: new CircleHitbox(3.5),
        spawnHitbox: new CircleHitbox(8.5),
        rotationMode: RotationMode.Full,
        isTree: true,
        variations: 4,
        trunkVariations: 2,
        leavesVariations: 2,
        frames: {
            base: "oak_tree_trunk",
            leaves: "oak_tree_leaves"
        },
        allowFlyover: FlyoverPref.Never,
        zIndex: ZIndexes.ObstaclesLayer5
    },
    {
        idString: "birch_tree",
        name: "Birch Tree",
        defType: DefinitionType.Obstacle,
        material: "tree",
        isTree: true,
        health: 180,
        scale: {
            spawnMin: 0.9,
            spawnMax: 1.1,
            destroy: 0.75
        },
        hitbox: new CircleHitbox(3.5),
        spawnHitbox: new CircleHitbox(8.5),
        rotationMode: RotationMode.Full,
        variations: 2,
        leavesVariations: 2,
        frames: {
            base: "birch_tree_trunk",
            leaves: "birch_tree_leaves"
        },
        allowFlyover: FlyoverPref.Never,
        zIndex: ZIndexes.ObstaclesLayer5
    },
    {
        idString: "pine_tree",
        name: "Pine Tree",
        defType: DefinitionType.Obstacle,
        material: "tree",
        isTree: true,
        tree: {
            leavesMinAlpha: 0.45
        },
        trunkVariations: 1,
        leavesVariations: 1,
        health: 180,
        scale: {
            spawnMin: 0.9,
            spawnMax: 1.1,
            destroy: 0.75
        },
        hitbox: new CircleHitbox(2.5),
        spawnHitbox: new CircleHitbox(8.5),
        rotationMode: RotationMode.Full,
        allowFlyover: FlyoverPref.Never,
        zIndex: ZIndexes.ObstaclesLayer5,
        frames: {
            base: "pine_tree_trunk",
            leaves: "pine_tree"
        }
    },
    {
        idString: "spruce_tree",
        name: "Spruce Tree",
        defType: DefinitionType.Obstacle,
        material: "tree",
        isTree: true,
        tree: {
            leavesMinAlpha: 0.45
        },
        trunkVariations: 1,
        leavesVariations: 1,
        health: 180,
        scale: {
            spawnMin: 0.9,
            spawnMax: 1.1,
            destroy: 0.75
        },
        hitbox: new CircleHitbox(2.5),
        spawnHitbox: new CircleHitbox(8.5),
        rotationMode: RotationMode.Full,
        allowFlyover: FlyoverPref.Never,
        zIndex: ZIndexes.ObstaclesLayer4,
        frames: {
            base: "spruce_tree_trunk",
            leaves: "spruce_tree_leaves",
            particle: "pine_tree_particle",
            residue: "pine_tree_residue"
        }
    },
    {
        idString: "big_oak_tree",
        name: "Big Oak Tree",
        defType: DefinitionType.Obstacle,
        material: "tree",
        health: 240,
        scale: {
            spawnMin: 0.9,
            spawnMax: 1.2,
            destroy: 0.75
        },
        spawnHitbox: new CircleHitbox(8.5),
        rotationMode: RotationMode.Full,
        hitbox: new CircleHitbox(3.5),
        isTree: true,
        tree: {
            minDist: 64,
            maxDist: 1764,
            trunkMinAlpha: 0.75,
            leavesMinAlpha: 0.3
        },
        variations: 6,
        trunkVariations: 6,
        zIndex: ZIndexes.ObstaclesLayer5,
        frames: {
            base: "big_oak_tree_trunk",
            leaves: "big_oak_tree_leaves",
            particle: "oak_tree_particle",
            residue: "oak_tree_residue"
        }
    },
    {
        idString: "maple_tree",
        name: "Maple Tree",
        defType: DefinitionType.Obstacle,
        material: "tree",
        health: 290,
        scale: {
            spawnMin: 0.9,
            spawnMax: 1.2,
            destroy: 0.75
        },
        spawnHitbox: new CircleHitbox(20),
        rotationMode: RotationMode.Full,
        hitbox: new CircleHitbox(5.5),
        isTree: true,
        tree: {
            minDist: 64,
            maxDist: 1764,
            trunkMinAlpha: 0.75,
            leavesMinAlpha: 0.3
        },
        variations: 3,
        leavesVariations: 3,
        allowFlyover: FlyoverPref.Never,
        zIndex: ZIndexes.ObstaclesLayer5,
        frames: {
            base: "maple_tree_trunk",
            leaves: "maple_tree_leaves"
        }
    },
    {
        idString: "dormant_oak_tree",
        name: "Dormant Oak Tree",
        defType: DefinitionType.Obstacle,
        material: "tree",
        health: 120,
        scale: {
            spawnMin: 0.9,
            spawnMax: 1.1,
            destroy: 0.75
        },
        spawnHitbox: new CircleHitbox(8.5),
        rotationMode: RotationMode.Full,
        hitbox: new CircleHitbox(2.5),
        variations: 2,
        allowFlyover: FlyoverPref.Never,
        zIndex: ZIndexes.ObstaclesLayer5
    },
    {
        idString: "dead_pine_tree",
        name: "Dead Pine Tree",
        defType: DefinitionType.Obstacle,
        material: "tree",
        health: 120,
        scale: {
            spawnMin: 0.9,
            spawnMax: 1.1,
            destroy: 0.75
        },
        spawnHitbox: new CircleHitbox(8.5),
        rotationMode: RotationMode.Full,
        hitbox: new CircleHitbox(2.5),
        allowFlyover: FlyoverPref.Never,
        zIndex: ZIndexes.ObstaclesLayer4
    },
    {
        idString: "christmas_tree",
        name: "Christmas Tree",
        defType: DefinitionType.Obstacle,
        material: "tree",
        health: 720,
        scale: {
            spawnMin: 0.9,
            spawnMax: 1.1,
            destroy: 0.75
        },
        hitbox: new CircleHitbox(10),
        spawnHitbox: new CircleHitbox(15),
        rotationMode: RotationMode.Full,
        zIndex: ZIndexes.ObstaclesLayer5,
        allowFlyover: FlyoverPref.Never,
        hasLoot: true,
        glow: {
            tint: 0xffff00,
            scale: 1.5,
            alpha: 0.8,
            scaleAnim: {
                to: 2,
                duration: 1e3
            }
        }
    },
    {
        idString: "stump",
        name: "Stump",
        defType: DefinitionType.Obstacle,
        material: "tree",
        health: 180,
        scale: {
            spawnMin: 0.9,
            spawnMax: 1,
            destroy: 0.5
        },
        hitbox: new CircleHitbox(2.9),
        rotationMode: RotationMode.Full
    },
    {
        idString: "hatchet_stump",
        name: "Hatchet Stump",
        defType: DefinitionType.Obstacle,
        material: "tree",
        health: 180,
        scale: {
            spawnMin: 1,
            spawnMax: 1,
            destroy: 0.5
        },
        hitbox: new CircleHitbox(2.9),
        rotationMode: RotationMode.None,
        hasLoot: true,
        frames: {
            particle: "stump_particle",
            residue: "stump_residue"
        }
    },
    {
        idString: "rock",
        name: "Rock",
        defType: DefinitionType.Obstacle,
        material: "stone",
        health: 200,
        scale: {
            spawnMin: 0.9,
            spawnMax: 1.1,
            destroy: 0.5
        },
        spawnMode: MapObjectSpawnMode.GrassAndSand,
        hitbox: new CircleHitbox(4),
        spawnHitbox: new CircleHitbox(4.5),
        rotationMode: RotationMode.Full,
        variations: 7,
        particleVariations: 2
    },
    {
        idString: "river_rock",
        name: "River Rock",
        defType: DefinitionType.Obstacle,
        material: "stone",
        health: 550,
        scale: {
            spawnMin: 0.9,
            spawnMax: 1.1,
            destroy: 0.5
        },
        spawnMode: MapObjectSpawnMode.River,
        zIndex: ZIndexes.DownedPlayers - 1,
        hitbox: new CircleHitbox(8),
        spawnHitbox: new CircleHitbox(10),
        rotationMode: RotationMode.Full,
        variations: 5,
        particleVariations: 2
    },
    {
        idString: "clearing_boulder",
        name: "Clearing Boulder",
        defType: DefinitionType.Obstacle,
        material: "stone",
        health: 850,
        scale: {
            spawnMin: 1,
            spawnMax: 1.2,
            destroy: 0.5
        },
        spawnMode: MapObjectSpawnMode.Grass,
        hitbox: new CircleHitbox(8.2),
        spawnHitbox: new CircleHitbox(12),
        rotationMode: RotationMode.Full,
        variations: 2,
        particleVariations: 2
    },
    {
        idString: "pebble",
        name: "Pebble",
        defType: DefinitionType.Obstacle,
        material: "stone",
        health: 200,
        indestructible: true,
        noCollisions: true,
        noMeleeCollision: true,
        noBulletCollision: true,
        scale: {
            spawnMin: 0.8,
            spawnMax: 1.2,
            destroy: 0
        },
        spawnMode: MapObjectSpawnMode.Trail,
        hitbox: new CircleHitbox(0.5),
        spawnHitbox: new CircleHitbox(0.5),
        rotationMode: RotationMode.Full,
        variations: 2
    },
    {
        idString: "pumpkin",
        name: "Pumpkin",
        defType: DefinitionType.Obstacle,
        material: "pumpkin",
        health: 100,
        scale: {
            spawnMin: 0.9,
            spawnMax: 1.1,
            destroy: 0.5
        },
        hitbox: new CircleHitbox(2.55),
        spawnHitbox: new CircleHitbox(3),
        rotationMode: RotationMode.Full,
        allowFlyover: FlyoverPref.Always,
        hasLoot: true,
        frames: {
            particle: "pumpkin_particle"
        }
    },
    {
        idString: "large_pumpkin",
        name: "Large Pumpkin",
        defType: DefinitionType.Obstacle,
        material: "pumpkin",
        health: 160,
        scale: {
            spawnMin: 0.9,
            spawnMax: 1.1,
            destroy: 0.5
        },
        hitbox: new CircleHitbox(4.69),
        rotationMode: RotationMode.Full,
        allowFlyover: FlyoverPref.Always,
        hasLoot: true,
        frames: {
            particle: "pumpkin_particle",
            residue: "pumpkin_residue"
        }
    },
    {
        idString: "jack_o_lantern",
        name: "Jack O' Lantern",
        defType: DefinitionType.Obstacle,
        material: "pumpkin",
        health: 300,
        scale: {
            spawnMin: 0.9,
            spawnMax: 1.1,
            destroy: 0.5
        },
        glow: {
            tint: 0xfca202,
            scale: 0.6,
            alpha: 0.8,
            scaleAnim: {
                to: 0.7,
                duration: 2e3
            },
            flicker: {
                chance: 0.5,
                strength: 0.9,
                interval: 7e2
            }
        },
        hitbox: new CircleHitbox(4.69),
        rotationMode: RotationMode.Full,
        allowFlyover: FlyoverPref.Always,
        hasLoot: true,
        frames: {
            particle: "pumpkin_particle",
            residue: "pumpkin_residue"
        }
    },
    {
        idString: "baby_plumpkin",
        name: "Baby Plumpkin",
        defType: DefinitionType.Obstacle,
        material: "pumpkin",
        health: 100,
        scale: {
            spawnMin: 0.9,
            spawnMax: 1.1,
            destroy: 0.6
        },
        hitbox: new CircleHitbox(1.83),
        spawnHitbox: new CircleHitbox(2),
        rotationMode: RotationMode.Full,
        allowFlyover: FlyoverPref.Always,
        frames: {
            particle: "plumpkin_particle"
        },
        variations: 1,
        weaponSwap: {
            modeRestricted: true
        }
    },
    {
        idString: "baby_plumpkin_infection",
        name: "Baby Plumpkin (Infection)",
        defType: DefinitionType.Obstacle,
        material: "pumpkin",
        health: 100,
        scale: {
            spawnMin: 0.9,
            spawnMax: 1.1,
            destroy: 0.6
        },
        hitbox: new CircleHitbox(1.83),
        spawnHitbox: new CircleHitbox(2),
        rotationMode: RotationMode.Full,
        allowFlyover: FlyoverPref.Always,
        frames: {
            base: "baby_plumpkin",
            particle: "plumpkin_particle",
            residue: "baby_plumpkin_residue"
        },
        variations: 3,
        weaponSwap: {
            weighted: true
        },
        regenerateAfterDestroyed: 30000,
        applyPerkOnDestroy: {
            mode: "infection",
            perk: PerkIds.Infected,
            chance: 0.05
        }
    },
    {
        idString: "plumpkin",
        name: "Plumpkin",
        defType: DefinitionType.Obstacle,
        material: "pumpkin",
        health: 300,
        scale: {
            spawnMin: 0.9,
            spawnMax: 1.1,
            destroy: 0.5
        },
        hitbox: new CircleHitbox(4.69),
        spawnHitbox: new CircleHitbox(5),
        rotationMode: RotationMode.Full,
        allowFlyover: FlyoverPref.Always,
        frames: {
            base: "plumpkin_base",
            particle: "plumpkin_particle"
        },
        hasLoot: true
    },
    {
        idString: "diseased_plumpkin",
        name: "Diseased Plumpkin",
        defType: DefinitionType.Obstacle,
        material: "pumpkin",
        health: 200,
        hideOnMap: true,
        scale: {
            spawnMin: 0.9,
            spawnMax: 1.1,
            destroy: 0.5
        },
        glow: {
            tint: 0x643554,
            scale: 0.6,
            alpha: 0.8,
            scaleAnim: {
                to: 0.7,
                duration: 3e3
            }
        },
        hitbox: new CircleHitbox(4.45),
        spawnHitbox: new CircleHitbox(5),
        rotationMode: RotationMode.Full,
        allowFlyover: FlyoverPref.Always,
        hasLoot: true
    },
    {
        idString: "birthday_cake",
        name: "Birthday Cake",
        defType: DefinitionType.Obstacle,
        material: "pumpkin",
        health: 70,
        scale: {
            spawnMin: 0.9,
            spawnMax: 1.1,
            destroy: 0.75
        },
        hitbox: new CircleHitbox(1.9),
        spawnHitbox: new CircleHitbox(2.9),
        rotationMode: RotationMode.Full,
        allowFlyover: FlyoverPref.Always,
        hasLoot: true
    },
    {
        idString: "cobweb",
        name: "Cobweb",
        defType: DefinitionType.Obstacle,
        material: "stone",
        health: 69420,
        indestructible: true,
        scale: {
            spawnMin: 1,
            spawnMax: 1,
            destroy: 0
        },
        hitbox: RectangleHitbox.fromRect(9, 9),
        noCollisions: true,
        noMeleeCollision: true,
        noBulletCollision: true,
        rotationMode: RotationMode.Limited,
        allowFlyover: FlyoverPref.Always,
        zIndex: ZIndexes.ObstaclesLayer4

    },
    {
        idString: "oil_tank",
        name: "Oil Tank",
        defType: DefinitionType.Obstacle,
        material: "metal_heavy",
        health: 1000,
        indestructible: true,
        hitbox: new GroupHitbox(
            RectangleHitbox.fromRect(16.8, 13.6),
            RectangleHitbox.fromRect(26, 2),
            new CircleHitbox(5, Vec(-8, 1.8)),
            new CircleHitbox(5, Vec(-8, -1.8)),
            new CircleHitbox(5, Vec(8, 1.8)),
            new CircleHitbox(5, Vec(8, -1.8))
        ),
        spawnHitbox: RectangleHitbox.fromRect(28, 18),
        rotationMode: RotationMode.Limited,
        allowFlyover: FlyoverPref.Never,
        noResidue: true,
        frames: {
            particle: "metal_particle"
        },
        reflectBullets: true,
        winterVariations: 2
    },
    {
        idString: "flint_lockbox",
        name: "Flint Lockbox",
        defType: DefinitionType.Obstacle,
        material: "appliance",
        hardness: 5,
        health: 200,
        impenetrable: true,
        hasLoot: true,
        scale: {
            spawnMin: 1,
            spawnMax: 1,
            destroy: 0.5
        },
        spawnMode: MapObjectSpawnMode.GrassAndSand,
        hitbox: RectangleHitbox.fromRect(8.9, 8.9, Vec(0, 0.1)),
        rotationMode: RotationMode.None,
        particleVariations: 2,
        winterVariations: 1
    },
    {
        idString: "monument",
        name: "Monument",
        defType: DefinitionType.Obstacle,
        material: "stone",
        health: 200,
        indestructible: true,
        noResidue: true,
        doorSound: "monument_slide",
        zIndex: ZIndexes.BuildingsCeiling + 1,
        scale: {
            spawnMin: 1,
            spawnMax: 1,
            destroy: 0.7
        },
        customInteractMessage: true,
        interactOnlyFromSide: 2,
        isDoor: true,
        openOnce: true,
        operationStyle: "slide",
        slideFactor: 0.8,
        animationDuration: 6000,
        hitbox: RectangleHitbox.fromRect(19.25, 19.25),
        rotationMode: RotationMode.Limited,
        frames: {
            particle: "clearing_boulder_particle"
        },
        particleVariations: 2
    },
    {
        idString: "bush",
        name: "Bush",
        defType: DefinitionType.Obstacle,
        material: "bush",
        health: 80,
        scale: {
            spawnMin: 0.9,
            spawnMax: 1.1,
            destroy: 0.8
        },
        hitbox: new CircleHitbox(4.2),
        noCollisions: true,
        rotationMode: RotationMode.Full,
        particleVariations: 2,
        zIndex: ZIndexes.ObstaclesLayer3
    },
    {
        idString: "vibrant_bush",
        name: "Vibrant Bush",
        defType: DefinitionType.Obstacle,
        material: "bush",
        health: 120,
        scale: {
            spawnMin: 0.9,
            spawnMax: 1.1,
            destroy: 0.8
        },
        hitbox: new CircleHitbox(5.4),
        noCollisions: true,
        spawnWithLoot: true,
        lootTable: "special_bush",
        rotationMode: RotationMode.Full,
        particleVariations: 2,
        variations: 3,
        zIndex: ZIndexes.ObstaclesLayer3
    },
    {
        idString: "lamp",
        name: "Lamp",
        defType: DefinitionType.Obstacle,
        material: "glass",
        variations: 2,
        health: 69,
        indestructible: true,
        scale: {
            spawnMin: 0.9,
            spawnMax: 1.1,
            destroy: 0.8
        },
        hitbox: new CircleHitbox(0),
        noCollisions: true,
        noBulletCollision: true,
        noHitEffect: true,
        noMeleeCollision: true,
        rotationMode: RotationMode.Limited,
        zIndex: ZIndexes.BuildingsCeiling - 2
    },
    {
        idString: "vat",
        name: "Vat",
        defType: DefinitionType.Obstacle,
        rotationMode: RotationMode.Limited,
        material: "appliance",
        variations: 2,
        health: 200,
        indestructible: true,
        reflectBullets: true,
        scale: {
            spawnMin: 1,
            spawnMax: 1,
            destroy: 0.75
        },
        frames: {
            particle: "washing_machine_particle"
        },
        hitbox: new GroupHitbox(
            RectangleHitbox.fromRect(7.03, 3.98, Vec(0, 1.19)),
            RectangleHitbox.fromRect(5.61, 2.74, Vec(-0.03, -1.27)),
            RectangleHitbox.fromRect(1, 3.79, Vec(-3.03, -0.21)),
            RectangleHitbox.fromRect(1, 3.79, Vec(3.01, -0.21)),
            new CircleHitbox(0.56, Vec(2.69, -2.09)),
            new CircleHitbox(0.56, Vec(-2.63, -2.11))
        )
    },
    {
        idString: "detector_walls",
        name: "Detector Walls",
        defType: DefinitionType.Obstacle,
        material: "iron",
        health: 1000,
        reflectBullets: true,
        indestructible: true,
        hitbox: new GroupHitbox(
            RectangleHitbox.fromRect(1, 9.1, Vec(4, 0)),
            RectangleHitbox.fromRect(1, 9, Vec(-3.9, 0.1))
        ),
        noResidue: true,
        rotationMode: RotationMode.Limited,
        frames: {
            particle: "metal_particle"
        }
    },
    {
        idString: "detector_top",
        name: "Detector Top",
        defType: DefinitionType.Obstacle,
        material: "iron",
        health: 1000,
        detector: true,
        indestructible: true,
        noBulletCollision: true,
        noMeleeCollision: true,
        hitbox: RectangleHitbox.fromRect(9, 3),
        noCollisions: true,
        noResidue: true,
        rotationMode: RotationMode.Limited,
        frames: {
            particle: "metal_particle"
        },
        zIndex: ZIndexes.ObstaclesLayer3
    },
    {
        idString: "blueberry_bush",
        name: "Blueberry Bush",
        defType: DefinitionType.Obstacle,
        material: "bush",
        health: 80,
        scale: {
            spawnMin: 0.9,
            spawnMax: 1.1,
            destroy: 0.8
        },
        hitbox: new CircleHitbox(4.2),
        noCollisions: true,
        rotationMode: RotationMode.Full,
        particleVariations: 2,
        zIndex: ZIndexes.ObstaclesLayer3,
        spawnWithLoot: true,
        lootTable: "special_bush",
        frames: {
            particle: "bush_particle",
            residue: "bush_residue"
        }
    },
    {
        idString: "oak_leaf_pile",
        name: "Oak Leaf Pile",
        defType: DefinitionType.Obstacle,
        material: "bush",
        health: 50,
        scale: {
            spawnMin: 0.9,
            spawnMax: 1.3,
            destroy: 0.8
        },
        hitbox: new CircleHitbox(5),
        noCollisions: true,
        noResidue: true,
        rotationMode: RotationMode.Full,
        zIndex: ZIndexes.ObstaclesLayer3,
        // spawnWithLoot: true,
        frames: {
            particle: "leaf_particle_3"
        }
    },
    {
        idString: "regular_crate",
        name: "Regular Crate",
        defType: DefinitionType.Obstacle,
        material: "crate",
        health: 80,
        scale: {
            spawnMin: 1,
            spawnMax: 1,
            destroy: 0.5
        },
        spawnMode: MapObjectSpawnMode.GrassAndSand,
        rotationMode: RotationMode.Binary,
        hitbox: RectangleHitbox.fromRect(9.2, 9.2),
        hasLoot: true,
        frames: {
            particle: "crate_particle",
            residue: "regular_crate_residue"
        },
        winterVariations: 6
    },
    {
        idString: "nsd_crate",
        name: "NSD Crate",
        defType: DefinitionType.Obstacle,
        material: "crate",
        health: 80,
        scale: {
            spawnMin: 1,
            spawnMax: 1,
            destroy: 0.5
        },
        spawnMode: MapObjectSpawnMode.GrassAndSand,
        rotationMode: RotationMode.None,
        hitbox: RectangleHitbox.fromRect(9.2, 9.2),
        hasLoot: true,
        hideOnMap: true
    },
    {
        idString: "flint_crate",
        name: "Flint Crate",
        defType: DefinitionType.Obstacle,
        material: "crate",
        health: 80,
        scale: {
            spawnMin: 1,
            spawnMax: 1,
            destroy: 0.5
        },
        spawnMode: MapObjectSpawnMode.GrassAndSand,
        rotationMode: RotationMode.None,
        hitbox: RectangleHitbox.fromRect(9.2, 9.2),
        hasLoot: true,
        hideOnMap: true,
        winterVariations: 6
    },
    {
        idString: "aegis_crate",
        name: "AEGIS Crate",
        defType: DefinitionType.Obstacle,
        material: "crate",
        health: 80,
        scale: {
            spawnMin: 1,
            spawnMax: 1,
            destroy: 0.5
        },
        spawnMode: MapObjectSpawnMode.GrassAndSand,
        rotationMode: RotationMode.None,
        hitbox: RectangleHitbox.fromRect(9.2, 9.2),
        hasLoot: true,
        hideOnMap: true,
        winterVariations: 6
    },
    {
        idString: "lansiraami_crate",
        name: "Lansiraami Crate",
        defType: DefinitionType.Obstacle,
        material: "crate",
        health: 80,
        scale: {
            spawnMin: 1,
            spawnMax: 1,
            destroy: 0.5
        },
        spawnMode: MapObjectSpawnMode.GrassAndSand,
        rotationMode: RotationMode.None,
        hitbox: RectangleHitbox.fromRect(9.2, 9.2),
        hasLoot: true,
        hideOnMap: true
    },
    {
        idString: "grenade_crate",
        name: "Grenade Crate",
        defType: DefinitionType.Obstacle,
        material: "crate",
        health: 80,
        scale: {
            spawnMin: 1,
            spawnMax: 1,
            destroy: 0.5
        },
        spawnMode: MapObjectSpawnMode.GrassAndSand,
        hitbox: RectangleHitbox.fromRect(6.5, 6.3),
        rotationMode: RotationMode.None,
        allowFlyover: FlyoverPref.Always,
        hasLoot: true,
        winterVariations: 3
    },
    {
        idString: "melee_crate",
        name: "Melee Crate",
        defType: DefinitionType.Obstacle,
        material: "crate",
        health: 80,
        scale: {
            spawnMin: 1,
            spawnMax: 1,
            destroy: 0.5
        },
        spawnMode: MapObjectSpawnMode.GrassAndSand,
        hitbox: RectangleHitbox.fromRect(6.5, 6.3),
        rotationMode: RotationMode.None,
        allowFlyover: FlyoverPref.Always,
        hasLoot: true,
        winterVariations: 1
    },
    {
        idString: "lighthouse_crate",
        name: "Lighthouse Crate",
        defType: DefinitionType.Obstacle,
        material: "crate",
        health: 80,
        scale: {
            spawnMin: 1,
            spawnMax: 1,
            destroy: 0.5
        },
        spawnMode: MapObjectSpawnMode.GrassAndSand,
        hitbox: RectangleHitbox.fromRect(6.5, 6.3),
        rotationMode: RotationMode.None,
        allowFlyover: FlyoverPref.Always,
        hasLoot: true,
        winterVariations: 1
    },
    {
        idString: "hazel_crate",
        name: "HAZEL Crate",
        defType: DefinitionType.Obstacle,
        material: "crate",
        health: 1700,
        scale: {
            spawnMin: 1,
            spawnMax: 1,
            destroy: 0.5
        },
        hitbox: RectangleHitbox.fromRect(9.2, 9.2),
        rotationMode: RotationMode.None,
        frames: {
            particle: "hazel_crate_particle",
            residue: "hazel_crate_residue"
        },
        hasLoot: true
    },
    {
        idString: "frozen_crate",
        name: "Frozen Crate",
        defType: DefinitionType.Obstacle,
        material: "ice",
        health: 1000,
        variations: 2,
        scale: {
            spawnMin: 1,
            spawnMax: 1,
            destroy: 0.5
        },
        spawnMode: MapObjectSpawnMode.GrassAndSand,
        rotationMode: RotationMode.Binary,
        hitbox: RectangleHitbox.fromRect(9.2, 9.2),
        frames: {
            residue: "regular_crate_residue",
            particle: "window_particle"
        },
        hasLoot: true,
        hideOnMap: true
    },
    {
        idString: "ammo_crate",
        name: "Ammo Crate",
        defType: DefinitionType.Obstacle,
        material: "cardboard",
        health: 160,
        impenetrable: true,
        scale: {
            spawnMin: 1,
            spawnMax: 1,
            destroy: 0.6
        },
        spawnMode: MapObjectSpawnMode.GrassAndSand,
        hitbox: RectangleHitbox.fromRect(8.49, 8.36),
        rotationMode: RotationMode.Limited,
        hasLoot: true,
        frames: {
            particle: "crate_particle"
        },
        winterVariations: 2
    },
    {
        idString: "desk_left",
        name: "Desk",
        defType: DefinitionType.Obstacle,
        material: "wood",
        health: 100,
        scale: {
            spawnMin: 1,
            spawnMax: 1,
            destroy: 0.8
        },
        hitbox: new GroupHitbox(
            RectangleHitbox.fromRect(18.25, 5.25, Vec(0, -3)),
            RectangleHitbox.fromRect(4.5, 11, Vec(-6.8, 0))
        ),
        rotationMode: RotationMode.Limited,
        hasLoot: true,
        lootTable: "desk",
        frames: {
            particle: "desk_particle"
        }
    },
    {
        idString: "desk_right",
        name: "Desk",
        defType: DefinitionType.Obstacle,
        material: "wood",
        health: 100,
        scale: {
            spawnMin: 1,
            spawnMax: 1,
            destroy: 0.8
        },
        hitbox: new GroupHitbox(
            RectangleHitbox.fromRect(18.25, 5.25, Vec(0, -3)),
            RectangleHitbox.fromRect(4.5, 11, Vec(6.8, 0))
        ),
        rotationMode: RotationMode.Limited,
        hasLoot: true,
        lootTable: "desk",
        frames: {
            particle: "desk_particle"
        }
    },
    {
        idString: "square_desk",
        name: "Square Desk",
        defType: DefinitionType.Obstacle,
        material: "wood",
        health: 120,
        indestructible: true,
        scale: {
            spawnMin: 1,
            spawnMax: 1,
            destroy: 0.8
        },
        hitbox: new GroupHitbox(
            RectangleHitbox.fromRect(18.55, 3.76, Vec(0, -7.39)),
            RectangleHitbox.fromRect(18.55, 3.76, Vec(0, 7.39)),
            RectangleHitbox.fromRect(6.02, 14.27, Vec(6.27, 0)),
            RectangleHitbox.fromRect(3.77, 3.37, Vec(-7.39, -4.57)),
            RectangleHitbox.fromRect(3.77, 3.37, Vec(-7.39, 4.57))
        ),
        rotationMode: RotationMode.Limited
    },
    {
        idString: "piano",
        name: "Piano",
        defType: DefinitionType.Obstacle,
        material: "piano",
        health: 350,
        hitSoundVariations: 4,
        indestructible: true,
        scale: {
            spawnMin: 1,
            spawnMax: 1,
            destroy: 0.95
        },
        hitbox: new GroupHitbox(
            RectangleHitbox.fromRect(12.9, 3, Vec(0.1, -6.5)),
            RectangleHitbox.fromRect(11, 5, Vec(0.1, -3)),
            RectangleHitbox.fromRect(7, 5, Vec(3.5, 2.5)),
            RectangleHitbox.fromRect(2, 8, Vec(6, 0)),
            new CircleHitbox(1.6, Vec(-5.1, -4)),
            new CircleHitbox(1.6, Vec(-4.5, -2)),
            new CircleHitbox(1.6, Vec(-3, -1)),
            new CircleHitbox(1.6, Vec(0.5, 3)),
            new CircleHitbox(1.6, Vec(0, 2)),
            new CircleHitbox(1.6, Vec(-0.5, 1)),
            new CircleHitbox(1.6, Vec(-1, 0.5)),
            new CircleHitbox(1, Vec(6, -4.5)),
            new CircleHitbox(0.8, Vec(-6.4, -4.8)),
            new CircleHitbox(2.8, Vec(3.5, 5)),
            new CircleHitbox(3, Vec(4, 5)),
            new CircleHitbox(3, Vec(3, 4))
        ),
        rotationMode: RotationMode.Limited,
        noResidue: true,
        frames: {
            particle: "furniture_particle"
        }
    },
    {
        idString: "rocket_box",
        name: "Firework rocket box",
        defType: DefinitionType.Obstacle,
        material: "cardboard",
        health: 45,
        scale: {
            spawnMin: 1,
            spawnMax: 1,
            destroy: 0.6
        },
        spawnMode: MapObjectSpawnMode.GrassAndSand,
        hitbox: RectangleHitbox.fromRect(4, 4),
        rotationMode: RotationMode.Limited,
        hasLoot: true,
        frames: {
            particle: "box_particle",
            residue: "box_residue"
        }
    },
    {
        idString: "confetti_grenade_box",
        name: "Confetti grenade box",
        defType: DefinitionType.Obstacle,
        material: "cardboard",
        health: 45,
        scale: {
            spawnMin: 1,
            spawnMax: 1,
            destroy: 0.6
        },
        spawnMode: MapObjectSpawnMode.GrassAndSand,
        hitbox: RectangleHitbox.fromRect(4, 4),
        rotationMode: RotationMode.Limited,
        hasLoot: true,
        frames: {
            particle: "box_particle",
            residue: "box_residue"
        }
    },
    {
        idString: "tear_gas_crate",
        name: "Tear Gas Crate",
        defType: DefinitionType.Obstacle,
        material: "crate",
        health: 100,
        scale: {
            spawnMin: 1,
            spawnMax: 1,
            destroy: 0.6
        },
        spawnMode: MapObjectSpawnMode.GrassAndSand,
        hitbox: RectangleHitbox.fromRect(9.15, 6.3),
        rotationMode: RotationMode.Limited,
        allowFlyover: FlyoverPref.Always,
        frames: {
            particle: "crate_particle",
            residue: "regular_crate_residue"
        },
        particlesOnDestroy: "tear_gas_particle",
        additionalDestroySounds: ["smoke_grenade"],
        winterVariations: 1,
        waterOverlay: {
            scaleX: 1,
            scaleY: 0.65
        }
    },
    {
        idString: "barrel",
        name: "Barrel",
        defType: DefinitionType.Obstacle,
        material: "metal_light",
        health: 160,
        scale: {
            spawnMin: 1,
            spawnMax: 1,
            destroy: 0.5
        },
        spawnMode: MapObjectSpawnMode.GrassAndSand,

        hitbox: new CircleHitbox(3.75),
        rotationMode: RotationMode.Full,
        explosion: "barrel_explosion",
        frames: {
            particle: "metal_particle"
        },
        reflectBullets: true,
        winterVariations: 3
    },
    {
        idString: "super_barrel",
        name: "Super Barrel",
        defType: DefinitionType.Obstacle,
        material: "metal_light",
        health: 240,
        scale: {
            spawnMin: 1,
            spawnMax: 1,
            destroy: 0.5
        },
        spawnMode: MapObjectSpawnMode.GrassAndSand,
        hitbox: new CircleHitbox(3.75),
        rotationMode: RotationMode.Full,
        explosion: "super_barrel_explosion",
        reflectBullets: true,
        winterVariations: 3
    },
    {
        idString: "propane_tank",
        name: "Propane Tank",
        defType: DefinitionType.Obstacle,
        material: "metal_light",
        health: 60,
        scale: {
            spawnMin: 1,
            spawnMax: 1,
            destroy: 0.95
        },
        reflectBullets: true,
        hitbox: new CircleHitbox(1.9),
        rotationMode: RotationMode.Full,
        allowFlyover: FlyoverPref.Always,
        explosion: "propane_tank_explosion",
        frames: {
            particle: "propane_tank_particle",
            residue: "explosion_decal"
        }
    },
    {
        idString: "loot_barrel",
        name: "Loot Barrel",
        defType: DefinitionType.Obstacle,
        material: "metal_light",
        hideOnMap: true,
        health: 160,
        scale: {
            spawnMin: 1,
            spawnMax: 1,
            destroy: 0.5
        },
        spawnMode: MapObjectSpawnMode.GrassAndSand,
        hasLoot: true,
        hitbox: new CircleHitbox(3.75),
        rotationMode: RotationMode.Full,
        explosion: "barrel_explosion",
        reflectBullets: true,
        frames: {
            particle: "metal_particle",
            residue: "barrel_residue"
        }
    },
    {
        idString: "airdrop_crate_locked",
        name: "Airdrop",
        defType: DefinitionType.Obstacle,
        material: "metal_light",
        health: 10000,
        indestructible: true,
        reflectBullets: true,
        hitbox: RectangleHitbox.fromRect(8.7, 8.7),
        spawnHitbox: RectangleHitbox.fromRect(10, 10),
        rotationMode: RotationMode.None,
        hideOnMap: true,
        isActivatable: true,
        zIndex: ZIndexes.ObstaclesLayer2,
        sound: {
            name: "airdrop_unlock",
            maxRange: 64,
            falloff: 0.3
        },
        replaceWith: {
            idString: { airdrop_crate: 0.95, gold_airdrop_crate: 0.05 },
            delay: 800
        },
        noResidue: true,
        frames: {
            particle: "metal_particle"
        }
    },
    {
        idString: "airdrop_crate",
        name: "Airdrop Crate",
        defType: DefinitionType.Obstacle,
        material: "crate",
        health: 150,
        scale: {
            spawnMin: 1,
            spawnMax: 1,
            destroy: 0.5
        },
        hitbox: RectangleHitbox.fromRect(8.7, 8.7),
        spawnHitbox: RectangleHitbox.fromRect(10, 10),
        hideOnMap: true,
        rotationMode: RotationMode.None,
        hasLoot: true
    },
    {
        idString: "gold_airdrop_crate",
        name: "Gold Airdrop Crate",
        defType: DefinitionType.Obstacle,
        material: "crate",
        health: 170,
        scale: {
            spawnMin: 1,
            spawnMax: 1,
            destroy: 0.5
        },
        hitbox: RectangleHitbox.fromRect(8.7, 8.7),
        spawnHitbox: RectangleHitbox.fromRect(10, 10),
        rotationMode: RotationMode.None,
        hideOnMap: true,
        hasLoot: true,
        frames: {
            particle: "airdrop_crate_particle"
        }
    },
    {
        idString: "gold_rock",
        name: "Gold Rock",
        defType: DefinitionType.Obstacle,
        material: "stone",
        hideOnMap: true,
        health: 250,
        scale: {
            spawnMin: 0.9,
            spawnMax: 1.1,
            destroy: 0.3
        },
        hitbox: new CircleHitbox(4),
        spawnHitbox: new CircleHitbox(4.5),
        particleVariations: 2,
        rotationMode: RotationMode.Full,
        hasLoot: true
    },
    {
        idString: "loot_tree",
        name: "Loot Tree",
        defType: DefinitionType.Obstacle,
        material: "stone",
        hideOnMap: true,
        health: 250,
        scale: {
            spawnMin: 0.9,
            spawnMax: 1,
            destroy: 0.75
        },
        hitbox: new CircleHitbox(5.5),
        spawnHitbox: new CircleHitbox(15),
        rotationMode: RotationMode.Full,
        zIndex: ZIndexes.ObstaclesLayer5,
        allowFlyover: FlyoverPref.Never,
        hasLoot: true,
        isTree: true,
        variations: 4,
        trunkVariations: 2,
        leavesVariations: 2,
        frames: {
            base: "oak_tree_trunk",
            leaves: "oak_tree_leaves"
        },
        tint: 0x999999
    },
    {
        idString: "box",
        name: "Box",
        defType: DefinitionType.Obstacle,
        material: "cardboard",
        health: 40,
        scale: {
            spawnMin: 1,
            spawnMax: 1,
            destroy: 0.8
        },
        hitbox: RectangleHitbox.fromRect(4.4, 4.4),
        rotationMode: RotationMode.Limited,
        variations: 3,
        zIndex: ZIndexes.ObstaclesLayer2,
        hasLoot: true,
        winterVariations: 3,
        waterOverlay: {
            scaleX: 0.45,
            scaleY: 0.45
        }
    },
    gift("red"),
    gift("green"),
    gift("blue"),
    gift("purple"),
    gift("black", true),
    {
        idString: "hq_large_cart",
        name: "Large Cart",
        defType: DefinitionType.Obstacle,
        material: "iron",
        health: 210,
        indestructible: true,
        hideOnMap: true,
        invisible: true,
        scale: {
            spawnMin: 1,
            spawnMax: 1,
            destroy: 0.95
        },
        hitbox: new GroupHitbox(
            RectangleHitbox.fromRect(1.6, 10.8, Vec(-16.5, 0.2)),
            RectangleHitbox.fromRect(1.6, 10.8, Vec(1.5, 0.2))
        ),
        rotationMode: RotationMode.Limited,
        reflectBullets: true,
        noResidue: true,
        frames: {
            particle: "file_cart_particle"
        }
    },
    {
        idString: "file_cart",
        name: "File Cart",
        defType: DefinitionType.Obstacle,
        material: "iron",
        health: 210,
        hideOnMap: true,
        scale: {
            spawnMin: 1,
            spawnMax: 1,
            destroy: 0.95
        },
        hitbox: new GroupHitbox(
            RectangleHitbox.fromRect(11, 5.7)
        ),
        rotationMode: RotationMode.Limited,
        reflectBullets: true,
        frames: {
            particle: "file_cart_particle"
        }
    },

    houseWall(1, RectangleHitbox.fromRect(9, 2)),
    houseWall(2, RectangleHitbox.fromRect(20.86, 2)),
    houseWall(3, RectangleHitbox.fromRect(11.4, 2)),
    houseWall(4, RectangleHitbox.fromRect(21.4, 2)),
    houseWall(5, RectangleHitbox.fromRect(16, 2)),
    houseWall(6, RectangleHitbox.fromRect(15.1, 2)),
    houseWall(7, RectangleHitbox.fromRect(20.6, 2)),
    houseWall(8, RectangleHitbox.fromRect(10.7, 2)),
    houseWall(9, RectangleHitbox.fromRect(17.7, 2)),
    houseWall(10, RectangleHitbox.fromRect(20.6, 2)),
    houseWall(11, RectangleHitbox.fromRect(11.6, 2)),
    houseWall(12, RectangleHitbox.fromRect(16.2, 2)),
    houseWall(14, RectangleHitbox.fromRect(17, 2)),
    houseWall(15, RectangleHitbox.fromRect(12.1, 2)),
    houseWall(16, RectangleHitbox.fromRect(10.5, 2)),
    houseWall(17, RectangleHitbox.fromRect(22.56, 2)),

    // small bunker special wall
    houseWall(
        13, RectangleHitbox.fromRect(9, 2),
        { color: 0x74858b, border: 0x23282a, particle: "hq_tp_wall_particle" }
    ),

    // blue house basement shit
    houseWall(
        18, RectangleHitbox.fromRect(5.25, 2),
        { color: 0x74858b, border: 0x23282a, particle: "hq_tp_wall_particle" }
    ),
    houseWall(
        19, RectangleHitbox.fromRect(19.55, 2),
        { color: 0x74858b, border: 0x23282a, particle: "hq_tp_wall_particle" }
    ),

    // river hut
    houseWall(
        20, RectangleHitbox.fromRect(32.7, 2),
        { color: 0x736758, border: 0x383127, particle: "river_hut_wall_particle" }
    ),
    houseWall(
        21, RectangleHitbox.fromRect(23.15, 2),
        { color: 0x736758, border: 0x383127, particle: "river_hut_wall_particle" }
    ),
    houseWall(
        22, RectangleHitbox.fromRect(30.8, 2),
        { color: 0x736758, border: 0x383127, particle: "river_hut_wall_particle" }
    ),
    houseWall(
        23, RectangleHitbox.fromRect(25.4, 2),
        { color: 0x736758, border: 0x383127, particle: "river_hut_wall_particle" }
    ),

    // flooded bunker
    houseWall(24, RectangleHitbox.fromRect(14.1, 2)),
    houseWall(25, RectangleHitbox.fromRect(16.52, 2)),

    // HQ walls (headquarters)
    hqWall(1, RectangleHitbox.fromRect(11.4, 2)),
    hqWall(2, RectangleHitbox.fromRect(21.05, 2)),
    hqWall(3, RectangleHitbox.fromRect(9.1, 2)),
    hqWall(4, RectangleHitbox.fromRect(16, 2.1)),
    hqWall(5, RectangleHitbox.fromRect(11.2, 2)),
    hqWall(6, RectangleHitbox.fromRect(39.2, 2)),
    hqWall(7, RectangleHitbox.fromRect(3.2, 1.6), true),
    hqWall(8, RectangleHitbox.fromRect(3.5, 1.6), true),
    hqWall(9, RectangleHitbox.fromRect(21, 2.1)),

    // cabin walls
    cabinWall("1", 8.22),
    cabinWall("2", 8.28),
    cabinWall("3", 18.79),
    cabinWall("4", 19.68),
    cabinWall("5", 26.35),

    lodgeWall("1", 9.15),
    lodgeWall("2", 9.7),
    lodgeWall("3", 9.82),
    lodgeWall("4", 15.08),
    lodgeWall("5", 19.77),
    lodgeWall("6", 20.44),
    lodgeWall("7", 26.15),
    lodgeWall("8", 27.03),
    {
        idString: "lodge_secret_room_wall",
        name: "Lodge Secret Room Wall",
        defType: DefinitionType.Obstacle,
        material: "wood",
        hideOnMap: true,
        noResidue: true,
        health: 100,
        scale: {
            spawnMin: 1,
            spawnMax: 1,
            destroy: 1
        },
        hitbox: RectangleHitbox.fromRect(17.62, 1.91),
        rotationMode: RotationMode.Limited,
        allowFlyover: FlyoverPref.Never,
        frames: {
            particle: "lodge_wall_particle"
        },
        isWall: true
    },

    tentWall(1, "red"),
    tentWall(2, "green"),
    tentWall(3, "blue"),
    tentWall(4, "orange"),
    tentWall(5, "purple"),

    bigTentWall(1, "red"),
    bigTentWall(2, "green"),
    bigTentWall(3, "blue"),
    bigTentWall(4, "orange"),

    portaPottyWall("Porta Potty Back Wall", RectangleHitbox.fromRect(12.8, 1.6)),
    portaPottyWall("Porta Potty Front Wall", RectangleHitbox.fromRect(3, 1.6)),

    portaPottyWall("Outhouse Back Wall", RectangleHitbox.fromRect(11.71, 1.81), true),
    portaPottyWall("Outhouse Side Wall", RectangleHitbox.fromRect(1.81, 19.2), true),
    portaPottyWall("Outhouse Front Wall", RectangleHitbox.fromRect(2.8, 1.81), true),

    portMainOfficeWall(1, RectangleHitbox.fromRect(16.7, 1.8)),
    portMainOfficeWall(2, RectangleHitbox.fromRect(9.5, 1.8)),
    portMainOfficeWall(3, RectangleHitbox.fromRect(22.05, 1.8)),
    portMainOfficeWall(4, RectangleHitbox.fromRect(32.6, 1.8)),
    portMainOfficeWall(5, RectangleHitbox.fromRect(11.4, 1.8)),
    portMainOfficeWall(6, RectangleHitbox.fromRect(1.8, 16.5)),

    lighthouseWall(1, RectangleHitbox.fromRect(4.69, 2)),
    lighthouseWall(2, RectangleHitbox.fromRect(11.89, 2)),
    lighthouseWall(3, RectangleHitbox.fromRect(2, 21.14)),

    sawmillWarehouseWall(1, RectangleHitbox.fromRect(41.13, 2.02)),
    sawmillWarehouseWall(2, RectangleHitbox.fromRect(30.47, 2.02)),
    sawmillWarehouseWall(3, RectangleHitbox.fromRect(13.11, 2.02)),
    sawmillWarehouseWall(4, RectangleHitbox.fromRect(2.02, 17.43)),
    sawmillWarehouseWall(5, RectangleHitbox.fromRect(2.02, 11.82)),
    sawmillWarehouseWall(6, RectangleHitbox.fromRect(2.02, 15.75)),
    sawmillWarehouseWall(7, RectangleHitbox.fromRect(23.01, 2.02)),

    warehouseHuntedWall(1, RectangleHitbox.fromRect(2.01, 12.31)),
    warehouseHuntedWall(2, RectangleHitbox.fromRect(2.01, 16.78)),

    {
        idString: "fridge",
        name: "Fridge",
        defType: DefinitionType.Obstacle,
        material: "appliance",
        health: 140,
        scale: {
            spawnMin: 1,
            spawnMax: 1,
            destroy: 0.8
        },
        hasLoot: true,
        hitbox: RectangleHitbox.fromRect(9.1, 6.45, Vec(0, -0.2)),
        rotationMode: RotationMode.Limited,
        allowFlyover: FlyoverPref.Never,
        frames: {
            particle: "fridge_particle"
        },
        reflectBullets: true
    },
    {
        idString: "water_cooler",
        name: "Cool Water",
        defType: DefinitionType.Obstacle,
        material: "appliance",
        health: 125,
        scale: {
            spawnMin: 1,
            spawnMax: 1,
            destroy: 0.8
        },
        hitbox: new GroupHitbox(
            RectangleHitbox.fromRect(6, 5, Vec(0, -0.2)),
            RectangleHitbox.fromRect(5.7, 0.25, Vec(0, 2.5))
        ),
        rotationMode: RotationMode.Limited,
        allowFlyover: FlyoverPref.Never,
        frames: {
            particle: "briefcase_particle"
        }
    },
    {
        idString: "stove",
        name: "Stove",
        defType: DefinitionType.Obstacle,
        material: "metal_light",
        health: 140,
        scale: {
            spawnMin: 1,
            spawnMax: 1,
            destroy: 0.8
        },
        hitbox: RectangleHitbox.fromRect(9.1, 6.45, Vec(0, -0.2)),
        rotationMode: RotationMode.Limited,
        explosion: "stove_explosion",
        frames: {
            particle: "metal_particle"
        },
        reflectBullets: true
    },
    {
        idString: "small_stove",
        name: "Small Stove",
        defType: DefinitionType.Obstacle,
        material: "metal_light",
        health: 140,
        scale: {
            spawnMin: 1,
            spawnMax: 1,
            destroy: 0.8
        },
        hideOnMap: true,
        hitbox: RectangleHitbox.fromRect(6.9, 6.64, Vec(0, -0.3)),
        rotationMode: RotationMode.Limited,
        explosion: "stove_explosion",
        frames: {
            particle: "metal_particle",
            residue: "stove_residue"
        },
        reflectBullets: true
    },
    {
        idString: "pan_stove",
        name: "Pan Stove",
        defType: DefinitionType.Obstacle,
        material: "metal_light",
        health: 140,
        scale: {
            spawnMin: 1,
            spawnMax: 1,
            destroy: 0.8
        },
        hitbox: RectangleHitbox.fromRect(9.1, 6.45, Vec(0, -0.2)),
        rotationMode: RotationMode.Limited,
        explosion: "stove_explosion",
        frames: {
            particle: "metal_particle",
            residue: "stove_residue"
        },
        reflectBullets: true,
        hasLoot: true
    },
    {
        idString: "small_pan_stove",
        name: "Small Pan Stove",
        defType: DefinitionType.Obstacle,
        material: "metal_light",
        health: 140,
        scale: {
            spawnMin: 1,
            spawnMax: 1,
            destroy: 0.8
        },
        hideOnMap: true,
        hitbox: RectangleHitbox.fromRect(6.9, 6.64, Vec(0, -0.3)),
        rotationMode: RotationMode.Limited,
        explosion: "stove_explosion",
        frames: {
            particle: "metal_particle",
            residue: "stove_residue"
        },
        reflectBullets: true,
        hasLoot: true
    },
    {
        idString: "fireplace",
        name: "Fireplace",
        defType: DefinitionType.Obstacle,
        material: "metal_light",
        health: 300,
        scale: {
            spawnMin: 1,
            spawnMax: 1,
            destroy: 0.9
        },
        hideOnMap: true,
        hitbox: RectangleHitbox.fromRect(15.05, 7.71, Vec(0, -0.3)),
        rotationMode: RotationMode.Limited,
        explosion: "fireplace_explosion",
        frames: {
            particle: "metal_particle",
            residue: "stove_residue"
        },
        reflectBullets: true
    },
    {
        idString: "fire_pit",
        name: "Fire Pit",
        defType: DefinitionType.Obstacle,
        material: "stone",
        health: 400,
        scale: {
            spawnMin: 1,
            spawnMax: 1,
            destroy: 0.7
        },
        hitbox: new CircleHitbox(6.35),
        rotationMode: RotationMode.Full,
        particleVariations: 2,
        frames: {
            particle: "fire_pit_particle"
        }
    },
    {
        idString: "speaker",
        name: "Speaker",
        defType: DefinitionType.Obstacle,
        material: "iron",
        health: 160,
        indestructible: true,
        scale: {
            spawnMin: 1,
            spawnMax: 1,
            destroy: 0.8
        },
        sound: {
            name: "speaker_start",
            maxRange: 30,
            falloff: 0.25
        },
        noResidue: true,
        hitbox: RectangleHitbox.fromRect(6, 5, Vec(0, -0.1)),
        rotationMode: RotationMode.Limited,
        isActivatable: true,
        allowFlyover: FlyoverPref.Never,
        frames: {
            particle: "metal_particle"
        },
        reflectBullets: true
    },
    {
        idString: "vending_machine",
        name: "Vending Machine",
        defType: DefinitionType.Obstacle,
        material: "appliance",
        health: 165,
        scale: {
            spawnMin: 1,
            spawnMax: 1,
            destroy: 0.8
        },
        hasLoot: true,
        hitbox: RectangleHitbox.fromRect(9.25, 6.45, Vec(0, -0.2)),
        rotationMode: RotationMode.Limited,
        allowFlyover: FlyoverPref.Never,
        frames: {
            particle: "super_barrel_particle"
        },
        reflectBullets: true
    },
    {
        idString: "washing_machine",
        name: "Washing Machine",
        defType: DefinitionType.Obstacle,
        material: "appliance",
        health: 140,
        scale: {
            spawnMin: 1,
            spawnMax: 1,
            destroy: 0.8
        },
        hasLoot: true,
        hitbox: RectangleHitbox.fromRect(9.1, 6.45, Vec(0, -0.2)),
        rotationMode: RotationMode.Limited,
        reflectBullets: true
    },
    {
        idString: "door",
        name: "Door",
        defType: DefinitionType.Obstacle,
        material: "wood",
        health: 120,
        scale: {
            spawnMin: 1,
            spawnMax: 1,
            destroy: 1
        },
        hitbox: RectangleHitbox.fromRect(10.15, 1.6, Vec(-0.44, 0)),
        rotationMode: RotationMode.Limited,
        noResidue: true,
        isDoor: true,
        hingeOffset: Vec(-5.5, 0),
        zIndex: ZIndexes.ObstaclesLayer3,
        frames: {
            particle: "furniture_particle"
        }
    },
    {
        idString: "barn_door",
        name: "Barn Door",
        defType: DefinitionType.Obstacle,
        material: "wood",
        doorSound: "barn_door",
        health: 150,
        scale: {
            spawnMin: 1,
            spawnMax: 1,
            destroy: 1
        },
        hitbox: RectangleHitbox.fromRect(12.7, 1.6, Vec(0.85, 0)),
        rotationMode: RotationMode.Limited,
        noResidue: true,
        animationDuration: 600,
        isDoor: true,
        hingeOffset: Vec(-5.5, 0),
        zIndex: ZIndexes.ObstaclesLayer3,
        frames: {
            particle: "furniture_particle"
        }
    },
    {
        idString: "aegis_golden_case",
        name: "Golden Aegis Case",
        defType: DefinitionType.Obstacle,
        material: "wood", // crate or wood?
        health: 150,
        scale: {
            spawnMin: 1,
            spawnMax: 1,
            destroy: 0.9
        },
        hitbox: new GroupHitbox(
            RectangleHitbox.fromRect(11, 6, Vec(0, -0.2)),
            RectangleHitbox.fromRect(1, 0.4, Vec(-3.6, 3)),
            RectangleHitbox.fromRect(1, 0.4, Vec(3.8, 3))
        ),
        rotationMode: RotationMode.Limited,
        allowFlyover: FlyoverPref.Always,
        hasLoot: true,
        frames: {
            particle: "gold_aegis_case_particle"
        }
    },
    {
        idString: "falchion_case",
        name: "Falchion Case",
        defType: DefinitionType.Obstacle,
        material: "glass",
        health: 200,
        scale: {
            spawnMin: 1,
            spawnMax: 1,
            destroy: 0.9
        },
        hitbox: new GroupHitbox(
            RectangleHitbox.fromRect(13, 6)
        ),
        hasLoot: true,
        rotationMode: RotationMode.Limited,
        allowFlyover: FlyoverPref.Always,
        frames: {
            particle: "window_particle"
        }
    },
    {
        idString: "dumpster",
        name: "Dumpster",
        defType: DefinitionType.Obstacle,
        material: "iron",
        reflectBullets: true,
        hasLoot: true,
        health: 200,
        scale: {
            spawnMin: 1,
            spawnMax: 1,
            destroy: 0.9
        },
        hitbox: new GroupHitbox(
            RectangleHitbox.fromRect(6.5, 12.5, Vec(0.2, 0)),
            RectangleHitbox.fromRect(5.8, 0.8, Vec(0.25, 6.4)),
            RectangleHitbox.fromRect(5.8, 0.8, Vec(0.25, -6.4))
        ),
        rotationMode: RotationMode.Limited,
        allowFlyover: FlyoverPref.Always,
        winterVariations: 2
    },
    {
        idString: "trash_bag",
        name: "Trash Bag",
        defType: DefinitionType.Obstacle,
        material: "trash_bag",
        health: 40,
        scale: {
            spawnMin: 1,
            spawnMax: 1,
            destroy: 0.9
        },
        hitbox: new CircleHitbox(2.2),
        rotationMode: RotationMode.Full,
        allowFlyover: FlyoverPref.Always,
        hasLoot: true,
        lootTable: "trash",
        frames: {
            particle: "flint_lockbox_particle"
        },
        particleVariations: 2,
        winterVariations: 1
    },
    {
        idString: "hay_bale",
        name: "Hay Bale",
        defType: DefinitionType.Obstacle,
        material: "bush",
        hideOnMap: true,
        health: 180,
        scale: {
            spawnMin: 1,
            spawnMax: 1,
            destroy: 0.9
        },
        hitbox: RectangleHitbox.fromRect(11.91, 10.2),
        rotationMode: RotationMode.Limited,
        allowFlyover: FlyoverPref.Always,
        particleVariations: 2
    },
    {
        idString: "secret_door",
        name: "Secret Door",
        defType: DefinitionType.Obstacle,
        material: "wood",
        noInteractMessage: true,
        health: 120,
        scale: {
            spawnMin: 1,
            spawnMax: 1,
            destroy: 1
        },
        hitbox: RectangleHitbox.fromRect(11, 1.75, Vec(-0.8, 0)),
        rotationMode: RotationMode.Limited,
        noResidue: true,
        isDoor: true,
        hingeOffset: Vec(-5.5, 0),
        frames: {
            particle: "furniture_particle"
        }
    },
    {
        idString: "glass_door",
        name: "Glass Door",
        defType: DefinitionType.Obstacle,
        material: "glass",
        doorSound: "auto_door",
        health: 100,
        scale: {
            spawnMin: 1,
            spawnMax: 1,
            destroy: 1
        },
        hitbox: RectangleHitbox.fromRect(10.86, 1.13),
        rotationMode: RotationMode.Limited,
        noResidue: true,
        isDoor: true,
        automatic: true,
        hideWhenOpen: true,
        operationStyle: "slide",
        slideFactor: 0.9,
        frames: {
            particle: "window_particle"
        }
    },
    {
        idString: "red_metal_auto_door",
        name: "Red Metal Automatic Door",
        defType: DefinitionType.Obstacle,
        material: "metal_heavy",
        doorSound: "metal_auto_door",
        locked: true,
        openOnce: true,
        indestructible: true,
        reflectBullets: true,
        health: 100,
        hitbox: RectangleHitbox.fromRect(10.5, 1.62),
        rotationMode: RotationMode.Limited,
        noResidue: true,
        isDoor: true,
        hideWhenOpen: true,
        operationStyle: "slide",
        slideFactor: 0.9,
        animationDuration: 400,
        frames: {
            base: "auto_door"
        },
        tint: 0x401a1a
    },
    {
        idString: "blue_metal_auto_door",
        name: "Blue Metal Automatic Door",
        defType: DefinitionType.Obstacle,
        material: "metal_heavy",
        doorSound: "metal_auto_door",
        locked: true,
        openOnce: true,
        indestructible: true,
        reflectBullets: true,
        health: 100,
        hitbox: RectangleHitbox.fromRect(10.5, 1.62),
        rotationMode: RotationMode.Limited,
        noResidue: true,
        isDoor: true,
        hideWhenOpen: true,
        operationStyle: "slide",
        slideFactor: 0.9,
        animationDuration: 400,
        frames: {
            base: "auto_door"
        },
        tint: 0x1a1a40
    },
    {
        idString: "pink_metal_auto_door",
        name: "Pink Metal Automatic Door",
        defType: DefinitionType.Obstacle,
        material: "metal_heavy",
        doorSound: "metal_auto_door",
        indestructible: true,
        reflectBullets: true,
        unlockableWithStage: true,
        openOnce: true,
        health: 100,
        hitbox: RectangleHitbox.fromRect(10.5, 1.62),
        rotationMode: RotationMode.Limited,
        noResidue: true,
        isDoor: true,
        hideWhenOpen: true,
        automatic: true,
        operationStyle: "slide",
        slideFactor: 0.9,
        animationDuration: 400,
        frames: {
            base: "auto_door"
        },
        tint: 0x9540bf
    },
    {
        idString: "metal_auto_door",
        name: "Metal Automatic Door",
        defType: DefinitionType.Obstacle,
        material: "metal_heavy",
        doorSound: "metal_auto_door",
        health: 100,
        indestructible: true,
        reflectBullets: true,
        hitbox: RectangleHitbox.fromRect(10.5, 1.62),
        rotationMode: RotationMode.Limited,
        noResidue: true,
        isDoor: true,
        automatic: true,
        hideWhenOpen: true,
        operationStyle: "slide",
        slideFactor: 0.9,
        animationDuration: 400,
        frames: {
            base: "auto_door",
            particle: "metal_auto_door_particle"
        },
        tint: 0x404040
    },
    {
        idString: "metal_door",
        name: "Metal Door",
        defType: DefinitionType.Obstacle,
        material: "metal_heavy",
        reflectBullets: true,
        doorSound: "metal_door",
        indestructible: true,
        collideWithLayers: Layers.Adjacent,
        //  visibleFromLayers: Layers.All,
        health: 500,
        scale: {
            spawnMin: 1,
            spawnMax: 1,
            destroy: 1
        },
        hitbox: RectangleHitbox.fromRect(10.46, 1.69, Vec(-0.25, 0)),
        rotationMode: RotationMode.Limited,
        noResidue: true,
        animationDuration: 80,
        isDoor: true,
        hingeOffset: Vec(-5.5, 0),
        //   zIndex: ZIndexes.ObstaclesLayer3,
        frames: {
            particle: "metal_particle"
        }
    },
    {
        idString: "vault_door",
        name: "Vault Door",
        defType: DefinitionType.Obstacle,
        material: "metal_heavy",
        health: 1000,
        indestructible: true,
        reflectBullets: true,
        hitbox: RectangleHitbox.fromRect(14.2, 1.9, Vec(1.1, -0.4)),
        rotationMode: RotationMode.Limited,
        isDoor: true,
        locked: true,
        openOnce: true,
        doorSound: "vault_door",
        animationDuration: 2000,
        hingeOffset: Vec(-6.1, -0.8),
        zIndex: ZIndexes.ObstaclesLayer3,
        frames: {
            particle: "metal_particle"
        }
    },
    {
        idString: "vault_door_deactivated",
        name: "Vault Door",
        defType: DefinitionType.Obstacle,
        material: "metal_heavy",
        health: 1000,
        indestructible: true,
        reflectBullets: true,
        hitbox: RectangleHitbox.fromRect(14.2, 1.95, Vec(1.6, -2.9)),
        rotationMode: RotationMode.Limited,
        isDoor: true,
        openOnce: true,
        doorSound: "vault_door_powered",
        requiresPower: true,
        animationDuration: 2000,
        interactionDelay: 2500,
        hingeOffset: Vec(-5.6, -2.3),
        frames: {
            particle: "metal_particle",
            powered: "vault_door_activated",
            opened: "vault_door_off"
        }
    },
    {
        idString: "tent_window",
        name: "Tent Window",
        defType: DefinitionType.Obstacle,
        material: "wood",
        indestructible: true,
        noBulletCollision: true,
        noMeleeCollision: true,
        health: 100,
        isWindow: true,
        invisible: true,
        noHitEffect: true,
        hitbox: RectangleHitbox.fromRect(7.6, 2.5),
        rotationMode: RotationMode.Limited,
        zIndex: ZIndexes.ObstaclesLayer3,
        frames: {}
    },
    {
        idString: "windowed_vault_door",
        name: "Windowed Vault Door",
        defType: DefinitionType.Obstacle,
        material: "metal_heavy",
        health: 1000,
        indestructible: true,
        reflectBullets: true,
        hitbox: RectangleHitbox.fromRect(12.83, 1.9, Vec(0, -0.4)),
        rotationMode: RotationMode.Limited,
        zIndex: ZIndexes.ObstaclesLayer3,
        allowFlyover: FlyoverPref.Never, // LMAO no
        frames: {
            particle: "metal_particle"
        }
    },
    {
        idString: "toilet",
        name: "Toilet",
        defType: DefinitionType.Obstacle,
        material: "porcelain",
        health: 100,
        scale: {
            spawnMin: 1,
            spawnMax: 1,
            destroy: 0.8
        },
        hitbox: new CircleHitbox(2.5),
        allowFlyover: FlyoverPref.Always,
        rotationMode: RotationMode.Limited,
        hasLoot: true
    },
    {
        idString: "used_toilet",
        name: "Used Toilet",
        defType: DefinitionType.Obstacle,
        material: "porcelain",
        health: 100,
        scale: {
            spawnMin: 1,
            spawnMax: 1,
            destroy: 0.8
        },
        hitbox: new CircleHitbox(2.5),
        allowFlyover: FlyoverPref.Always,
        rotationMode: RotationMode.Limited,
        hasLoot: true,
        frames: {
            particle: "toilet_particle",
            residue: "toilet_residue"
        }
    },
    {
        idString: "sink",
        name: "Sink",
        defType: DefinitionType.Obstacle,
        material: "wood",
        health: 80,
        scale: {
            spawnMin: 1,
            spawnMax: 1,
            destroy: 0.7
        },
        hideOnMap: true,
        hasLoot: true,
        hitbox: RectangleHitbox.fromRect(9.5, 6.63, Vec(0, -0.47)),
        rotationMode: RotationMode.Limited,
        allowFlyover: FlyoverPref.Always,
        frames: {
            particle: "furniture_particle"
        }
    },
    {
        idString: "sink2",
        name: "Sink",
        defType: DefinitionType.Obstacle,
        material: "porcelain",
        health: 120,
        scale: {
            spawnMin: 1,
            spawnMax: 1,
            destroy: 0.8
        },
        hitbox: RectangleHitbox.fromRect(7.32, 5.79, Vec(0, -0.52)),
        allowFlyover: FlyoverPref.Always,
        rotationMode: RotationMode.Limited,
        frames: {
            particle: "toilet_particle"
        },
        hideOnMap: true,
        hasLoot: true
    },
    {
        idString: "bathtub",
        name: "Bathtub",
        defType: DefinitionType.Obstacle,
        material: "appliance",
        health: 180,
        scale: {
            spawnMin: 1,
            spawnMax: 1,
            destroy: 0.8
        },
        hitbox: RectangleHitbox.fromRect(17.72, 9.29),
        allowFlyover: FlyoverPref.Sometimes,
        rotationMode: RotationMode.Limited,
        frames: {
            particle: "toilet_particle"
        },
        hideOnMap: true
    },
    {
        idString: "ducktub",
        name: "Ducktub",
        defType: DefinitionType.Obstacle,
        material: "appliance",
        health: 180,
        scale: {
            spawnMin: 1,
            spawnMax: 1,
            destroy: 0.8
        },
        hitbox: RectangleHitbox.fromRect(17.72, 9.29),
        allowFlyover: FlyoverPref.Sometimes,
        rotationMode: RotationMode.Limited,
        frames: {
            particle: "toilet_particle"
        },
        hideOnMap: true,
        hasLoot: true
    },
    {
        idString: "small_drawer",
        name: "Small Drawer",
        defType: DefinitionType.Obstacle,
        material: "wood",
        health: 80,
        scale: {
            spawnMin: 1,
            spawnMax: 1,
            destroy: 0.8
        },
        hitbox: RectangleHitbox.fromRect(6.2, 6, Vec(0, -0.5)),
        rotationMode: RotationMode.Limited,
        allowFlyover: FlyoverPref.Always,
        hasLoot: true,
        frames: {
            particle: "furniture_particle"
        }
    },
    {
        idString: "cabin_fence",
        name: "Cabin Fence",
        defType: DefinitionType.Obstacle,
        material: "stone",
        health: 50,
        indestructible: true,
        hitbox: RectangleHitbox.fromRect(21.92, 1.52),
        rotationMode: RotationMode.Limited,
        frames: {
            particle: "cabin_wall_particle"
        },
        isWall: true,
        hideOnMap: true,
        wall: {
            borderColor: 0x342512,
            color: 0x6b5431
        }
    },
    {
        idString: "filing_cabinet",
        name: "Filing Cabinet",
        defType: DefinitionType.Obstacle,
        material: "iron",
        health: 100,
        scale: {
            spawnMin: 1,
            spawnMax: 1,
            destroy: 0.8
        },
        hitbox: RectangleHitbox.fromRect(6.2, 6, Vec(0, -0.4)),
        rotationMode: RotationMode.Limited,
        reflectBullets: true,
        allowFlyover: FlyoverPref.Always
        //   hasLoot: true
    },
    {
        idString: "large_drawer",
        name: "Large Drawer",
        defType: DefinitionType.Obstacle,
        material: "wood",
        health: 80,
        scale: {
            spawnMin: 1,
            spawnMax: 1,
            destroy: 0.8
        },
        hideOnMap: true,
        hitbox: RectangleHitbox.fromRect(12.5, 6, Vec(0, -0.5)),
        rotationMode: RotationMode.Limited,
        allowFlyover: FlyoverPref.Always,
        hasLoot: true,
        frames: {
            particle: "furniture_particle"
        }
    },
    {
        idString: "couch",
        name: "Couch",
        defType: DefinitionType.Obstacle,
        material: "wood",
        health: 100,
        scale: {
            spawnMin: 1,
            spawnMax: 1,
            destroy: 0.9
        },
        hideOnMap: true,
        hitbox: RectangleHitbox.fromRect(6.85, 15.4, Vec(-0.3, 0)),
        rotationMode: RotationMode.Limited
    },
    {
        idString: "white_small_couch",
        name: "White Small Couch",
        defType: DefinitionType.Obstacle,
        material: "wood",
        health: 95,
        scale: {
            spawnMin: 1,
            spawnMax: 1,
            destroy: 0.9
        },
        hideOnMap: true,
        hitbox: new GroupHitbox(
            RectangleHitbox.fromRect(5, 5),
            RectangleHitbox.fromRect(2, 7, Vec(-3.5, 0)),
            RectangleHitbox.fromRect(2, 7, Vec(3.5, 0)),
            RectangleHitbox.fromRect(7, 2, Vec(0, -2.5))
        ),
        rotationMode: RotationMode.Limited,
        frames: {
            particle: "white_small_couch_particle"
        }
    },
    {
        idString: "red_small_couch",
        name: "Red Small Couch",
        defType: DefinitionType.Obstacle,
        material: "wood",
        health: 95,
        scale: {
            spawnMin: 1,
            spawnMax: 1,
            destroy: 0.9
        },
        hideOnMap: true,
        tint: 0x823323, // tints are so cool
        hitbox: new GroupHitbox(
            RectangleHitbox.fromRect(5, 5),
            RectangleHitbox.fromRect(2, 7, Vec(-3.5, 0)),
            RectangleHitbox.fromRect(2, 7, Vec(3.5, 0)),
            RectangleHitbox.fromRect(7, 2, Vec(0, -2.5))
        ),
        rotationMode: RotationMode.Limited,
        frames: {
            base: "white_small_couch",
            residue: "white_small_couch_residue",
            particle: "red_small_couch_particle"
        }
    },
    {
        idString: "couch_part",
        name: "Couch Part",
        defType: DefinitionType.Obstacle,
        material: "wood",
        health: 95,
        scale: {
            spawnMin: 1,
            spawnMax: 1,
            destroy: 0.9
        },
        hideOnMap: true,
        hitbox: new GroupHitbox(
            RectangleHitbox.fromRect(5, 5),
            RectangleHitbox.fromRect(1.5, 6, Vec(-2.5, 0)),
            new CircleHitbox(2.5, Vec(0.9, 0))
        ),
        rotationMode: RotationMode.Limited,
        frames: {
            particle: "couch_part_particle",
            residue: "brown_couch_part_residue"
        }
    },
    {
        idString: "couch_corner",
        name: "Couch Corner",
        defType: DefinitionType.Obstacle,
        material: "wood",
        health: 95,
        scale: {
            spawnMin: 1,
            spawnMax: 1,
            destroy: 0.9
        },
        hideOnMap: true,
        hitbox: new GroupHitbox(
            RectangleHitbox.fromRect(5, 5, Vec(0.6, 0.6)),
            RectangleHitbox.fromRect(1.5, 5, Vec(-2.5, 0.6)),
            RectangleHitbox.fromRect(5, 1.5, Vec(0.6, -2.5)),
            new CircleHitbox(0.8, Vec(-2.4, -2.4))
        ),
        rotationMode: RotationMode.Limited,
        zIndex: ZIndexes.ObstaclesLayer2,
        frames: {
            particle: "couch_part_particle",
            residue: "brown_couch_part_residue"
        }
    },
    {
        idString: "couch_end_right",
        name: "Couch Part",
        defType: DefinitionType.Obstacle,
        material: "wood",
        health: 95,
        scale: {
            spawnMin: 1,
            spawnMax: 1,
            destroy: 0.9
        },
        hideOnMap: true,
        hitbox: new GroupHitbox(
            RectangleHitbox.fromRect(5, 5, Vec(-1, 0)),
            RectangleHitbox.fromRect(6.8, 1.5, Vec(-0.25, -2.6)),
            RectangleHitbox.fromRect(1.5, 4.5, Vec(2.6, -0.5)),
            new CircleHitbox(0.85, Vec(2.6, -2.6)),
            new CircleHitbox(0.85, Vec(2.6, 2.65)),
            new CircleHitbox(2.635, Vec(-1, 0.25))
        ),
        rotationMode: RotationMode.Limited,
        frames: {
            particle: "couch_part_particle",
            residue: "brown_couch_part_residue"
        }
    },
    {
        idString: "couch_end_left",
        name: "Couch Part",
        defType: DefinitionType.Obstacle,
        material: "wood",
        health: 95,
        scale: {
            spawnMin: 1,
            spawnMax: 1,
            destroy: 0.9
        },
        hideOnMap: true,
        hitbox: new GroupHitbox(
            RectangleHitbox.fromRect(5, 5, Vec(0, -1)),
            RectangleHitbox.fromRect(1.5, 6.8, Vec(-2.6, -0.5)),
            RectangleHitbox.fromRect(4.5, 1.5, Vec(0, 2.6)),
            new CircleHitbox(0.85, Vec(2.6, 2.6)),
            new CircleHitbox(0.85, Vec(-2.6, 2.65)),
            new CircleHitbox(2.65, Vec(0.25, -0.5))
        ),
        rotationMode: RotationMode.Limited,
        frames: {
            particle: "couch_part_particle",
            residue: "brown_couch_part_residue"
        }
    },
    {
        idString: "tv",
        name: "TV",
        defType: DefinitionType.Obstacle,
        material: "glass",
        health: 100,
        scale: {
            spawnMin: 1,
            spawnMax: 1,
            destroy: 0.9
        },
        hideOnMap: true,
        hitbox: RectangleHitbox.fromRect(1.1, 15.1, Vec(-0.25, 0)),
        rotationMode: RotationMode.Limited,
        zIndex: ZIndexes.ObstaclesLayer3 + 0.5 // needs to be above table
    },
    {
        idString: "small_table",
        name: "Small Table",
        defType: DefinitionType.Obstacle,
        material: "wood",
        health: 100,
        scale: {
            spawnMin: 1,
            spawnMax: 1,
            destroy: 0.9
        },
        variations: 2,
        hideOnMap: true,
        hitbox: RectangleHitbox.fromRect(8.3, 12.3),
        rotationMode: RotationMode.Limited,
        frames: {
            particle: "furniture_particle"
        },
        zIndex: ZIndexes.ObstaclesLayer3,
        noCollisions: true,
        noResidue: true
    },
    {
        idString: "small_table_papers",
        name: "Small Table with Papers",
        defType: DefinitionType.Obstacle,
        material: "wood",
        health: 100,
        scale: {
            spawnMin: 1,
            spawnMax: 1,
            destroy: 0.9
        },
        hideOnMap: true,
        hitbox: RectangleHitbox.fromRect(8.3, 12.3),
        rotationMode: RotationMode.Limited,
        frames: {
            particle: "furniture_particle"
        },
        zIndex: ZIndexes.ObstaclesLayer3,
        noCollisions: true,
        noResidue: true
    },
    {
        idString: "large_table",
        name: "Large Table",
        defType: DefinitionType.Obstacle,
        material: "wood",
        health: 100,
        scale: {
            spawnMin: 1,
            spawnMax: 1,
            destroy: 0.9
        },
        variations: 2,
        hideOnMap: true,
        hitbox: RectangleHitbox.fromRect(12, 16.6),
        rotationMode: RotationMode.Limited,
        frames: {
            particle: "furniture_particle"
        },
        zIndex: ZIndexes.ObstaclesLayer3,
        noCollisions: true,
        noResidue: true
    },
    {
        idString: "round_table",
        name: "Round Table",
        defType: DefinitionType.Obstacle,
        material: "wood",
        health: 100,
        scale: {
            spawnMin: 1,
            spawnMax: 1,
            destroy: 0.9
        },
        hideOnMap: true,
        hitbox: new CircleHitbox(6.12),
        rotationMode: RotationMode.Full,
        frames: {
            particle: "furniture_particle"
        },
        zIndex: ZIndexes.ObstaclesLayer3,
        noCollisions: true,
        noResidue: true
    },
    {
        idString: "chair",
        name: "Chair",
        defType: DefinitionType.Obstacle,
        material: "wood",
        health: 100,
        scale: {
            spawnMin: 1,
            spawnMax: 1,
            destroy: 0.9
        },
        hideOnMap: true,
        hitbox: RectangleHitbox.fromRect(6.8, 6.7),
        rotationMode: RotationMode.Limited,
        frames: {
            particle: "furniture_particle"
        }
    },
    {
        idString: "bookshelf",
        name: "Bookshelf",
        defType: DefinitionType.Obstacle,
        material: "wood",
        health: 80,
        scale: {
            spawnMin: 1,
            spawnMax: 1,
            destroy: 0.8
        },
        hideOnMap: true,
        variations: 2,
        allowFlyover: FlyoverPref.Always,
        hitbox: RectangleHitbox.fromRect(12.49, 4.24),
        rotationMode: RotationMode.Limited,
        hasLoot: true,
        frames: {
            particle: "furniture_particle"
        }
    },
    {
        idString: "window_damaged",
        name: "Window",
        defType: DefinitionType.Obstacle,
        material: "glass",
        health: 20,
        invisible: true,
        noMeleeCollision: true,
        noBulletCollision: true,
        indestructible: true,
        hideOnMap: true,
        hitbox: RectangleHitbox.fromRect(1.8, 9.4),
        zIndex: ZIndexes.ObstaclesLayer2,
        allowFlyover: FlyoverPref.Always,
        rotationMode: RotationMode.Limited,
        isWindow: true
    },
    {
        idString: "window",
        name: "Window",
        defType: DefinitionType.Obstacle,
        material: "glass",
        health: 20,
        scale: {
            spawnMin: 1,
            spawnMax: 1,
            destroy: 0.95
        },
        hideOnMap: true,
        hitbox: RectangleHitbox.fromRect(1.8, 10),
        zIndex: ZIndexes.ObstaclesLayer2,
        allowFlyover: FlyoverPref.Never,
        rotationMode: RotationMode.Limited,
        isWindow: true
    },
    {
        idString: "window2",
        name: "Window",
        defType: DefinitionType.Obstacle,
        material: "glass",
        health: 20,
        scale: {
            spawnMin: 1,
            spawnMax: 1,
            destroy: 0.95
        },
        hitbox: RectangleHitbox.fromRect(1.8, 9.4),
        allowFlyover: FlyoverPref.Never,
        rotationMode: RotationMode.Limited,
        isWindow: true
    },
    {
        idString: "bulletproof_window",
        name: "Bulletproof Window",
        defType: DefinitionType.Obstacle,
        material: "glass",
        health: 1000,
        scale: {
            spawnMin: 1,
            spawnMax: 1,
            destroy: 1
        },
        hitbox: RectangleHitbox.fromRect(18.57, 2.45),
        allowFlyover: FlyoverPref.Never,
        rotationMode: RotationMode.Limited,
        frames: {
            particle: "window_particle"
        }
    },
    {
        idString: "bed",
        name: "Bed",
        defType: DefinitionType.Obstacle,
        material: "wood",
        health: 100,
        scale: {
            spawnMin: 1,
            spawnMax: 1,
            destroy: 0.9
        },
        hideOnMap: true,
        hitbox: RectangleHitbox.fromRect(11.2, 16),
        rotationMode: RotationMode.Limited,
        allowFlyover: FlyoverPref.Always
    },
    {
        idString: "small_bed",
        name: "Small Bed",
        defType: DefinitionType.Obstacle,
        material: "wood",
        health: 100,
        scale: {
            spawnMin: 1,
            spawnMax: 1,
            destroy: 0.9
        },
        hideOnMap: true,
        hitbox: RectangleHitbox.fromRect(7.12, 16.06),
        rotationMode: RotationMode.Limited,
        allowFlyover: FlyoverPref.Always,
        frames: {
            particle: "bed_particle"
        }
    },
    {
        idString: "bunk_bed",
        name: "Bunk Bed",
        defType: DefinitionType.Obstacle,
        material: "metal_heavy",
        health: 1000,
        indestructible: true,
        reflectBullets: true,
        hideOnMap: true,
        hitbox: RectangleHitbox.fromRect(8.2, 15.6, Vec(0.4, 0)),
        rotationMode: RotationMode.Limited,
        allowFlyover: FlyoverPref.Always,
        frames: {
            particle: "metal_particle"
        }
    },
    {
        idString: "porta_potty_toilet_open",
        name: "Porta Potty Toilet Open",
        defType: DefinitionType.Obstacle,
        material: "porcelain",
        health: 100,
        scale: {
            spawnMin: 1,
            spawnMax: 1,
            destroy: 0.9
        },
        hideOnMap: true,
        hitbox: RectangleHitbox.fromRect(12.13, 4.3, Vec(0.02, -1.05)),
        rotationMode: RotationMode.Limited,
        allowFlyover: FlyoverPref.Always,
        hasLoot: true,
        frames: {
            particle: "porta_potty_toilet_particle",
            residue: "porta_potty_toilet_residue"
        }
    },
    {
        idString: "porta_potty_toilet_closed",
        name: "Porta Potty Toilet Closed",
        defType: DefinitionType.Obstacle,
        material: "porcelain",
        health: 100,
        scale: {
            spawnMin: 1,
            spawnMax: 1,
            destroy: 0.9
        },
        hideOnMap: true,
        hitbox: RectangleHitbox.fromRect(12, 4.3, Vec(0, -1.05)),
        rotationMode: RotationMode.Limited,
        allowFlyover: FlyoverPref.Always,
        hasLoot: true,
        frames: {
            particle: "porta_potty_toilet_particle",
            residue: "porta_potty_toilet_residue"
        }
    },
    {
        idString: "door2",
        name: "Porta Potty Door",
        defType: DefinitionType.Obstacle,
        material: "wood",
        health: 100,
        noResidue: true,
        scale: {
            spawnMin: 1,
            spawnMax: 1,
            destroy: 1
        },
        hideOnMap: true,
        hitbox: RectangleHitbox.fromRect(10.5, 1.4, Vec(-0.8, 0)),
        rotationMode: RotationMode.Limited,
        allowFlyover: FlyoverPref.Never,
        isDoor: true,
        zIndex: ZIndexes.ObstaclesLayer3,
        hingeOffset: Vec(-5.5, 0)
    },
    {
        idString: "outhouse_door",
        name: "Outhouse Door",
        defType: DefinitionType.Obstacle,
        material: "wood",
        health: 100,
        noResidue: true,
        scale: {
            spawnMin: 1,
            spawnMax: 1,
            destroy: 1
        },
        hideOnMap: true,
        hitbox: RectangleHitbox.fromRect(9.91, 1.5),
        rotationMode: RotationMode.Limited,
        allowFlyover: FlyoverPref.Never,
        isDoor: true,
        zIndex: ZIndexes.ObstaclesLayer3,
        hingeOffset: Vec(-4.96, 0),
        frames: {
            particle: "outhouse_wall_particle"
        }
    },
    {
        idString: "porta_potty_sink_wall",
        name: "Porta Potty Sink Wall",
        defType: DefinitionType.Obstacle,
        material: "wood",
        health: 100,
        noResidue: true,
        scale: {
            spawnMin: 1,
            spawnMax: 1,
            destroy: 0.9
        },
        hideOnMap: true,
        hitbox: RectangleHitbox.fromRect(19.2, 1.9, Vec(0, 1.25)),
        rotationMode: RotationMode.Limited,
        allowFlyover: FlyoverPref.Never,
        isWall: true,
        zIndex: ZIndexes.ObstaclesLayer2,
        frames: {
            particle: "porta_potty_wall_particle"
        }
    },
    {
        idString: "porta_potty_sink_wall_fall",
        name: "Porta Potty Sink Wall",
        defType: DefinitionType.Obstacle,
        material: "wood",
        health: 100,
        noResidue: true,
        scale: {
            spawnMin: 1,
            spawnMax: 1,
            destroy: 0.9
        },
        hideOnMap: true,
        hitbox: RectangleHitbox.fromRect(19.2, 1.9, Vec(0, 1.25)),
        rotationMode: RotationMode.Limited,
        allowFlyover: FlyoverPref.Never,
        isWall: true,
        zIndex: ZIndexes.ObstaclesLayer2,
        frames: {
            base: "porta_potty_sink_wall",
            particle: "porta_potty_particle_fall"
        }
    },
    {
        idString: "outhouse_toilet_paper_wall",
        name: "Outhouse Toilet Paper Wall",
        defType: DefinitionType.Obstacle,
        material: "wood",
        health: 100,
        noResidue: true,
        scale: {
            spawnMin: 1,
            spawnMax: 1,
            destroy: 0.9
        },
        hideOnMap: true,
        hitbox: RectangleHitbox.fromRect(1.81, 19.2, Vec(-1.16, 0.01)),
        rotationMode: RotationMode.Limited,
        allowFlyover: FlyoverPref.Never,
        isWall: true,
        zIndex: ZIndexes.ObstaclesLayer2,
        frames: {
            particle: "outhouse_wall_particle"
        }
    },
    {
        idString: "porta_potty_toilet_paper_wall",
        name: "Porta Potty Toilet Paper Wall",
        defType: DefinitionType.Obstacle,
        material: "wood",
        health: 100,
        noResidue: true,
        scale: {
            spawnMin: 1,
            spawnMax: 1,
            destroy: 0.9
        },
        hideOnMap: true,
        hitbox: RectangleHitbox.fromRect(19.2, 1.7, Vec(0, -1.15)),
        rotationMode: RotationMode.Limited,
        allowFlyover: FlyoverPref.Never,
        isWall: true,
        zIndex: ZIndexes.ObstaclesLayer2,
        frames: {
            particle: "porta_potty_wall_particle"
        }
    },
    {
        idString: "hq_toilet_paper_wall",
        name: "Headquarters Toilet Paper Wall",
        defType: DefinitionType.Obstacle,
        material: "wood",
        health: 100,
        noResidue: true,
        scale: {
            spawnMin: 1,
            spawnMax: 1,
            destroy: 0.9
        },
        hideOnMap: true,
        hitbox: RectangleHitbox.fromRect(19.2, 1.7, Vec(0, -1.15)),
        rotationMode: RotationMode.Limited,
        allowFlyover: FlyoverPref.Never,
        isWall: true,
        zIndex: ZIndexes.ObstaclesLayer2,
        frames: {
            particle: "hq_tp_wall_particle"
        }
    },
    innerConcreteWall(1, RectangleHitbox.fromRect(10.8, 1.9)),
    innerConcreteWall(2, RectangleHitbox.fromRect(36.7, 1.9)),
    innerConcreteWall(3, RectangleHitbox.fromRect(39.14, 1.9)),
    innerConcreteWall(4, RectangleHitbox.fromRect(47.14, 1.9)),
    {
        idString: "bombed_armory_vault_wall",
        name: "Bombed Armory Vault Wall",
        defType: DefinitionType.Obstacle,
        material: "stone",
        hitbox: RectangleHitbox.fromRect(15, 2.04),
        health: 500,
        noResidue: true,
        hideOnMap: true,
        impenetrable: true,
        rotationMode: RotationMode.Limited,
        isWall: true,
        allowFlyover: FlyoverPref.Never,
        particleVariations: 2,
        frames: {
            particle: "rock_particle"
        }
        /* wall: {
            color: 0x606060,
            borderColor: 0x262626
        } */
    },
    {
        idString: "large_warehouse_wall", // todo: make this wall only damageable by big white barrel explosion
        name: "Large Warehouse Wall",
        defType: DefinitionType.Obstacle,
        material: "metal_heavy",
        hitbox: new GroupHitbox(
            RectangleHitbox.fromRect(55.19, 2.02, Vec(0.35, -12.47)),
            RectangleHitbox.fromRect(2, 27, Vec(-26.95, -0.02))
        ),
        graphics: [
            { // Border
                color: 0x1a1a1a,
                hitbox: new GroupHitbox(
                    RectangleHitbox.fromRect(55.19, 2, Vec(0.35, -12.52)),
                    RectangleHitbox.fromRect(2, 27, Vec(-26.95, -0.02))
                )
            },
            { // Fill
                color: 0x4d4d4d,
                hitbox: new GroupHitbox(
                    RectangleHitbox.fromRect(55.15, 1.155, Vec(0.35, -12.51)),
                    RectangleHitbox.fromRect(1.155, 26.56, Vec(-26.95, 0.2))
                )
            }
        ],
        graphicsZIndex: ZIndexes.ObstaclesLayer1,
        health: 9999,
        hideOnMap: true,
        reflectBullets: true,
        rotationMode: RotationMode.Limited,
        isWall: true,
        allowFlyover: FlyoverPref.Never,
        frames: {
            base: "column",
            particle: "metal_particle",
            residue: "large_warehouse_ceiling_residue"
        }
    },
    {
        idString: "small_refinery_barrel",
        name: "Small Refinery Barrel",
        defType: DefinitionType.Obstacle,
        material: "metal_light",
        health: 250,
        scale: {
            spawnMin: 1,
            spawnMax: 1,
            destroy: 0.5
        },
        hitbox: new CircleHitbox(6.8),
        rotationMode: RotationMode.Full,
        allowFlyover: FlyoverPref.Never,
        explosion: "small_refinery_barrel_explosion",
        reflectBullets: true,
        frames: {
            particle: "metal_particle",
            residue: "barrel_residue"
        }
    },
    {
        idString: "large_refinery_barrel",
        name: "Large Refinery Barrel",
        defType: DefinitionType.Obstacle,
        material: "metal_heavy",
        health: 2000,
        scale: {
            spawnMin: 1,
            spawnMax: 1,
            destroy: 0.5
        },
        hitbox: new CircleHitbox(17.15),
        rotationMode: RotationMode.Full,
        allowFlyover: FlyoverPref.Never,
        explosion: "large_refinery_barrel_explosion",
        reflectBullets: true,
        zIndex: ZIndexes.ObstaclesLayer5,
        frames: {
            particle: "metal_particle"
        },
        winterVariations: 1
    },
    {
        idString: "smokestack",
        name: "Smokestack",
        defType: DefinitionType.Obstacle,
        material: "metal_heavy",
        health: 500,
        indestructible: true,
        hitbox: new CircleHitbox(8.9),
        rotationMode: RotationMode.Limited,
        reflectBullets: true,
        allowFlyover: FlyoverPref.Never,
        zIndex: ZIndexes.ObstaclesLayer5,
        noResidue: true
    },
    {
        idString: "distillation_column",
        name: "Distillation Column",
        defType: DefinitionType.Obstacle,
        material: "metal_heavy",
        health: 500,
        indestructible: true,
        hitbox: new GroupHitbox(
            new CircleHitbox(5.22, Vec(0, -0.65)),
            new CircleHitbox(4.9, Vec(0, 0.9))
        ),
        rotationMode: RotationMode.Limited,
        allowFlyover: FlyoverPref.Never,
        reflectBullets: true,
        zIndex: ZIndexes.ObstaclesLayer5,
        noResidue: true
    },
    {
        idString: "distillation_equipment",
        name: "Distillation Equipment",
        defType: DefinitionType.Obstacle,
        material: "metal_heavy",
        health: 500,
        indestructible: true,
        hitbox: new GroupHitbox(
            new CircleHitbox(3, Vec(-11.3, -3.85)), // Main tank rounded corners
            new CircleHitbox(3, Vec(-11.3, -6.55)),
            RectangleHitbox.fromRect(17.5, 3.5, Vec(-5.55, -5.25)),
            RectangleHitbox.fromRect(14.2, 8.5, Vec(-3.9, -5.15)), // Main tank
            new CircleHitbox(3.15, Vec(0.72, 5.62)), // Bottom left circle
            new CircleHitbox(4.4, Vec(8.95, 5.62)), // Bottom right circle
            new CircleHitbox(5.35, Vec(8.95, -4.7)), // Top circle
            RectangleHitbox.fromRect(1.8, 3.7, Vec(0.65, 0.85)), // Pipe connected to bottom left circle
            RectangleHitbox.fromRect(2.6, 1.2, Vec(8.95, 1)), // Pipe between 2 rightmost circles
            RectangleHitbox.fromRect(1.6, 1.75, Vec(4.2, 5.53)), // Pipe between 2 bottommost circles
            RectangleHitbox.fromRect(1.9, -2.6, Vec(4.05, -6.65)) // Pipe connected to topmost circle
        ),
        rotationMode: RotationMode.Limited,
        allowFlyover: FlyoverPref.Never,
        reflectBullets: true,
        noResidue: true,
        frames: {
            particle: "metal_particle"
        }
    },
    gunMount("mcx_spear", "gun"),
    gunMount("stoner_63", "gun"),
    gunMount("mini14", "gun"),
    gunMount("hp18", "gun"),
    gunMount("model_37", "gun"),
    gunMount("sks", "gun"),
    gunMount("m590m", "gun"),
    gunMount("svu", "gun"),
    gunMount(
        "maul",
        "melee",
        false,
        new GroupHitbox(
            RectangleHitbox.fromRect(5.05, 1, Vec(0, -1.3)),
            RectangleHitbox.fromRect(0.8, 3, Vec(-1.55, 0.35)),
            RectangleHitbox.fromRect(0.8, 3, Vec(1.55, 0.35))
<<<<<<< HEAD
        ),
        {
            base: "gun_mount_melee",
            particle: "furniture_particle",
            residue: "gun_mount_residue"
        }
    ),
    gunMount(
        "hatchet",
        "melee",
        false,
        new GroupHitbox(
            RectangleHitbox.fromRect(5.05, 1, Vec(0, -1.3)),
            RectangleHitbox.fromRect(0.8, 3, Vec(-1.55, 0.35)),
            RectangleHitbox.fromRect(0.8, 3, Vec(1.55, 0.35))
=======
>>>>>>> 3d9136a0
        ),
        {
            base: "gun_mount_melee",
            particle: "furniture_particle",
            residue: "gun_mount_residue"
        }
    ),
    gunMount(
        "dual_rsh12",
        "gun",
        true,
        new GroupHitbox(
            RectangleHitbox.fromRect(6.5, 0.99, Vec(0, -1.36)),
            RectangleHitbox.fromRect(5.7, 2.5, Vec(0, 0.4))
        ),
        {
            particle: "gun_mount_dual_rsh12_particle",
            residue: "gun_mount_dual_rsh12_residue"
        }
    ),
    {
        idString: "truck",
        name: "Truck",
        defType: DefinitionType.Obstacle,
        material: "metal_heavy",
        health: 1000,
        indestructible: true,
        hitbox: new GroupHitbox(
            RectangleHitbox.fromRect(20.25, 2.15, Vec(0, 25.1)), // Front bumper
            RectangleHitbox.fromRect(18.96, 9.2, Vec(0, 19.4)), // Hood
            RectangleHitbox.fromRect(16.7, 23.5, Vec(0, 3)), // Cab
            RectangleHitbox.fromRect(4.75, 15.9, Vec(0, -16.65)), // Fifth wheel
            RectangleHitbox.fromRect(17, 6.9, Vec(0, -13.2)), // Front-most back wheels
            RectangleHitbox.fromRect(17, 6.9, Vec(0, -20.7)), // Rearmost back wheels
            RectangleHitbox.fromRect(16.55, 1.6, Vec(0, -25.35)) // Rear bumper
        ),
        reflectBullets: true,
        rotationMode: RotationMode.Limited,
        allowFlyover: FlyoverPref.Never,
        zIndex: ZIndexes.ObstaclesLayer3,
        frames: {
            particle: "metal_particle"
        }
    },
    {
        idString: "truck_front",
        name: "Truck",
        defType: DefinitionType.Obstacle,
        material: "metal_heavy",
        health: 1000,
        indestructible: true,
        hitbox: new GroupHitbox(
            RectangleHitbox.fromRect(13.25, 12.3, Vec(0, 0)),
            RectangleHitbox.fromRect(16.8, 4.85, Vec(0, -6.85)),
            new CircleHitbox(0.39, Vec(-5.25, -10.5)),
            new CircleHitbox(1.13, Vec(6.24, -9.63)),
            RectangleHitbox.fromRect(10.27, 3.9, Vec(0.03, -9.09)),
            new CircleHitbox(1.13, Vec(-6.27, -9.63)),
            new CircleHitbox(0.39, Vec(5.34, -10.46))
        ),
        reflectBullets: true,
        rotationMode: RotationMode.Limited,
        allowFlyover: FlyoverPref.Never,
        zIndex: ZIndexes.BuildingsFloor - 1,
        variations: 3,
        frames: {
            particle: "metal_particle"
        }
    },
    {
        idString: "trailer",
        name: "Trailer",
        defType: DefinitionType.Obstacle,
        material: "metal_heavy",
        health: 1000,
        indestructible: true,
        reflectBullets: true,
        hitbox: new GroupHitbox(
            RectangleHitbox.fromRect(14.9, 44.7, Vec(-0.05, 0)), // Body
            RectangleHitbox.fromRect(15.9, 6.4, Vec(0, -11.2)), // Front-most back wheels
            RectangleHitbox.fromRect(15.9, 6.4, Vec(0, -18.2)), // Rearmost back wheels
            RectangleHitbox.fromRect(15.5, 1.5, Vec(0, -22.5)), // Rear bumper
            RectangleHitbox.fromRect(9.75, 1, Vec(-0.05, 22.75)) // Front part (idk)
        ),
        rotationMode: RotationMode.Limited,
        allowFlyover: FlyoverPref.Never,
        zIndex: ZIndexes.ObstaclesLayer4,
        noResidue: true,
        frames: {
            particle: "metal_particle"
        }
    },
    {
        idString: "tango_crate",
        name: "Tango Crate",
        defType: DefinitionType.Obstacle,
        material: "wood",
        health: 120,
        scale: {
            spawnMin: 1,
            spawnMax: 1,
            destroy: 0.7
        },
        hitbox: RectangleHitbox.fromRect(15.49, 5.85),
        rotationMode: RotationMode.Limited,
        allowFlyover: FlyoverPref.Always,
        hasLoot: true
    },
    {
        ...controlPanel("control_panel", "Control Panel"),
        isActivatable: true,
        sound: {
            names: ["button_press", "puzzle_solved"]
        },
        frames: {
            activated: "control_panel_activated",
            particle: "metal_particle",
            residue: "barrel_residue"
        }
    },
    {
        ...controlPanel("control_panel2", "Control Panel"),
        waterOverlay: {
            scaleX: 1.2,
            scaleY: 0.85
        }
    },
    {
        ...controlPanel("recorder", "Recorder"),
        hitbox: RectangleHitbox.fromRect(8.7, 6.34),
        indestructible: true,
        isActivatable: true,
        noInteractMessage: true,
        requiredItem: "heap_sword", // womp womp
        sound: {
            names: ["speaker_start", "speaker_start"]
        },
        frames: {
            activated: "recorder_used",
            particle: "metal_particle",
            residue: "barrel_residue"
        }
    },
    {
        ...controlPanel("recorder_interactable", "Recorder"),
        hitbox: RectangleHitbox.fromRect(8.7, 6.34),
        indestructible: true,
        isActivatable: true,
        sound: {
            names: ["speaker_start", "speaker_start"]
        },
        frames: {
            base: "recorder",
            activated: "recorder_used",
            particle: "metal_particle",
            residue: "barrel_residue"
        }
    },
    {
        ...controlPanel("control_panel_small", "Small Control Panel"),
        hitbox: RectangleHitbox.fromRect(7.5, 8)
    },
    {
        idString: "small_desk",
        name: "Small Desk",
        defType: DefinitionType.Obstacle,
        material: "wood",
        scale: {
            spawnMin: 1,
            spawnMax: 1,
            destroy: 0.79
        },
        noResidue: true, // TODO
        health: 150,
        hasLoot: true,
        rotationMode: RotationMode.Limited,
        allowFlyover: FlyoverPref.Never,
        frames: {
            particle: "desk_particle"
        },
        hitbox: RectangleHitbox.fromRect(12.5, 5)
    },
    {
        idString: "generator",
        name: "Generator",
        defType: DefinitionType.Obstacle,
        material: "metal_heavy",
        health: 200,
        indestructible: true,
        reflectBullets: true,
        rotationMode: RotationMode.Limited,
        frames: {
            particle: "super_barrel_particle"
        },
        isActivatable: true,
        sound: {
            name: "generator_starting",
            maxRange: 412,
            falloff: 2
        },
        emitParticles: true,
        requiredItem: "gas_can",
        hitbox: RectangleHitbox.fromRect(9, 7),
        winterVariations: 1
    },

    {
        idString: "ship_oil_tank",
        name: "Ship Oil Tank",
        defType: DefinitionType.Obstacle,
        material: "metal_heavy",
        health: 200,
        indestructible: true,
        rotationMode: RotationMode.Limited,
        allowFlyover: FlyoverPref.Never,
        hitbox: RectangleHitbox.fromRect(28, 14)
    },
    {
        idString: "forklift",
        name: "Forklift",
        defType: DefinitionType.Obstacle,
        material: "metal_heavy",
        health: 1000,
        indestructible: true,
        reflectBullets: true,
        hitbox: new GroupHitbox(
            RectangleHitbox.fromRect(8.15, 17.3, Vec(0, -3.8)),
            RectangleHitbox.fromRect(9.45, 10.6, Vec(0, -4.9))
        ),
        zIndex: ZIndexes.ObstaclesLayer1 - 3,
        rotationMode: RotationMode.Limited,
        winterVariations: 1
    },
    {
        idString: "pallet",
        name: "Pallet",
        defType: DefinitionType.Obstacle,
        material: "wood",
        health: 120,
        hitbox: RectangleHitbox.fromRect(10.1, 9),
        zIndex: ZIndexes.Decals,
        rotationMode: RotationMode.Limited,
        allowFlyover: FlyoverPref.Always,
        frames: {
            particle: "crate_particle",
            residue: "regular_crate_residue"
        },
        noCollisions: true,
        noMeleeCollision: true,
        noBulletCollision: true
    },
    {
        idString: "pipe",
        name: "Pipe",
        defType: DefinitionType.Obstacle,
        material: "metal_light",
        health: 200,
        indestructible: true,
        hitbox: RectangleHitbox.fromRect(0, 0),
        zIndex: ZIndexes.ObstaclesLayer4,
        rotationMode: RotationMode.Limited,
        allowFlyover: FlyoverPref.Always,
        noBulletCollision: true,
        noMeleeCollision: true,
        noCollisions: true,
        variations: 4
    },
    {
        idString: "bollard",
        name: "Bollard",
        defType: DefinitionType.Obstacle,
        material: "metal_heavy",
        health: 1000,
        indestructible: true,
        reflectBullets: true,
        hitbox: new GroupHitbox(
            RectangleHitbox.fromRect(8.2, 9.2, Vec(-0.36, 0)),
            new CircleHitbox(3.45, Vec(1, 0))
        ),
        rotationMode: RotationMode.Limited,
        allowFlyover: FlyoverPref.Always,
        winterVariations: 2
    },
    {
        idString: "barrier",
        name: "Barrier",
        defType: DefinitionType.Obstacle,
        material: "metal_heavy",
        health: 1000,
        indestructible: true,
        reflectBullets: true,
        hitbox: new GroupHitbox(
            RectangleHitbox.fromRect(1.2, 31.75, Vec(-2.2, -2.8)),
            RectangleHitbox.fromRect(2, 5, Vec(-2.3, 15.4)),
            RectangleHitbox.fromRect(4.71, 6.59, Vec(0.95, 15.4))
        ),
        rotationMode: RotationMode.Limited,
        frames: {
            particle: "metal_particle"
        }
    },
    {
        idString: "fence",
        name: "Fence",
        defType: DefinitionType.Obstacle,
        material: "fence",
        health: 40,
        scale: {
            spawnMin: 1,
            spawnMax: 1,
            destroy: 0.8
        },
        hitbox: RectangleHitbox.fromRect(8.45, 1.6),
        rotationMode: RotationMode.Limited,
        noResidue: true,
        zIndex: ZIndexes.BuildingsFloor - 0.5,
        frames: {
            particle: "fence_particle"
        }
    },
    {
        idString: "port_main_office_column",
        name: "Port Main Office Column",
        defType: DefinitionType.Obstacle,
        material: "stone",
        indestructible: true,
        health: 340,
        scale: {
            spawnMin: 1,
            spawnMax: 1,
            destroy: 0.95
        },
        hitbox: new GroupHitbox(
            RectangleHitbox.fromRect(3, 3)
        ),
        rotationMode: RotationMode.Limited,
        allowFlyover: FlyoverPref.Never,
        tint: 0xb98a46,
        frames: {
            base: "column",
            particle: "port_office_wall_particle"
        },
        isWall: true
    },
    {
        idString: "house_column",
        name: "House Column",
        defType: DefinitionType.Obstacle,
        material: "stone",
        indestructible: true,
        health: 340,
        hitbox: new GroupHitbox(
            RectangleHitbox.fromRect(3, 3)
        ),
        rotationMode: RotationMode.None,
        allowFlyover: FlyoverPref.Never,
        tint: 0xa3917b,
        frames: {
            base: "column",
            particle: "wall_particle"
        },
        isWall: true
    },
    {
        idString: "cabin_column",
        name: "Cabin Column",
        defType: DefinitionType.Obstacle,
        material: "stone",
        indestructible: true,
        health: 340,
        scale: {
            spawnMin: 1,
            spawnMax: 1,
            destroy: 0.95
        },
        hitbox: new GroupHitbox(
            RectangleHitbox.fromRect(3, 3)
        ),
        rotationMode: RotationMode.None,
        allowFlyover: FlyoverPref.Never,
        tint: 0x5a4320,
        frames: {
            base: "column",
            particle: "cabin_wall_particle"
        },
        isWall: true
    },
    {
        idString: "metal_column",
        name: "Metal Column",
        defType: DefinitionType.Obstacle,
        material: "metal_light",
        reflectBullets: true,
        indestructible: true,
        health: 340,
        hitbox: new GroupHitbox(
            RectangleHitbox.fromRect(3, 3)
        ),
        rotationMode: RotationMode.Limited,
        allowFlyover: FlyoverPref.Never,
        tint: 0x8f8f8f,
        frames: {
            base: "column",
            particle: "metal_column_particle"
        },
        isWall: true
    },
    {
        idString: "sawmill_warehouse_column",
        name: "sawmill Warehouse Column",
        defType: DefinitionType.Obstacle,
        material: "stone",
        indestructible: true,
        health: 340,
        hitbox: new GroupHitbox(
            RectangleHitbox.fromRect(3, 3)
        ),
        rotationMode: RotationMode.None,
        allowFlyover: FlyoverPref.Never,
        tint: 0x764423,
        frames: {
            base: "column",
            particle: "sawmill_warehouse_wall_particle"
        },
<<<<<<< HEAD
        isWall: true
=======
        hitbox: new CircleHitbox(2.45, Vec(-0.15, 0.9)),
        rotationMode: RotationMode.Full,
        allowFlyover: FlyoverPref.Always,
        hasLoot: true
>>>>>>> 3d9136a0
    },
    {
        idString: "sawmill_center_warehouse_column",
        name: "Sawmill Center Warehouse Column",
        defType: DefinitionType.Obstacle,
        material: "stone",
        indestructible: true,
        particleVariations: 2,
        health: 340,
        hitbox: new GroupHitbox(
            RectangleHitbox.fromRect(3, 3)
        ),
        rotationMode: RotationMode.None,
        allowFlyover: FlyoverPref.Never,
        tint: 0x5a1919,
        frames: {
            base: "column",
            particle: "sawmill_warehouse_particle"
        },
        isWall: true
    },
    {
        idString: "sawmill_storage_column",
        name: "sawmill Storage Column",
        defType: DefinitionType.Obstacle,
        material: "stone",
        indestructible: true,
        particleVariations: 2,
        health: 340,
        hitbox: new GroupHitbox(
            RectangleHitbox.fromRect(3, 3)
        ),
        rotationMode: RotationMode.None,
        allowFlyover: FlyoverPref.Never,
        tint: 0x5a1919,
        frames: {
            base: "column",
            particle: "hq_stone_wall_particle"
        },
        isWall: true
    },
    {
        idString: "warehouse_hunted_column",
        name: "Abandoned Warehouse Column",
        defType: DefinitionType.Obstacle,
        material: "stone",
        indestructible: true,
        health: 340,
        hitbox: new GroupHitbox(
            RectangleHitbox.fromRect(3, 3)
        ),
        rotationMode: RotationMode.None,
        allowFlyover: FlyoverPref.Never,
        tint: 0x6e4f32,
        frames: {
            base: "column",
            particle: "warehouse_hunted_particle"
        },
        isWall: true
    },
    {
        idString: "potted_plant",
        name: "Potted Plant",
        defType: DefinitionType.Obstacle,
        material: "porcelain",
        health: 100,
        scale: {
            spawnMin: 1,
            spawnMax: 1,
            destroy: 0.95
        },
        hitbox: new CircleHitbox(2.45, Vec(-0.15, 0.9)),
        rotationMode: RotationMode.Full,
        allowFlyover: FlyoverPref.Always,
        hasLoot: true
    },
    {
        idString: "poinsettia",
        name: "Poinsettia",
        defType: DefinitionType.Obstacle,
        material: "porcelain",
        health: 100,
        scale: {
            spawnMin: 1,
            spawnMax: 1,
            destroy: 0.95
        },
        hitbox: new CircleHitbox(1.9),
        rotationMode: RotationMode.Full,
        allowFlyover: FlyoverPref.Always,
        zIndex: ZIndexes.ObstaclesLayer3,
        hasLoot: true,
        lootTable: "potted_plant",
        frames: {
            particle: "potted_plant_particle"
        }
    },
    {
        idString: "trash_can",
        name: "Trash Can",
        defType: DefinitionType.Obstacle,
        material: "appliance",
        health: 60,
        scale: {
            spawnMin: 1,
            spawnMax: 1,
            destroy: 0.95
        },
        hasLoot: true,
        lootTable: "trash",
        reflectBullets: true,
        hitbox: new CircleHitbox(2.5),
        rotationMode: RotationMode.Full,
        allowFlyover: FlyoverPref.Always,
        frames: {
            particle: "metal_particle"
        }
    },
    {
        idString: "sandbags",
        name: "Sandbags",
        defType: DefinitionType.Obstacle,
        material: "sand",
        health: 1000,
        indestructible: true,
        hitbox: RectangleHitbox.fromRect(13.1, 7.7),
        rotationMode: RotationMode.Limited,
        winterVariations: 1,
        waterOverlay: {
            scaleX: 1.4,
            scaleY: 0.8
        }
    },
    {
        idString: "smaller_sandbags",
        name: "Sandbags",
        defType: DefinitionType.Obstacle,
        material: "sand",
        health: 1000,
        indestructible: true,
        hitbox: RectangleHitbox.fromRect(8, 5.9),
        rotationMode: RotationMode.Limited,
        frames: {
            particle: "sandbags_particle"
        }
        // winterVariations: 1
    },
    {
        idString: "gun_locker",
        name: "Gun Locker",
        defType: DefinitionType.Obstacle,
        material: "iron",
        scale: {
            spawnMin: 1,
            spawnMax: 1,
            destroy: 0.9
        },
        health: 220,
        impenetrable: true,
        hasLoot: true,
        reflectBullets: true,
        hitbox: RectangleHitbox.fromRect(13.1, 4.2, Vec(0, -0.25)),
        rotationMode: RotationMode.Limited,
        allowFlyover: FlyoverPref.Never,
        hideOnMap: true,
        frames: {
            particle: "metal_particle"
        }
    },
    {
        idString: "roadblock",
        name: "Road Block",
        defType: DefinitionType.Obstacle,
        material: "fence",
        health: 80,
        indestructible: false,
        hitbox: RectangleHitbox.fromRect(1, 10),
        rotationMode: RotationMode.Limited
    },
    {
        idString: "gun_case",
        name: "Gun Case",
        defType: DefinitionType.Obstacle,
        material: "wood",
        health: 100,
        scale: {
            spawnMin: 1,
            spawnMax: 1,
            destroy: 0.7
        },
        hitbox: RectangleHitbox.fromRect(10.19, 4.76),
        rotationMode: RotationMode.Limited,
        allowFlyover: FlyoverPref.Always,
        hasLoot: true,
        winterVariations: 3
    },
    {
        idString: "cooler",
        name: "Cooler",
        defType: DefinitionType.Obstacle,
        material: "wood",
        health: 100,
        scale: {
            spawnMin: 1,
            spawnMax: 1,
            destroy: 0.7
        },
        hitbox: RectangleHitbox.fromRect(8.3, 4.73),
        rotationMode: RotationMode.Limited,
        allowFlyover: FlyoverPref.Always,
        hasLoot: true,
        winterVariations: 1
    },
    {
        idString: "m1117",
        name: "M1117",
        defType: DefinitionType.Obstacle,
        material: "metal_heavy",
        health: 1000,
        indestructible: true,
        reflectBullets: true,
        hitbox: new GroupHitbox(
            RectangleHitbox.fromRect(18.51, 32.28, Vec(0, -5.17)), // Body
            RectangleHitbox.fromRect(19.69, 6.67, Vec(0, -10.87)), // Back wheels
            RectangleHitbox.fromRect(19.69, 6.67, Vec(0, 10.8)), // Front wheels
            RectangleHitbox.fromRect(17, 5.38, Vec(0, 16.14)), // Back of hood
            RectangleHitbox.fromRect(15.06, 5.38, Vec(0, 19.7)) // Front of hood
        ),
        variations: 2,
        rotationMode: RotationMode.Limited,
        allowFlyover: FlyoverPref.Never
    },
    {
        idString: "cabinet",
        name: "Cabinet",
        defType: DefinitionType.Obstacle,
        material: "appliance",
        health: 100,
        reflectBullets: true,
        scale: {
            spawnMin: 1,
            spawnMax: 1,
            destroy: 0.7
        },
        hitbox: RectangleHitbox.fromRect(14.53, 4.3, Vec(0, -0.22)),
        rotationMode: RotationMode.Limited,
        frames: {
            particle: "metal_particle"
        },
        hasLoot: true
    },
    {
        idString: "briefcase",
        name: "Briefcase",
        defType: DefinitionType.Obstacle,
        material: "appliance",
        health: 150,
        scale: {
            spawnMin: 1,
            spawnMax: 1,
            destroy: 0.7
        },
        hitbox: RectangleHitbox.fromRect(10.65, 7.42, Vec(0, 0.43)),
        rotationMode: RotationMode.Limited,
        allowFlyover: FlyoverPref.Always,
        hasLoot: true
    },
    {
        idString: "fire_hatchet_case",
        name: "Fire Hatchet Case",
        defType: DefinitionType.Obstacle,
        material: "appliance",
        health: 180,
        scale: {
            spawnMin: 1,
            spawnMax: 1,
            destroy: 0.8
        },
        hasLoot: true,
        hitbox: new GroupHitbox(
            RectangleHitbox.fromRect(10.5, 4.5, Vec(-0.1, -0.1)),
            RectangleHitbox.fromRect(0.55, 5.95, Vec(-4.15, 0)),
            RectangleHitbox.fromRect(0.55, 5.95, Vec(3.15, 0))
        ),
        rotationMode: RotationMode.Limited,
        allowFlyover: FlyoverPref.Never,
        frames: {
            particle: "super_barrel_particle"
        },
        reflectBullets: true,
        winterVariations: 1
    },
    {
        idString: "ice_pick_case",
        name: "Ice Pick Case",
        defType: DefinitionType.Obstacle,
        material: "wood",
        health: 180,
        scale: {
            spawnMin: 1,
            spawnMax: 1,
            destroy: 0.8
        },
        hasLoot: true,
        hitbox: new GroupHitbox(
            RectangleHitbox.fromRect(10.5, 4.5, Vec(-0.1, -0.1)),
            RectangleHitbox.fromRect(0.55, 5.95, Vec(-3.7, 0)),
            RectangleHitbox.fromRect(0.55, 5.95, Vec(3.7, 0))
        ),
        rotationMode: RotationMode.Limited,
        allowFlyover: FlyoverPref.Never,
        frames: {
            particle: "crate_particle"
        }
    },
    {
        idString: "campsite_case",
        name: "Campsite Case",
        defType: DefinitionType.Obstacle,
        material: "wood",
        health: 180,
        scale: {
            spawnMin: 1,
            spawnMax: 1,
            destroy: 0.8
        },
        hasLoot: true,
        hitbox: new GroupHitbox(
            RectangleHitbox.fromRect(10.5, 4.5, Vec(-0.1, -0.1)),
            RectangleHitbox.fromRect(0.55, 5.95, Vec(-3.7, 0)),
            RectangleHitbox.fromRect(0.55, 5.95, Vec(3.7, 0))
        ),
        rotationMode: RotationMode.Limited,
        allowFlyover: FlyoverPref.Never,
        frames: {
            particle: "crate_particle"
        }
    },
    {
        idString: "button",
        name: "Button",
        defType: DefinitionType.Obstacle,
        material: "stone",
        health: 1000,
        indestructible: true,
        variations: 2,
        isActivatable: true,
        sound: {
            name: "button_press"
        },
        hitbox: RectangleHitbox.fromRect(2.15, 1.51),
        rotationMode: RotationMode.Limited,
        allowFlyover: FlyoverPref.Always,
        frames: {
            particle: "metal_particle",
            activated: "button_activated"
        }
    },
    mobileHomeWall("1", RectangleHitbox.fromRect(7.5, 1.68)),
    mobileHomeWall("2", RectangleHitbox.fromRect(20.6, 1.68)),
    mobileHomeWall("3", RectangleHitbox.fromRect(20.5, 1.68)),
    mobileHomeWall("4", RectangleHitbox.fromRect(10.65, 1.68)),
    kitchenUnit("1", RectangleHitbox.fromRect(6.61, 6.61, Vec(0, -0.45))),
    kitchenUnit("2", RectangleHitbox.fromRect(6.61, 6.61)),
    kitchenUnit("3", RectangleHitbox.fromRect(9.45, 6.61, Vec(0, -0.48)), "sink_residue"),
    {
        idString: "tire",
        name: "Tire",
        defType: DefinitionType.Obstacle,
        material: "stone",
        health: 200,
        scale: {
            spawnMin: 1,
            spawnMax: 1,
            destroy: 0.8
        },
        hitbox: RectangleHitbox.fromRect(3.47, 8.35),
        rotationMode: RotationMode.Limited,
        zIndex: ZIndexes.BuildingsFloor - 1,
        noResidue: true,
        frames: {
            particle: "flint_lockbox_particle"
        },
        particleVariations: 2,
        winterVariations: 2
    },
    {
        idString: "truck_tire",
        name: "Truck Tire",
        defType: DefinitionType.Obstacle,
        material: "stone",
        health: 200,
        indestructible: true,
        scale: {
            spawnMin: 1,
            spawnMax: 1,
            destroy: 0.8
        },
        hitbox: new GroupHitbox(
            RectangleHitbox.fromRect(1, 5.31, Vec(0, 0)),
            RectangleHitbox.fromRect(2.18, 4.28, Vec(-0.01, 0.01)),
            new CircleHitbox(0.51, Vec(0.57, 2.14)),
            new CircleHitbox(0.51, Vec(-0.57, -2.14)),
            new CircleHitbox(0.51, Vec(-0.57, 2.14)),
            new CircleHitbox(0.51, Vec(0.57, -2.13))
        ),
        rotationMode: RotationMode.Limited,
        zIndex: ZIndexes.BuildingsFloor - 1,
        noResidue: true,
        frames: {
            particle: "flint_lockbox_particle"
        },
        particleVariations: 2
    },
    {
        idString: "mobile_home_window",
        name: "Mobile Home Window",
        defType: DefinitionType.Obstacle,
        material: "glass",
        health: 20,
        scale: {
            spawnMin: 1,
            spawnMax: 1,
            destroy: 0.95
        },
        hideOnMap: true,
        noCollisionAfterDestroyed: true,
        hitbox: RectangleHitbox.fromRect(13.8, 1.5),
        zIndex: ZIndexes.ObstaclesLayer2,
        allowFlyover: FlyoverPref.Never,
        rotationMode: RotationMode.Limited,
        isWindow: true,
        frames: {
            particle: "window_particle"
        }
    },
    {
        idString: "lux_crate",
        name: "Lux Crate",
        defType: DefinitionType.Obstacle,
        material: "wood",
        health: 120,
        scale: {
            spawnMin: 1,
            spawnMax: 1,
            destroy: 0.7
        },
        hitbox: RectangleHitbox.fromRect(15.49, 5.85),
        rotationMode: RotationMode.Limited,
        allowFlyover: FlyoverPref.Always,
        hasLoot: true
    },
    {
        idString: "tugboat_control_panel",
        name: "Tugboat Control Panel",
        defType: DefinitionType.Obstacle,
        material: "metal_heavy",
        health: 250,
        reflectBullets: true,
        scale: {
            spawnMin: 1,
            spawnMax: 1,
            destroy: 0.95
        },
        hitbox: RectangleHitbox.fromRect(26.3, 8.02, Vec(0, 0.5)),
        rotationMode: RotationMode.Limited,
        explosion: "control_panel_explosion",
        frames: {
            particle: "metal_particle"
        }
    },
    {
        idString: "office_chair",
        name: "Office Chair",
        defType: DefinitionType.Obstacle,
        material: "wood",
        health: 140,
        scale: {
            spawnMin: 1,
            spawnMax: 1,
            destroy: 0.9
        },
        hideOnMap: true,
        hitbox: RectangleHitbox.fromRect(4.5, 5.3, Vec(0, -0.14)),
        rotationMode: RotationMode.Limited,
        frames: {
            particle: "office_chair_particle"
        }
    },
    {
        idString: "grey_office_chair",
        name: "Office Chair (Grey Edition)",
        defType: DefinitionType.Obstacle,
        material: "wood",
        health: 155,
        scale: {
            spawnMin: 1,
            spawnMax: 1,
            destroy: 0.9
        },
        hideOnMap: true,
        hitbox: RectangleHitbox.fromRect(5, 5.1),
        rotationMode: RotationMode.Limited,
        frames: {
            particle: "grey_office_chair_particle"
        }
    },
    {
        idString: "life_preserver",
        name: "Life Preserver",
        defType: DefinitionType.Obstacle,
        material: "stone",
        health: 80,
        scale: {
            spawnMin: 1,
            spawnMax: 1,
            destroy: 0.95
        },
        hideOnMap: true,
        hitbox: RectangleHitbox.fromRect(3.2, 8.87, Vec(-0.4, 0)),
        rotationMode: RotationMode.Limited,
        zIndex: ZIndexes.BuildingsFloor
    },
    {
        idString: "grenade_box",
        name: "Grenade Box",
        defType: DefinitionType.Obstacle,
        material: "cardboard",
        health: 40,
        scale: {
            spawnMin: 1,
            spawnMax: 1,
            destroy: 0.8
        },
        hitbox: RectangleHitbox.fromRect(4.4, 4.4),
        rotationMode: RotationMode.Limited,
        zIndex: ZIndexes.ObstaclesLayer2,
        hasLoot: true,
        frames: {
            particle: "box_particle",
            residue: "box_residue"
        },
        winterVariations: 2
    },
    {
        idString: "lily_pad",
        name: "Lily Pad",
        defType: DefinitionType.Obstacle,
        material: "bush",
        health: 80,
        scale: {
            spawnMin: 1.1,
            spawnMax: 1.4, // fall mode only, original 0.9, 1.1, 0.8
            destroy: 1
        },
        hitbox: new CircleHitbox(4.2),
        noCollisions: true,
        rotationMode: RotationMode.Full,
        spawnMode: MapObjectSpawnMode.River,
        variations: 2,
        zIndex: ZIndexes.ObstaclesLayer3
    },
    {
        idString: "planted_bushes",
        name: "Planted Bushes",
        defType: DefinitionType.Obstacle,
        material: "porcelain",
        health: 800,
        indestructible: true,
        scale: {
            spawnMin: 0.9,
            spawnMax: 1.1,
            destroy: 0.8
        },
        hitbox: RectangleHitbox.fromRect(9.5, 16.5),
        rotationMode: RotationMode.Limited,
        spawnMode: MapObjectSpawnMode.River,
        noResidue: true
    },
    {
        idString: "viking_chest",
        name: "Viking Chest",
        defType: DefinitionType.Obstacle,
        material: "wood",
        health: 150,
        scale: {
            spawnMin: 1,
            spawnMax: 1,
            destroy: 0.7
        },
        hitbox: RectangleHitbox.fromRect(12, 7, Vec(0, -0.4)),
        rotationMode: RotationMode.Limited,
        hasLoot: true,
        hideOnMap: true,
        frames: {
            particle: "chest_particle",
            residue: "chest_residue"
        },
        spawnMode: MapObjectSpawnMode.Beach,
        allowFlyover: FlyoverPref.Always
    },
    {
        idString: "river_chest",
        name: "River Chest",
        defType: DefinitionType.Obstacle,
        material: "wood",
        health: 150,
        scale: {
            spawnMin: 1,
            spawnMax: 1,
            destroy: 0.7
        },
        hitbox: RectangleHitbox.fromRect(12, 7),
        spawnHitbox: RectangleHitbox.fromRect(14, 9),
        rotationMode: RotationMode.None,
        zIndex: ZIndexes.DownedPlayers - 1,
        hasLoot: true,
        hideOnMap: true,
        frames: {
            particle: "chest_particle"
        },
        spawnMode: MapObjectSpawnMode.River,
        allowFlyover: FlyoverPref.Always
    },
    {
        idString: "cargo_ship_stair_entrance_walls",
        name: "Cargo Ship Stair",
        defType: DefinitionType.Obstacle,
        material: "metal_heavy",
        health: 69,
        indestructible: true,
        reflectBullets: true,
        collideWithLayers: Layers.Equal,
        hitbox: new GroupHitbox(
            RectangleHitbox.fromRect(15.27, 2.72, Vec(0.01, -7.24)),
            RectangleHitbox.fromRect(2.36, 15.71, Vec(-6.45, 0.71)),
            RectangleHitbox.fromRect(2.36, 16.68, Vec(6.46, 0.19))
        ),
        frames: {
            base: "cargo_ship_stair_entrance",
            particle: "cargo_ship_particle"
        },
        rotationMode: RotationMode.Limited
    },
    {
        idString: "cargo_ship_stair",
        name: "Cargo Ship Stair",
        defType: DefinitionType.Obstacle,
        material: "metal_heavy",
        health: 69,
        indestructible: true,
        reflectBullets: true,
        hitbox: new GroupHitbox(
            RectangleHitbox.fromRect(23.99, 1.01, Vec(1.34, 5.45)),
            RectangleHitbox.fromRect(23.99, 1.01, Vec(1.6, -5.47)),
            new CircleHitbox(0.91, Vec(13.01, 5.45)),
            new CircleHitbox(0.91, Vec(-2.7, -5.48)),
            new CircleHitbox(0.91, Vec(5.16, -5.46)),
            new CircleHitbox(0.91, Vec(13, -5.48)),
            new CircleHitbox(0.91, Vec(-10.57, -5.48)),
            new CircleHitbox(0.91, Vec(-10.57, 5.45)),
            new CircleHitbox(0.91, Vec(-2.7, 5.45)),
            new CircleHitbox(0.91, Vec(5.15, 5.45))
        ),
        frames: {
            particle: "metal_particle"
        },
        hideOnMap: false,
        rotationMode: RotationMode.Limited
    },
    {
        idString: "bunker_entrance",
        name: "Bunker Entrance",
        defType: DefinitionType.Obstacle,
        material: "metal_heavy",
        health: 1000,
        reflectBullets: true,
        indestructible: true,
        hitbox: RectangleHitbox.fromRect(13, 16.9),
        frames: {
            particle: "metal_particle"
        },
        rotationMode: RotationMode.Limited
    },
    {
        idString: "hunted_bunker_entrance",
        name: "Hunted Bunker Entrance",
        defType: DefinitionType.Obstacle,
        material: "metal_heavy",
        health: 1000,
        reflectBullets: true,
        indestructible: true,
        collideWithLayers: Layers.Equal,
        hitbox: new GroupHitbox(
            RectangleHitbox.fromRect(1.67, 12.32, Vec(4.59, 0.16)),
            RectangleHitbox.fromRect(1.67, 12.32, Vec(-4.59, 0.16)),
            RectangleHitbox.fromRect(10.85, 1.86, Vec(0, -5.38))
        ),
        frames: {
            particle: "bunker_particle"
        },
        rotationMode: RotationMode.Limited
    },
    {
        idString: "bunker_stair",
        name: "Bunker Stair",
        defType: DefinitionType.Obstacle,
        material: "metal_heavy",
        health: 1000,
        indestructible: true,
        isStair: true,
        activeEdges: {
            high: 2,
            low: 0
        },
        invisible: true,
        hitbox: RectangleHitbox.fromRect(10, 11.5),
        frames: {
            particle: "metal_particle"
        },
        rotationMode: RotationMode.Limited
    },
    {
        idString: "cargo_ship_bottom_stair",
        name: "Cargo Ship Bottom Stair",
        defType: DefinitionType.Obstacle,
        material: "metal_heavy",
        health: 1000,
        indestructible: true,
        isStair: true,
        activeEdges: {
            high: 3,
            low: 1
        },
        invisible: true,
        hitbox: RectangleHitbox.fromRect(13, 11.27),
        frames: {
            particle: "metal_particle"
        },
        rotationMode: RotationMode.Limited
    },
    {
        idString: "cargo_ship_top_stair",
        name: "Cargo Ship Top Stair",
        defType: DefinitionType.Obstacle,
        material: "metal_heavy",
        health: 1000,
        indestructible: true,
        isStair: true,
        activeEdges: {
            high: 3,
            low: 1
        },
        invisible: true,
        hitbox: RectangleHitbox.fromRect(10, 10),
        frames: {
            particle: "metal_particle"
        },
        rotationMode: RotationMode.Limited
    },
    {
        idString: "blue_house_stair_walls",
        name: "Blue House Stair Walls",
        defType: DefinitionType.Obstacle,
        material: "metal_heavy",
        health: 1000,
        indestructible: true,
        invisible: true,
        hitbox: RectangleHitbox.fromRect(13, 4),
        frames: {
            particle: "metal_particle"
        },
        rotationMode: RotationMode.Limited
    },
    {
        idString: "blue_house_stair",
        name: "Blue House Stair",
        defType: DefinitionType.Obstacle,
        material: "metal_heavy",
        health: 1000,
        indestructible: true,
        isStair: true,
        activeEdges: {
            high: 1,
            low: 3
        },
        invisible: true,
        hitbox: RectangleHitbox.fromRect(9, 10),
        frames: {
            particle: "metal_particle"
        },
        rotationMode: RotationMode.Limited,
        zIndex: ZIndexes.BuildingsFloor
    },
    {
        idString: "ship_thing_v2",
        name: "the snack that smiles back",
        defType: DefinitionType.Obstacle,
        material: "metal_heavy",
        health: 42069,
        indestructible: true,
        reflectBullets: true,
        hitbox: new GroupHitbox(
            RectangleHitbox.fromRect(5.24, 21.1, Vec(0, 0.2)),
            new CircleHitbox(2.55, Vec(0, 10.7)),
            new CircleHitbox(3.37, Vec(-0.02, -9.91)),
            RectangleHitbox.fromRect(6.87, 3.96, Vec(-0.01, -7.98))
        ),
        frames: {
            particle: "cargo_ship_particle"
        },
        rotationMode: RotationMode.Limited
    },
    {
        idString: "ship_oil_source",
        name: "Ship Oil Source",
        defType: DefinitionType.Obstacle,
        material: "metal_heavy",
        health: 69,
        indestructible: true,
        reflectBullets: true,
        allowFlyover: FlyoverPref.Never,
        hitbox: new GroupHitbox(
            RectangleHitbox.fromRect(7.7, 19.43, Vec(-6.47, 0)),
            RectangleHitbox.fromRect(2.38, 15.56, Vec(9.13, -0.3))
        ),
        frames: {
            particle: "metal_particle"
        },
        rotationMode: RotationMode.Limited,
        zIndex: ZIndexes.BuildingsCeiling
    },
    {
        idString: "cargo_ship_stair_support",
        name: "cargo ship stair",
        defType: DefinitionType.Obstacle,
        material: "metal_heavy",
        indestructible: true,
        collideWithLayers: Layers.All,
        health: 69,
        reflectBullets: true,
        invisible: true,
        hitbox: RectangleHitbox.fromRect(17.22, 2.09),
        frames: {
            particle: "cargo_ship_particle"
        },
        rotationMode: RotationMode.Limited
    },
    {
        idString: "memorial_bunker_stair",
        name: "Memorial Bunker Stair",
        defType: DefinitionType.Obstacle,
        material: "metal_heavy",
        health: 1000,
        indestructible: true,
        isStair: true,
        activeEdges: {
            high: 2,
            low: 0
        },
        invisible: true,
        hitbox: RectangleHitbox.fromRect(11, 12),
        frames: {
            particle: "metal_particle"
        },
        rotationMode: RotationMode.Limited,
        zIndex: ZIndexes.BuildingsFloor
    },
    {
        idString: "hq_stair",
        name: "HQ Stair",
        defType: DefinitionType.Obstacle,
        material: "metal_heavy",
        health: 1000,
        indestructible: true,
        invisible: true,
        isStair: true,
        activeEdges: {
            high: 0,
            low: 1
        },
        hitbox: RectangleHitbox.fromRect(10.8, 24),
        frames: {
            particle: "metal_particle"
        },
        rotationMode: RotationMode.Limited,
        zIndex: ZIndexes.BuildingsFloor
    },
    {
        idString: "barn_stair",
        name: "Barn Stair",
        defType: DefinitionType.Obstacle,
        material: "metal_heavy",
        health: 1000,
        indestructible: true,
        invisible: true,
        isStair: true,
        activeEdges: {
            high: 0,
            low: 2
        },
        hitbox: RectangleHitbox.fromRect(6.5, 4),
        frames: {
            particle: "metal_particle"
        },
        rotationMode: RotationMode.Limited,
        zIndex: ZIndexes.BuildingsFloor
    },
    {
        idString: "hq_large_stair",
        name: "HQ Large Stair",
        defType: DefinitionType.Obstacle,
        material: "metal_heavy",
        health: 1000,
        indestructible: true,
        invisible: true,
        isStair: true,
        activeEdges: {
            high: 2,
            low: 0
        },
        hitbox: RectangleHitbox.fromRect(11.55, 25.5),
        frames: {
            particle: "metal_particle"
        },
        rotationMode: RotationMode.Limited,
        zIndex: ZIndexes.BuildingsFloor
    },
    {
        idString: "lodge_stair",
        name: "Lodge Stair",
        defType: DefinitionType.Obstacle,
        material: "metal_heavy",
        health: 1000,
        indestructible: true,
        invisible: true,
        isStair: true,
        activeEdges: {
            high: 0,
            low: 3
        },
        hitbox: RectangleHitbox.fromRect(11.72, 8.8),
        frames: {
            particle: "metal_particle"
        },
        rotationMode: RotationMode.Limited,
        zIndex: ZIndexes.BuildingsFloor
    },
    {
        idString: "plumpkin_bunker_stair",
        name: "Plumpkin Bunker Stair",
        defType: DefinitionType.Obstacle,
        material: "metal_heavy",
        health: 1000,
        indestructible: true,
        invisible: true,
        isStair: true,
        activeEdges: {
            high: 1,
            low: 3
        },
        hitbox: RectangleHitbox.fromRect(16.07, 11.3),
        frames: {
            // base: "plumpkin_bunker_entrance_floor",
            particle: "metal_particle"
        },
        rotationMode: RotationMode.Limited
        // zIndex: 9999
    },
    {
        idString: "fulcrum_bunker_stair",
        name: "Flooded Bunker Stair",
        defType: DefinitionType.Obstacle,
        material: "metal_heavy",
        health: 1000,
        indestructible: true,
        invisible: true,
        isStair: true,
        activeEdges: {
            high: 0,
            low: 2
        },
        hitbox: RectangleHitbox.fromRect(7.5, 10.68),
        frames: {
            particle: "metal_particle"
        },
        rotationMode: RotationMode.Limited,
        zIndex: ZIndexes.BuildingsFloor
    },
    {
        idString: "hunted_bunker_stair",
        name: "Hunted Bunker Stair",
        defType: DefinitionType.Obstacle,
        material: "metal_heavy",
        health: 1000,
        indestructible: true,
        invisible: true,
        isStair: true,
        activeEdges: {
            high: 0,
            low: 2
        },
        hitbox: RectangleHitbox.fromRect(7.5, 9),
        frames: {
            particle: "metal_particle"
        },
        rotationMode: RotationMode.Limited,
        zIndex: ZIndexes.BuildingsFloor
    },
    {
        idString: "fulcrum_bunker_collider_hack",
        name: "Fulcrum Bunker Collider Hack",
        defType: DefinitionType.Obstacle,
        material: "metal_heavy",
        health: 1000,
        indestructible: true,
        invisible: true,
        hitbox: new GroupHitbox(
            RectangleHitbox.fromRect(10.68, 0.68, Vec(-30.19, -32.02)),
            RectangleHitbox.fromRect(10.68, 0.68, Vec(-9.82, 38.92))
        ),
        reflectBullets: true,
        frames: {
            particle: "bunker_particle"
        },
        rotationMode: RotationMode.Limited,
        collideWithLayers: Layers.Equal
    },
    {
        idString: "hunted_bunker_collider_hack",
        name: "Hunted Mode Bunker Collider Hack",
        defType: DefinitionType.Obstacle,
        material: "metal_heavy",
        health: 1000,
        indestructible: true,
        invisible: true,
        hitbox: RectangleHitbox.fromRect(1.67, 12.32),
        reflectBullets: true,
        frames: {
            particle: "bunker_particle"
        },
        rotationMode: RotationMode.Limited,
        collideWithLayers: Layers.Equal
    },
    {
        idString: "fire_exit_railing",
        name: "Fire exit railing",
        defType: DefinitionType.Obstacle,
        material: "metal_heavy",
        health: 1000,
        indestructible: true,
        invisible: true,
        reflectBullets: true,
        hitbox: new GroupHitbox(
            RectangleHitbox.fromRect(1.4, 41, Vec(5.18, 1)),
            RectangleHitbox.fromRect(11.6, 1.4, Vec(-0.3, 21.5)),
            new CircleHitbox(0.95, Vec(5.18, -19.3)),
            new CircleHitbox(0.95, Vec(5.18, 6.6)),
            new CircleHitbox(0.95, Vec(5.18, 21.5)),
            new CircleHitbox(0.95, Vec(-6.18, 21.5))
        ),
        frames: {
            particle: "metal_particle"
        },
        rotationMode: RotationMode.Limited,
        zIndex: ZIndexes.ObstaclesLayer1
    },
    {
        idString: "hq_second_floor_collider_hack",
        name: "HQ Second Floor Collider Hack",
        defType: DefinitionType.Obstacle,
        material: "stone",
        hitbox: new GroupHitbox(
            RectangleHitbox.fromRect(84.9, 1.75, Vec(-28.9, -105.9)),
            RectangleHitbox.fromRect(1.75, 40.8, Vec(-33.35, -85.5)),
            RectangleHitbox.fromRect(1.75, 44.5, Vec(-70.3, -84.4))
        ),
        health: 1000,
        indestructible: true,
        invisible: true,
        frames: {
            particle: "hq_stone_wall_particle"
        },
        particleVariations: 2,
        visibleFromLayers: Layers.All,
        collideWithLayers: Layers.All,
        rotationMode: RotationMode.Limited
    },
    { // i have fully given up at this point
        idString: "hq_second_floor_collider_hack_2",
        name: "HQ Second Floor Collider Hack 2",
        defType: DefinitionType.Obstacle,
        material: "stone",
        hitbox: RectangleHitbox.fromRect(13, 17.7, Vec(-52, -85.5)),
        health: 1000,
        indestructible: true,
        invisible: true,
        noHitEffect: true,
        particleVariations: 2,
        visibleFromLayers: Layers.All,
        rotationMode: RotationMode.Limited
    },
    {
        idString: "lodge_railing",
        name: "Lodge Railing",
        defType: DefinitionType.Obstacle,
        material: "stone",
        hitbox: new GroupHitbox(
            RectangleHitbox.fromRect(12.04, 1.28, Vec(-32.61, 20.51)),
            RectangleHitbox.fromRect(1.24, 12.93, Vec(-38.53, 14.66))
        ),
        collideWithLayers: Layers.Equal,
        health: 1000,
        indestructible: true,
        invisible: true,
        visibleFromLayers: Layers.All,
        frames: {
            particle: "lodge_particle"
        },
        rotationMode: RotationMode.Limited
    },

    // --------------------------------------------------------------------------------------------
    // Headquarters.
    // --------------------------------------------------------------------------------------------
    {
        idString: "headquarters_bottom_entrance",
        name: "Headquarters Bottom Entrance",
        defType: DefinitionType.Obstacle,
        material: "stone",
        health: 1000,
        hideOnMap: true,
        indestructible: true,
        hitbox: new GroupHitbox(
            // left
            RectangleHitbox.fromRect(0.25, 12.5, Vec(-40.9, 43)),
            new CircleHitbox(0.5, Vec(-41.1, 50.15)),
            new CircleHitbox(0.5, Vec(-41.1, 36.75)),

            // right
            RectangleHitbox.fromRect(0.25, 12.5, Vec(-20.86, 43.1)),
            new CircleHitbox(0.5, Vec(-20.95, 50.15)),
            new CircleHitbox(0.5, Vec(-20.95, 36.9))
        ),
        rotationMode: RotationMode.Limited,
        allowFlyover: FlyoverPref.Always,
        invisible: true,
        particleVariations: 2,
        frames: {
            particle: "rock_particle"
        }
    },
    {
        idString: "barn_stair_walls",
        name: "Barn Stair Walls",
        defType: DefinitionType.Obstacle,
        material: "metal_heavy",
        health: 1000,
        hideOnMap: true,
        indestructible: true,
        collideWithLayers: Layers.Adjacent,
        reflectBullets: true,
        hitbox: new GroupHitbox(
            RectangleHitbox.fromRect(1, 9, Vec(-45, 0.5)),
            RectangleHitbox.fromRect(1, 9, Vec(-52.8, 0.5)),
            RectangleHitbox.fromRect(9, 1, Vec(9.1, -31.1)),
            RectangleHitbox.fromRect(9, 1, Vec(9.1, -39))
        ),
        rotationMode: RotationMode.Limited,
        allowFlyover: FlyoverPref.Always,
        invisible: true,
        frames: {
            particle: "metal_particle"
        }
    },
    {
        idString: "barn_stair_walls_top_floor",
        name: "Barn Stair Walls",
        defType: DefinitionType.Obstacle,
        material: "metal_heavy",
        health: 1000,
        hideOnMap: true,
        indestructible: true,
        reflectBullets: true,
        hitbox: new GroupHitbox(
            RectangleHitbox.fromRect(1, 8, Vec(-45, 0)),
            RectangleHitbox.fromRect(1, 8, Vec(-52.8, 0)),
            RectangleHitbox.fromRect(8, 1, Vec(9.5, -31.1)),
            RectangleHitbox.fromRect(8, 1, Vec(9.5, -39))
        ),
        rotationMode: RotationMode.Limited,
        allowFlyover: FlyoverPref.Always,
        invisible: true,
        frames: {
            particle: "metal_particle"
        }
    },
    {
        idString: "barn_stair_walls_2",
        name: "Barn Stair Walls",
        defType: DefinitionType.Obstacle,
        material: "metal_heavy",
        health: 1000,
        hideOnMap: true,
        indestructible: true,
        reflectBullets: true,
        hitbox: new GroupHitbox(
            RectangleHitbox.fromRect(8, 1.5, Vec(-48.5, 4.25)),
            RectangleHitbox.fromRect(1.5, 8, Vec(5.25, -35))
        ),
        rotationMode: RotationMode.Limited,
        allowFlyover: FlyoverPref.Never, // todo
        invisible: true,
        frames: {
            particle: "metal_particle"
        }
    },
    {
        idString: "lighthouse_stairs",
        name: "Lighthouse Stairs",
        defType: DefinitionType.Obstacle,
        material: "appliance",
        health: 10000,
        hideOnMap: true,
        reflectBullets: true,
        noResidue: true,
        hitbox: new GroupHitbox(
            RectangleHitbox.fromRect(1.18, 4.25, Vec(-3.83, 0)),
            RectangleHitbox.fromRect(1.18, 4.25, Vec(3.83, 0))
        ),
        rotationMode: RotationMode.Limited,
        allowFlyover: FlyoverPref.Never,
        frames: {
            particle: "metal_particle"
        }
    },
    {
        idString: "headquarters_main_desk",
        name: "Headquarters Main Desk",
        defType: DefinitionType.Obstacle,
        material: "stone",
        health: 120,
        indestructible: true,
        scale: {
            spawnMin: 1,
            spawnMax: 1,
            destroy: 0.95
        },
        hideOnMap: true,
        invisible: true,
        noResidue: true,
        rotationMode: RotationMode.Limited,
        hitbox: new GroupHitbox(
            RectangleHitbox.fromRect(23.6, 5, Vec(0, 3)),
            RectangleHitbox.fromRect(4.6, 8, Vec(9.5, -1.5)),
            RectangleHitbox.fromRect(4.6, 8, Vec(-9.5, -1.5))
        ),
        frames: {
            particle: "hq_stone_wall_particle"
        },
        particleVariations: 2
    },
    {
        idString: "headquarters_boss_desk",
        name: "Headquarters Boss Desk",
        defType: DefinitionType.Obstacle,
        material: "stone",
        health: 120,
        indestructible: true,
        scale: {
            spawnMin: 1,
            spawnMax: 1,
            destroy: 0.95
        },
        hideOnMap: true,
        invisible: true,
        noResidue: true,
        rotationMode: RotationMode.Limited,
        hitbox: new GroupHitbox(
            RectangleHitbox.fromRect(20, 6.3, Vec(0, 0)),
            RectangleHitbox.fromRect(11, 7, Vec(0, -0.5))
        ),
        frames: {
            particle: "hq_stone_wall_particle"
        },
        particleVariations: 2
    },
    {
        idString: "headquarters_cafeteria_table",
        name: "Headquarters Cafeteria Table",
        defType: DefinitionType.Obstacle,
        material: "wood",
        health: 120,
        noBulletCollision: true,
        indestructible: true,
        scale: {
            spawnMin: 1,
            spawnMax: 1,
            destroy: 0.95
        },
        hideOnMap: true,
        invisible: true,
        noResidue: true,
        rotationMode: RotationMode.Limited,
        allowFlyover: FlyoverPref.Always,
        hitbox: RectangleHitbox.fromRect(22.8, 5),
        frames: {
            particle: "headquarters_c_desk_particle"
        }
    },
    {
        idString: "headquarters_security_desk",
        name: "Headquarters Security Desk",
        defType: DefinitionType.Obstacle,
        material: "wood",
        health: 120,
        indestructible: true,
        scale: {
            spawnMin: 1,
            spawnMax: 1,
            destroy: 0.95
        },
        hideOnMap: true,
        noResidue: true,
        hitbox: RectangleHitbox.fromRect(27.5, 5.2),
        rotationMode: RotationMode.Limited,
        isActivatable: true,
        allowFlyover: FlyoverPref.Always,
        replaceWith: {
            idString: "headquarters_security_desk_activated",
            delay: 0
        },
        sound: {
            names: ["button_press", "puzzle_solved"]
        },
        frames: {
            particle: "desk_particle"
        }
    },
    {
        idString: "headquarters_security_desk_activated",
        name: "Headquarters Security Panel (active)",
        defType: DefinitionType.Obstacle,
        material: "wood",
        health: 120,
        indestructible: true,
        scale: {
            spawnMin: 1,
            spawnMax: 1,
            destroy: 0.7
        },
        hitbox: RectangleHitbox.fromRect(27.5, 5.2),
        rotationMode: RotationMode.Limited,
        frames: {
            particle: "desk_particle"
        }
    },
    {
        idString: "headquarters_wood_obstacles",
        name: "Headquarters Wood Obstacles",
        defType: DefinitionType.Obstacle,
        material: "wood",
        health: 1000,
        hideOnMap: true,
        indestructible: true,
        hitbox: RectangleHitbox.fromRect(27.5, 5, Vec(-56.3, 31)),
        rotationMode: RotationMode.Limited,
        allowFlyover: FlyoverPref.Always,
        invisible: true,
        frames: {
            particle: "desk_particle"
        }
    },
    {
        idString: "headquarters_wood_table_second_floor",
        name: "Headquarters Wood Obstacles",
        defType: DefinitionType.Obstacle,
        material: "wood",
        health: 1000,
        hideOnMap: true,
        indestructible: true,
        hitbox: new GroupHitbox(
            RectangleHitbox.fromRect(3.05, 21.5),
            RectangleHitbox.fromRect(13.4, 4.25, Vec(-5, -8.8))
        ),
        rotationMode: RotationMode.Limited,
        allowFlyover: FlyoverPref.Always,
        invisible: true,
        frames: {
            particle: "desk_particle"
        }
    },
    {
        idString: "headquarters_sinks",
        name: "Headquarters Sinks",
        defType: DefinitionType.Obstacle,
        material: "porcelain",
        health: 1000,
        hideOnMap: true,
        indestructible: true,
        hitbox: new GroupHitbox(
            RectangleHitbox.fromRect(34, 6, Vec(-7.4, -103.5))
        ),
        rotationMode: RotationMode.Limited,
        allowFlyover: FlyoverPref.Always,
        invisible: true,
        frames: {
            particle: "toilet_particle"
        }
    },
    {
        idString: "pole",
        name: "Pole",
        defType: DefinitionType.Obstacle,
        material: "fence",
        health: 50,
        scale: {
            spawnMin: 0.9,
            spawnMax: 1.1,
            destroy: 0.5
        },
        noResidue: true,
        isWall: true,
        spawnMode: MapObjectSpawnMode.GrassAndSand,
        hitbox: new CircleHitbox(1.1),
        rotationMode: RotationMode.None,
        frames: {
            particle: "metal_particle"
        }
    },
    rshCase("rsh_case_single"),
    rshCase("rsh_case_dual"),
    {
        idString: "memorial_crate",
        name: "Aged Memorial Crate",
        defType: DefinitionType.Obstacle,
        material: "crate",
        hasLoot: true,
        health: 140,
        scale: {
            spawnMin: 1,
            spawnMax: 1,
            destroy: 0.8
        },
        spawnMode: MapObjectSpawnMode.GrassAndSand,
        rotationMode: RotationMode.None,
        hitbox: RectangleHitbox.fromRect(9.2, 9.2),
        frames: {
            particle: "memorial_crate_particle"
        }
    },
    {
        idString: "silo",
        name: "Silo",
        defType: DefinitionType.Obstacle,
        material: "metal_heavy",
        health: 1000,
        hitbox: new GroupHitbox(
            new CircleHitbox(17.07, Vec(-2.03, 0)),
            new CircleHitbox(3.26, Vec(-13.43, -11.4)),
            new CircleHitbox(3.26, Vec(-13.43, 11.4)),
            new CircleHitbox(3.26, Vec(9.36, -11.4)),
            new CircleHitbox(3.26, Vec(9.36, 11.4)),
            RectangleHitbox.fromRect(5.48, 11.65, Vec(16.35, 0))
        ),
        rotationMode: RotationMode.Limited,
        allowFlyover: FlyoverPref.Never,
        explosion: "silo_explosion",
        reflectBullets: true,
        zIndex: ZIndexes.ObstaclesLayer5,
        frames: {
            particle: "metal_particle",
            residue: "large_refinery_barrel_residue"
        }
        // winterVariations: 1
    },
    {
        idString: "buoy",
        name: "Buoy",
        defType: DefinitionType.Obstacle,
        material: "metal_heavy",
        health: 69,
        indestructible: true,
        reflectBullets: true,
        hitbox: new CircleHitbox(7.27),
        frames: {
            particle: "buoy_particle"
        },
        rotationMode: RotationMode.Full,
        spawnWithWaterOverlay: true,
        waterOverlay: {
            scaleX: 2.4,
            scaleY: 2.4
        },
        allowFlyover: FlyoverPref.Always
        // spawnMode: MapObjectSpawnMode.Beach // todo: ocean spawn mode
    },
    {
        idString: "large_logs_pile",
        name: "Large Logs Pile",
        defType: DefinitionType.Obstacle,
        material: "tree",
        health: 250,
        scale: {
            spawnMin: 1,
            spawnMax: 1,
            destroy: 0.7
        },
        hitbox: RectangleHitbox.fromRect(17.54, 8.22),
        rotationMode: RotationMode.Limited,
        allowFlyover: FlyoverPref.Always,
        noResidue: true,
        frames: {
            particle: "log_particle"
        }
    },
    {
        idString: "small_logs_pile",
        name: "Small Logs Pile",
        defType: DefinitionType.Obstacle,
        material: "tree",
        health: 230,
        scale: {
            spawnMin: 1,
            spawnMax: 1,
            destroy: 0.7
        },
        hitbox: RectangleHitbox.fromRect(8.6, 8.21),
        rotationMode: RotationMode.Limited,
        allowFlyover: FlyoverPref.Always,
        noResidue: true,
        frames: {
            particle: "log_particle"
        }
    },
    {
        idString: "campsite_crate",
        name: "Campsite Crate",
        defType: DefinitionType.Obstacle,
        material: "crate",
        health: 65,
        scale: {
            spawnMin: 1,
            spawnMax: 1,
            destroy: 0.5
        },
        spawnMode: MapObjectSpawnMode.GrassAndSand,
        rotationMode: RotationMode.Binary,
        hitbox: RectangleHitbox.fromRect(7.96, 7.96),
        hasLoot: true,
        frames: {
            particle: "crate_particle",
            residue: "regular_crate_residue"
        }
    },
    {
        idString: "special_table_helmet",
        name: "Small Table",
        defType: DefinitionType.Obstacle,
        material: "wood",
        health: 100,
        scale: {
            spawnMin: 1,
            spawnMax: 1,
            destroy: 0.9
        },
        hideOnMap: true,
        hitbox: RectangleHitbox.fromRect(8.3, 12.3),
        rotationMode: RotationMode.Limited,
        frames: {
            particle: "furniture_particle"
        },
        zIndex: ZIndexes.ObstaclesLayer3,
        noCollisions: true,
        noResidue: true
        // hasLoot: true - TODO!!
    },
    {
        idString: "special_table_vest",
        name: "Small Table",
        defType: DefinitionType.Obstacle,
        material: "wood",
        health: 100,
        scale: {
            spawnMin: 1,
            spawnMax: 1,
            destroy: 0.9
        },
        hideOnMap: true,
        hitbox: RectangleHitbox.fromRect(8.3, 12.3),
        rotationMode: RotationMode.Limited,
        frames: {
            particle: "furniture_particle"
        },
        zIndex: ZIndexes.ObstaclesLayer3,
        noCollisions: true,
        noResidue: true
        // hasLoot: true - TODO!!
    },
    {
        idString: "special_table_pack",
        name: "Small Table",
        defType: DefinitionType.Obstacle,
        material: "wood",
        health: 100,
        scale: {
            spawnMin: 1,
            spawnMax: 1,
            destroy: 0.9
        },
        hideOnMap: true,
        hitbox: RectangleHitbox.fromRect(8.3, 12.3),
        rotationMode: RotationMode.Limited,
        frames: {
            particle: "furniture_particle"
        },
        zIndex: ZIndexes.ObstaclesLayer3,
        noCollisions: true,
        noResidue: true
        // hasLoot: true - TODO!!
    },
    {
        idString: "small_lamp_thingy",
        name: "Small Lamp",
        defType: DefinitionType.Obstacle,
        material: "glass",
        health: 35,
        scale: {
            spawnMin: 1,
            spawnMax: 1,
            destroy: 0.95
        },
        zIndex: ZIndexes.ObstaclesLayer3 + 0.6,
        hitbox: new CircleHitbox(1.9),
        noResidue: true,
        rotationMode: RotationMode.Full,
        glow: {
            tint: 0xe7deb1,
            scale: 0.38,
            alpha: 0.8,
            zIndex: ZIndexes.ObstaclesLayer3 + 0.1,
            scaleAnim: {
                to: 0.395,
                duration: 150
            }
        }
    },
    {
        idString: "log",
        name: "Wood Log",
        defType: DefinitionType.Obstacle,
        material: "tree",
        variations: 2,
        health: 200,
        scale: {
            spawnMin: 1,
            spawnMax: 1,
            destroy: 0.7
        },
        hitbox: RectangleHitbox.fromRect(23.16, 2.98),
        rotationMode: RotationMode.Limited,
        allowFlyover: FlyoverPref.Always,
        noResidue: true,
        frames: {
            particle: "log_particle"
        }
    },
    {
        idString: "large_logs_pile_2",
        name: "Large Logs Pile",
        defType: DefinitionType.Obstacle,
        variations: 2,
        material: "tree",
        health: 250,
        scale: {
            spawnMin: 1,
            spawnMax: 1,
            destroy: 0.7
        },
        hitbox: RectangleHitbox.fromRect(17.54, 8.22),
        rotationMode: RotationMode.Limited,
        allowFlyover: FlyoverPref.Always,
        noResidue: true,
        frames: {
            particle: "log_particle"
        }
    },
    {
        idString: "small_logs_pile_2",
        name: "Small Logs Pile",
        defType: DefinitionType.Obstacle,
        material: "tree",
        variations: 2,
        health: 230,
        scale: {
            spawnMin: 1,
            spawnMax: 1,
            destroy: 0.7
        },
        hitbox: RectangleHitbox.fromRect(8.6, 8.21),
        rotationMode: RotationMode.Limited,
        allowFlyover: FlyoverPref.Always,
        noResidue: true,
        frames: {
            particle: "log_particle"
        }
    },
    {
        idString: "small_moldy_logs",
        name: "Small Moldy Logs",
        defType: DefinitionType.Obstacle,
        material: "tree",
        health: 110,
        scale: {
            spawnMin: 1,
            spawnMax: 1,
            destroy: 0.7
        },
        hitbox: new GroupHitbox(
            new CircleHitbox(1.5, Vec(0.94, 1.36)),
            new CircleHitbox(1.21, Vec(-2.65, -1.14)),
            new CircleHitbox(1.21, Vec(2.62, 1.85)),
            new CircleHitbox(1.21, Vec(1.15, 2.72)),
            new CircleHitbox(1.21, Vec(-1.38, -2.66)),
            new CircleHitbox(1.45, Vec(-0.7, -0.41)),
            new CircleHitbox(1.18, Vec(0.14, 0.47)),
            new CircleHitbox(0.88, Vec(-1.87, -0.39)),
            new CircleHitbox(0.88, Vec(-0.61, -1.62))
        ),
        rotationMode: RotationMode.Limited,
        allowFlyover: FlyoverPref.Always,
        noResidue: true,
        frames: {
            particle: "log_particle"
        }
    },
    {
        idString: "abandoned_warehouse_metal_collider",
        name: "Abandoned Warehouse Metal Collider",
        defType: DefinitionType.Obstacle,
        material: "metal_heavy",
        health: 1000,
        indestructible: true,
        invisible: true,
        hitbox: new GroupHitbox(
            RectangleHitbox.fromRect(1.15, 68.3, Vec(37.87, -5.4)),
            new CircleHitbox(1.5, Vec(38.05, 46.12)),
            new CircleHitbox(1.5, Vec(18.27, -40.56)),
            new CircleHitbox(1.5, Vec(37.88, -40.32)),
            new CircleHitbox(1.5, Vec(37.87, -20.32)),
            new CircleHitbox(1.5, Vec(37.88, 6.23)),
            new CircleHitbox(1.5, Vec(37.87, 29.21))
        ),
        reflectBullets: true,
        frames: {
            particle: "abandoned_warehouse_col_particle"
        },
        rotationMode: RotationMode.Limited
    },
    {
        idString: "sawmill_center_warehouse_table_collider",
        name: "Sawmill Center Warehouse Table Collider",
        defType: DefinitionType.Obstacle,
        material: "wood",
        health: 1000,
        indestructible: true,
        invisible: true,
        hitbox: RectangleHitbox.fromRect(12.24, 74.46, Vec(-7.99, -10.4)),
        frames: {
            particle: "desk_particle"
        },
        rotationMode: RotationMode.Limited,
        allowFlyover: FlyoverPref.Always
    },
    {
        idString: "solid_crate",
        name: "Solid Regular Crate",
        defType: DefinitionType.Obstacle,
        material: "crate",
        health: 850,
        scale: {
            spawnMin: 1,
            spawnMax: 1,
            destroy: 0.5
        },
        spawnMode: MapObjectSpawnMode.GrassAndSand,
        rotationMode: RotationMode.Binary,
        hitbox: RectangleHitbox.fromRect(9.2, 9.2),
        hasLoot: true,
        hardness: 5,
        impenetrable: true,
        frames: {
            particle: "solid_crate_particle"
        }
    },
    {
        idString: "saw",
        name: "Saw",
        defType: DefinitionType.Obstacle,
        material: "metal_light",
        animationFrames: ["saw_1", "saw_1", "saw_2"],
        health: 1000,
        isActivatable: true,
        indestructible: true,
        hitbox: RectangleHitbox.fromRect(1.99, 16.71),
        reflectBullets: true,
        frames: {
            particle: "metal_particle",
            base: "saw_1"
        },
        rotationMode: RotationMode.Limited,
        zIndex: ZIndexes.ObstaclesLayer2,
        damageOtherObstacles: true
    }
] satisfies readonly RawObstacleDefinition[] as readonly RawObstacleDefinition[]).flatMap((def: Mutable<RawObstacleDefinition>) => {
    if (def.variations !== undefined) (def as Mutable<ObstacleDefinition>).variationBits = Math.ceil(Math.log2(def.variations));
    if (def.allowFlyover === undefined) def.allowFlyover = FlyoverPref.Sometimes;
    if (def.visibleFromLayers === undefined) def.visibleFromLayers = Layers.Adjacent;
    const winterVariations = def.winterVariations;
    return winterVariations
        ? [
            def,
            {
                ...def,
                idString: `${def.idString}_winter`,
                variations: winterVariations === 1 ? undefined : winterVariations,
                winterVariations: undefined
            }
        ]
        : def;
}) as readonly ObstacleDefinition[]);<|MERGE_RESOLUTION|>--- conflicted
+++ resolved
@@ -4125,7 +4125,6 @@
             RectangleHitbox.fromRect(5.05, 1, Vec(0, -1.3)),
             RectangleHitbox.fromRect(0.8, 3, Vec(-1.55, 0.35)),
             RectangleHitbox.fromRect(0.8, 3, Vec(1.55, 0.35))
-<<<<<<< HEAD
         ),
         {
             base: "gun_mount_melee",
@@ -4141,8 +4140,6 @@
             RectangleHitbox.fromRect(5.05, 1, Vec(0, -1.3)),
             RectangleHitbox.fromRect(0.8, 3, Vec(-1.55, 0.35)),
             RectangleHitbox.fromRect(0.8, 3, Vec(1.55, 0.35))
-=======
->>>>>>> 3d9136a0
         ),
         {
             base: "gun_mount_melee",
@@ -4567,14 +4564,7 @@
             base: "column",
             particle: "sawmill_warehouse_wall_particle"
         },
-<<<<<<< HEAD
         isWall: true
-=======
-        hitbox: new CircleHitbox(2.45, Vec(-0.15, 0.9)),
-        rotationMode: RotationMode.Full,
-        allowFlyover: FlyoverPref.Always,
-        hasLoot: true
->>>>>>> 3d9136a0
     },
     {
         idString: "sawmill_center_warehouse_column",
