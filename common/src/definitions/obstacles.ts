import { type ObjectDefinition, ObjectDefinitions } from "../utils/objectDefinitions";
import { CircleHitbox, type Hitbox, RectangleHitbox, ComplexHitbox } from "../utils/hitbox";
import { v, type Vector } from "../utils/vector";

export type ObstacleDefinition = ObjectDefinition & {
    readonly material: "tree" | "stone" | "bush" | "crate" | "metal" | "wood" | "glass" | "cardboard" | "porcelain"
    readonly health: number
    readonly indestructible?: boolean
    readonly impenetrable?: boolean
    readonly noResidue?: boolean
    readonly invisible?: boolean
    readonly hideOnMap?: boolean
    readonly scale: {
        readonly spawnMin: number
        readonly spawnMax: number
        readonly destroy: number
    }
    readonly hitbox: Hitbox
    readonly spawnHitbox?: Hitbox
    readonly noCollisions?: boolean
    readonly rotationMode: "full" | "limited" | "binary" | "none"
    readonly variations?: number
    readonly particleVariations?: number
    readonly depth?: number // the obstacle z index
    readonly hasLoot?: boolean
    readonly spawnWithLoot?: boolean
    readonly explosion?: string

    readonly frames?: {
        readonly base?: string
        readonly particle?: string
        readonly residue?: string
    }

    isWall?: boolean
} & ({
    isDoor: true
    hingeOffset: Vector
} | {
    isDoor?: false
});

export const Materials: string[] = ["tree", "stone", "bush", "crate", "metal", "wood", "glass", "porcelain"];

function makeCrate(idString: string, name: string, options: Partial<ObstacleDefinition>): ObstacleDefinition {
    const definition = {
        ...{
            idString,
            name,
            material: "crate",
            health: 80,
            scale: {
                spawnMin: 1.0,
                spawnMax: 1.0,
                destroy: 0.5
            },
            hitbox: new RectangleHitbox(v(-4.6, -4.6), v(4.6, 4.6)),
            hasLoot: true
        },
        ...options
    };
    return definition as ObstacleDefinition;
}

function makeSpecialCrate(idString: string, name: string): ObstacleDefinition {
    return {
        idString,
        name,
        material: "crate",
        health: 100,
        scale: {
            spawnMin: 1.0,
            spawnMax: 1.0,
            destroy: 0.6
        },
        hitbox: new RectangleHitbox(v(-3.1, -3.1), v(3.1, 3.1)),
        rotationMode: "none",
        hasLoot: true,
        frames: {
            particle: "regular_crate_particle",
            residue: "regular_crate_residue"
        }
    };
}

function makeHouseWall(lengthNumber: string, hitbox: Hitbox): ObstacleDefinition {
    return {
        idString: `house_wall_${lengthNumber}`,
        name: `House Wall ${lengthNumber}`,
        material: "wood",
        noResidue: true,
        health: 120,
        scale: {
            spawnMin: 1.0,
            spawnMax: 1.0,
            destroy: 0.95
        },
        hitbox,
        rotationMode: "limited",
        frames: {
            particle: "wall_particle"
        }
    };
}

export const Obstacles = new ObjectDefinitions<ObstacleDefinition>(
    [
        {
            idString: "oak_tree",
            name: "Oak Tree",
            material: "tree",
            health: 180,
            scale: {
                spawnMin: 0.9,
                spawnMax: 1.1,
                destroy: 0.75
            },
            hitbox: new CircleHitbox(3),
            spawnHitbox: new CircleHitbox(15),
            rotationMode: "full",
            variations: 3,
            depth: 5
        },
        {
            idString: "pine_tree",
            name: "Pine Tree",
            material: "tree",
            health: 180,
            scale: {
                spawnMin: 0.9,
                spawnMax: 1.1,
                destroy: 0.75
            },
            hitbox: new CircleHitbox(7),
            spawnHitbox: new CircleHitbox(15),
            rotationMode: "full",
            depth: 5
        },
        {
            idString: "birch_tree",
            name: "Birch Tree",
            material: "tree",
            health: 240,
            scale: {
                spawnMin: 0.9,
                spawnMax: 1.1,
                destroy: 0.75
            },
            hitbox: new CircleHitbox(3),
            spawnHitbox: new CircleHitbox(15),
            rotationMode: "full",
            depth: 5
        },
        {
            idString: "rock",
            name: "Rock",
            material: "stone",
            health: 200,
            scale: {
                spawnMin: 0.9,
                spawnMax: 1.1,
                destroy: 0.5
            },
            hitbox: new CircleHitbox(4),
            spawnHitbox: new CircleHitbox(4.5),
            rotationMode: "full",
            variations: 7,
            particleVariations: 2
        },
        {
            idString: "bush",
            name: "Bush",
            material: "bush",
            health: 80,
            scale: {
                spawnMin: 0.9,
                spawnMax: 1.1,
                destroy: 0.8
            },
            hitbox: new CircleHitbox(4.2),
            noCollisions: true,
            rotationMode: "full",
            variations: 2,
            particleVariations: 2,
            depth: 4
        },
        {
            idString: "blueberry_bush",
            name: "Blueberry Bush",
            material: "bush",
            health: 80,
            scale: {
                spawnMin: 0.9,
                spawnMax: 1.1,
                destroy: 0.8
            },
            hitbox: new CircleHitbox(4.2),
            noCollisions: true,
            rotationMode: "full",
            particleVariations: 2,
            depth: 4,
            spawnWithLoot: true,
            frames: {
                particle: "bush_particle",
                residue: "bush_residue"
            }
        },
        makeCrate("regular_crate", "Regular Crate", {
            rotationMode: "binary"
        }),
        makeCrate("flint_crate", "Flint Crate", {
            rotationMode: "none",
            hideOnMap: true
        }),
        makeCrate("aegis_crate", "AEGIS Crate", {
            rotationMode: "none",
            hideOnMap: true
        }),
        makeSpecialCrate("gauze_crate", "Gauze Crate"),
        makeSpecialCrate("cola_crate", "Cola Crate"),
        makeSpecialCrate("melee_crate", "Melee Crate"),
        {
            idString: "barrel",
            name: "Barrel",
            material: "metal",
            health: 160,
            scale: {
                spawnMin: 1.0,
                spawnMax: 1.0,
                destroy: 0.5
            },
            hitbox: new CircleHitbox(3.65),
            rotationMode: "full",
            explosion: "barrel_explosion"
        },
        {
            idString: "super_barrel",
            name: "Super Barrel",
            material: "metal",
            health: 240,
            scale: {
                spawnMin: 1.0,
                spawnMax: 1.0,
                destroy: 0.5
            },
            hitbox: new CircleHitbox(3.65),
            rotationMode: "full",
            explosion: "super_barrel_explosion"
        },
        {
            idString: "oil_tank",
            name: "Oil Tank",
            material: "metal",
            health: 2500,
            scale: {
                spawnMin: 1.0,
                spawnMax: 1.0,
                destroy: 0.9
            },
            indestructible: true,
            hitbox: new RectangleHitbox(v(-13, -6.85), v(13, 6.85)),
            spawnHitbox: new RectangleHitbox(v(-14, -9), v(14, 9)),
            rotationMode: "limited",
            frames: {
                particle: "metal_particle"
            }
        },
        {
            idString: "gold_rock",
            name: "Gold Rock",
            material: "stone",
            hideOnMap: true,
            health: 250,
            scale: {
                spawnMin: 0.9,
                spawnMax: 1.1,
                destroy: 0.3
            },
            hitbox: new CircleHitbox(4),
            spawnHitbox: new CircleHitbox(4.5),
            rotationMode: "full",
            hasLoot: true
        },
        {
            idString: "warehouse_wall_1",
            name: "Warehouse Wall",
            material: "metal",
            health: 1000,
            indestructible: true,
            scale: {
                spawnMin: 1.0,
                spawnMax: 1.0,
                destroy: 0.95
            },
            hitbox: new RectangleHitbox(v(-35.2, -0.8), v(35.2, 0.8)),
            rotationMode: "limited"
        },
        {
            idString: "warehouse_wall_2",
            name: "Warehouse Wall",
            material: "metal",
            health: 1000,
            indestructible: true,
            scale: {
                spawnMin: 1.0,
                spawnMax: 1.0,
                destroy: 0.95
            },
            hitbox: new RectangleHitbox(v(-5, -0.8), v(5, 0.8)),
            rotationMode: "limited"
        },
        {
            idString: "box",
            name: "Box",
            material: "cardboard",
            health: 60,
            scale: {
                spawnMin: 1,
                spawnMax: 1,
                destroy: 0.8
            },
            hitbox: new RectangleHitbox(v(-2.2, -2.2), v(2.2, 2.2)),
            rotationMode: "limited",
            variations: 3,
            depth: 2,
            hasLoot: true
        },
        {
            idString: "metal_shelf",
            name: "Metal Shelf",
            material: "metal",
            health: 1000,
            indestructible: true,
            scale: {
                spawnMin: 1,
                spawnMax: 1,
                destroy: 0.8
            },
            hitbox: new RectangleHitbox(v(-12, -3.2), v(12, 3.2)),
            rotationMode: "limited"
        },
        makeHouseWall("1", new RectangleHitbox(v(-4.55, -1), v(4.55, 1))),
        makeHouseWall("2", new RectangleHitbox(v(-10.43, -1), v(10.43, 1))),
        makeHouseWall("3", new RectangleHitbox(v(-5.7, -1), v(5.7, 1))),
        makeHouseWall("4", new RectangleHitbox(v(-10.7, -1), v(10.7, 1))),
        makeHouseWall("5", new RectangleHitbox(v(-8.02, -1), v(8.02, 1))),
        {
            idString: "fridge",
            name: "Fridge",
            material: "metal",
            health: 1000,
            indestructible: true,
            scale: {
                spawnMin: 1.0,
                spawnMax: 1.0,
                destroy: 0.9
            },
            hitbox: new RectangleHitbox(v(-4.55, -3), v(4.55, 3.45)),
            rotationMode: "limited",
            frames: {
                particle: "metal_particle"
            }
        },
        {
            idString: "stove",
            name: "Stove",
            material: "metal",
            health: 140,
            scale: {
                spawnMin: 1.0,
                spawnMax: 1.0,
                destroy: 0.9
            },
            hitbox: new RectangleHitbox(v(-4.55, -3), v(4.55, 3.45)),
            rotationMode: "limited",
            explosion: "stove_explosion",
            frames: {
                particle: "metal_particle"
            }
        },
        {
            idString: "washing_machine",
            name: "Washing Machine",
            material: "metal",
            health: 1000,
            indestructible: true,
            scale: {
                spawnMin: 1.0,
                spawnMax: 1.0,
                destroy: 0.9
            },
            hitbox: new RectangleHitbox(v(-4.55, -3), v(4.55, 3.45)),
            rotationMode: "limited",
            frames: {
                particle: "metal_particle"
            }
        },
        {
            idString: "house_exterior",
            name: "House Exterior",
            material: "wood",
            health: 1000,
            indestructible: true,
            hideOnMap: true,
            invisible: true,
            scale: {
                spawnMin: 1.0,
                spawnMax: 1.0,
                destroy: 0.9
            },
            hitbox: new ComplexHitbox([
                // Comments assume the building is not rotated (rotation = 0)
                new RectangleHitbox(v(-48.33, 33.2), v(48.33, 35.1)), // Topmost wall
                new RectangleHitbox(v(11.9, 10.9), v(13.86, 33.2)), // Wall coming off of topmost wall
                new RectangleHitbox(v(46.4, -9.48), v(48.33, 33.2)), // Rightmost wall
                new RectangleHitbox(v(41.05, -9.48), v(46.43, -7.58)), // Short wall coming off of rightmost wall
                new RectangleHitbox(v(13.86, -9.48), v(19.37, -7.61)), // Short wall to the left of the previous one
                new RectangleHitbox(v(11.9, -21.5), v(13.86, 1.2)), // Wall coming off of the longer bottommost wall
                new RectangleHitbox(v(-26.2, -23.5), v(13.86, -21.57)), // Longer bottommost wall
                new RectangleHitbox(v(-48.33, -23.5), v(-36.25, -21.57)), // Shorter bottommost wall
                new RectangleHitbox(v(-48.33, -23.5), v(-46.4, 33.2)), // Leftmost wall
                new RectangleHitbox(v(-41.1, -35.13), v(-37.85, -32)), // Left post
                new RectangleHitbox(v(-24.1, -35.13), v(-20.85, -32)) // Right post
            ]),
            rotationMode: "limited"
        },
        {
            idString: "door",
            name: "Door",
            material: "wood",
            health: 120,
            scale: {
                spawnMin: 1.0,
                spawnMax: 1.0,
                destroy: 0.9
            },
            hitbox: new RectangleHitbox(v(-5.52, -0.8), v(4.63, 0.8)),
            rotationMode: "limited",
            noResidue: true,
            isDoor: true,
            hingeOffset: v(-5.5, 0),
            depth: 4,
            frames: {
                particle: "furniture_particle"
            }
        },
        {
            idString: "toilet",
            name: "Toilet",
            material: "porcelain",
            health: 100,
            scale: {
                spawnMin: 1.0,
                spawnMax: 1.0,
                destroy: 0.8
            },
            hitbox: new CircleHitbox(2.5),
            // TODO Figure out why this doesn't work
            /*hitbox: new ComplexHitbox([
                new RectangleHitbox(v(-3.18, 1.25), v(3.2, 4.05)),
                new CircleHitbox(2.5)
            ]),*/
            rotationMode: "limited",
            hasLoot: true
        },
        {
            idString: "used_toilet",
            name: "Used Toilet",
            material: "porcelain",
            health: 100,
            scale: {
                spawnMin: 1.0,
                spawnMax: 1.0,
                destroy: 0.8
            },
            hitbox: new CircleHitbox(2.5),
            // TODO Figure out why this doesn't work
            /*hitbox: new ComplexHitbox([
                new RectangleHitbox(v(-3.18, 1.25), v(3.2, 4.05)),
                new CircleHitbox(2.5)
            ]),*/
            rotationMode: "limited",
            hasLoot: true,
            frames: {
                particle: "toilet_particle.svg",
                residue: "toilet_residue.svg"
            }
        },
        {
            idString: "debug_marker",
            name: "Debug Marker",
            material: "metal",
            health: 1000,
            indestructible: true,
            scale: {
                spawnMin: 1.0,
                spawnMax: 1.0,
                destroy: 1.0
            },
            variations: 2,
            hitbox: new CircleHitbox(0),
            rotationMode: "limited",
            depth: 10
        },
        {
            idString: "small_drawer",
            name: "Small Drawer",
            material: "wood",
            health: 80,
            scale: {
                spawnMin: 1.0,
                spawnMax: 1.0,
                destroy: 0.8
            },
            hitbox: new RectangleHitbox(v(-3.1, -2.5), v(3.1, 3.5)),
            rotationMode: "limited",
            hasLoot: true,
            frames: {
                particle: "furniture_particle"
            }
        },
        {
            idString: "large_drawer",
            name: "Large Drawer",
            material: "wood",
            health: 80,
            scale: {
                spawnMin: 1.0,
                spawnMax: 1.0,
                destroy: 0.8
            },
            hitbox: new RectangleHitbox(v(-6.25, -2.5), v(6.25, 3.55)),
            rotationMode: "limited",
            hasLoot: true,
            frames: {
                particle: "furniture_particle"
            }
        },
        {
            idString: "couch",
            name: "Couch",
            material: "wood",
            health: 100,
            scale: {
                spawnMin: 1.0,
                spawnMax: 1.0,
                destroy: 0.9
            },
            hitbox: new RectangleHitbox(v(-3.7, -7.9), v(3.3, 7.9)),
            rotationMode: "limited",
            frames: {
                particle: "furniture_particle"
            }
        },
        {
            idString: "tv",
            name: "TV",
            material: "glass",
            health: 100,
            scale: {
                spawnMin: 1.0,
                spawnMax: 1.0,
                destroy: 0.9
            },
            hitbox: new RectangleHitbox(v(-0.8, -7.5), v(0.3, 7.6)),
            rotationMode: "limited",
            depth: 2,
            frames: {
                particle: "metal_particle"
            }
        },
        {
            idString: "table",
            name: "Table",
            material: "wood",
            health: 100,
            scale: {
                spawnMin: 1.0,
                spawnMax: 1.0,
                destroy: 0.9
            },
            hitbox: new RectangleHitbox(v(-4.15, -6.1), v(4.15, 6.1)),
            rotationMode: "limited",
            frames: {
                particle: "furniture_particle"
            },
            depth: 2
        },
        {
            idString: "chair",
            name: "Chair",
            material: "wood",
            health: 100,
            scale: {
                spawnMin: 1.0,
                spawnMax: 1.0,
                destroy: 0.9
            },
            hitbox: new RectangleHitbox(v(-3.4, -3.35), v(3.4, 3.35)),
            rotationMode: "limited",
            frames: {
                particle: "furniture_particle"
            }
        },
        {
            idString: "bookshelf",
            name: "Bookshelf",
            material: "wood",
            health: 80,
            scale: {
                spawnMin: 1.0,
                spawnMax: 1.0,
                destroy: 0.8
            },
            variations: 2,
            hitbox: new RectangleHitbox(v(-6.24, -2.12), v(6.25, 2.12)),
            rotationMode: "limited",
            hasLoot: true,
            frames: {
                particle: "furniture_particle"
            }
        },
        {
            idString: "window",
            name: "Window",
            material: "glass",
            health: 40,
            scale: {
                spawnMin: 1.0,
                spawnMax: 1.0,
                destroy: 0.9
            },
            hitbox: new RectangleHitbox(v(-0.9, -4.7), v(0.9, 4.7)),
            depth: 2,
            rotationMode: "limited"
        },
        {
            idString: "bed",
            name: "Bed",
            material: "wood",
            health: 100,
            scale: {
                spawnMin: 1.0,
                spawnMax: 1.0,
                destroy: 0.9
            },
            hitbox: new RectangleHitbox(v(-5.6, -8), v(5.6, 8)),
            rotationMode: "limited",
            frames: {
                particle: "furniture_particle"
            }
        },
        {
            idString: "garage_door",
            name: "Garage Door",
            material: "wood",
            health: 200,
            scale: {
                spawnMin: 1.0,
                spawnMax: 1.0,
                destroy: 0.9
            },
            hitbox: new RectangleHitbox(v(-10.85, -0.35), v(10.85, 1.15)),
            rotationMode: "limited",
            frames: {
                particle: "furniture_particle"
            }
        },
        {
            idString: "porta_potty_toilet_open",
            name: "Porta Potty Toilet Open",
            material: "wood",
            health: 100,
            scale: {
                spawnMin: 1.0,
                spawnMax: 1.0,
                destroy: 0.9
            },
            hitbox: new RectangleHitbox(v(-6.05, -1), v(6.08, 3.2)),
            rotationMode: "limited",
            hasLoot: true,
            frames: {
<<<<<<< HEAD
                particle: "porta_potty_toilet_particle",
                residue: "porta_potty_toilet_residue"
=======
                residue: "porta_potty_toilet_residue",
                particle: "porta_potty_toilet_particle"
>>>>>>> ead2034f
            }
        },
        {
            idString: "porta_potty_toilet_closed",
            name: "Porta Potty Toilet Closed",
            material: "wood",
            health: 100,
            scale: {
                spawnMin: 1.0,
                spawnMax: 1.0,
                destroy: 0.9
            },
            hitbox: new RectangleHitbox(v(-6, -1.1), v(6, 3.2)),
            rotationMode: "limited",
            hasLoot: true,
            frames: {
<<<<<<< HEAD
                particle: "porta_potty_toilet_particle",
                residue: "porta_potty_toilet_residue"
=======
                residue: "porta_potty_toilet_residue",
                particle: "porta_potty_toilet_particle"
>>>>>>> ead2034f
            }
        },
        {
            idString: "porta_potty_back_wall",
            name: "Porta Potty Back Wall",
            material: "wood",
            health: 100,
            noResidue: true,
            scale: {
                spawnMin: 1.0,
                spawnMax: 1.0,
                destroy: 0.9
            },
            hitbox: new RectangleHitbox(v(-6.4, -0.8), v(6.4, 0.8)),
            rotationMode: "limited",
            isWall: true,
            frames: {
                particle: "porta_potty_wall_particle"
            }
        },
        {
            idString: "porta_potty_door",
            name: "Porta Potty Door",
            material: "wood",
            health: 100,
            noResidue: true,
            scale: {
                spawnMin: 1.0,
                spawnMax: 1.0,
                destroy: 0.9
            },
            hitbox: new RectangleHitbox(v(-5.4, -0.7), v(3.8, 0.7)),
            rotationMode: "limited",
            isDoor: true,
            hingeOffset: v(-5.5, 0)
        },
        {
            idString: "porta_potty_front_wall",
            name: "Porta Potty Front Wall",
            material: "wood",
            health: 100,
            noResidue: true,
            scale: {
                spawnMin: 1.0,
                spawnMax: 1.0,
                destroy: 0.9
            },
            hitbox: new RectangleHitbox(v(-1.5, -0.8), v(1.5, 0.8)),
            rotationMode: "limited",
            isWall: true,
            frames: {
                particle: "porta_potty_wall_particle"
            }
        },
        {
            idString: "porta_potty_sink_wall",
            name: "Porta Potty Sink Wall",
            material: "wood",
            health: 100,
            noResidue: true,
            scale: {
                spawnMin: 1.0,
                spawnMax: 1.0,
                destroy: 0.9
            },
            hitbox: new RectangleHitbox(v(-9.6, -2.2), v(9.6, -0.3)),
            rotationMode: "limited",
            isWall: true,
            frames: {
                particle: "porta_potty_wall_particle"
            }
        },
        {
            idString: "porta_potty_toilet_paper_wall",
            name: "Porta Potty Toilet Paper Wall",
            material: "wood",
            health: 100,
            depth: 2,
            noResidue: true,
            scale: {
                spawnMin: 1.0,
                spawnMax: 1.0,
                destroy: 0.9
            },
            hitbox: new RectangleHitbox(v(-9.6, 0.3), v(9.6, 2)),
            rotationMode: "limited",
            isWall: true,
            frames: {
                particle: "porta_potty_wall_particle"
            }
        }
    ]
);<|MERGE_RESOLUTION|>--- conflicted
+++ resolved
@@ -680,13 +680,8 @@
             rotationMode: "limited",
             hasLoot: true,
             frames: {
-<<<<<<< HEAD
                 particle: "porta_potty_toilet_particle",
                 residue: "porta_potty_toilet_residue"
-=======
-                residue: "porta_potty_toilet_residue",
-                particle: "porta_potty_toilet_particle"
->>>>>>> ead2034f
             }
         },
         {
@@ -703,13 +698,8 @@
             rotationMode: "limited",
             hasLoot: true,
             frames: {
-<<<<<<< HEAD
                 particle: "porta_potty_toilet_particle",
                 residue: "porta_potty_toilet_residue"
-=======
-                residue: "porta_potty_toilet_residue",
-                particle: "porta_potty_toilet_particle"
->>>>>>> ead2034f
             }
         },
         {
