import { type Orientation, type Variation } from "../typings";
import { CircleHitbox, ComplexHitbox, type Hitbox, RectangleHitbox } from "../utils/hitbox";
import { type ObjectDefinition, ObjectDefinitions } from "../utils/objectDefinitions";
import { randomBoolean, weightedRandom } from "../utils/random";
import { v, type Vector } from "../utils/vector";

<<<<<<< HEAD
=======
// TODO: Add more properties like actual color, speed multiplier (for like water floors) etc
export interface FloorDefinition {
    debugColor: number
}

export const FloorTypes: Record<string, FloorDefinition> = {
    grass: {
        debugColor: 0x005500
    },
    stone: {
        debugColor: 0x121212
    },
    wood: {
        debugColor: 0x7f5500
    },
    metal: {
        debugColor: 0x808080
    }
};

>>>>>>> 4fd06604
interface BuildingObstacle {
    id: string
    position: Vector
    rotation?: number
    variation?: Variation
    scale?: number
    lootSpawnOffset?: Vector
}

interface LootSpawner {
    position: Vector
    table: string
}

interface SubBuilding {
    id: string
    position: Vector
    orientation?: Orientation
}

interface BuildingDecal {
    id: string
    position: Vector
    rotation?: number
    scale?: number
}

export interface BuildingDefinition extends ObjectDefinition {
    spawnHitbox: Hitbox
    ceilingHitbox?: Hitbox
    ceilingZIndex?: number
    scopeHitbox?: Hitbox
    hideOnMap?: boolean

    obstacles: BuildingObstacle[]
    decals?: BuildingDecal[]
    lootSpawners?: LootSpawner[]
    subBuildings?: SubBuilding[]

    floorImages: Array<{
        key: string
        position: Vector
        tint?: number
    }>
    ceilingImages: Array<{
        key: string
        position: Vector
        residue?: string
        tint?: number
    }>

    // How many walls need to be broken to destroy the ceiling
    wallsToDestroy?: number

    floors: Array<{
        type: string
        hitbox: Hitbox
    }>

    groundGraphics?: Array<{
        color: number
        hitbox: Hitbox
    }>
}

function makeContainer(id: number, tint: number, wallsID: number, open: "open2" | "open1" | "closed", damaged?: boolean): BuildingDefinition {
    let spawnHitbox: Hitbox;
    let ceilingHitbox: Hitbox | undefined;
    switch (open) {
        case "open2":
            spawnHitbox = RectangleHitbox.fromRect(16, 39.9);
            ceilingHitbox = RectangleHitbox.fromRect(14, 37.9);
            break;
        case "open1":
            spawnHitbox = RectangleHitbox.fromRect(16, 34.9, v(0, 7));
            ceilingHitbox = RectangleHitbox.fromRect(14, 32.9, v(0, 5));
            break;
        case "closed":
        default:
            spawnHitbox = RectangleHitbox.fromRect(16, 30);
            break;
    }
    return {
        idString: `container_${id}`,
        name: `Container ${id}`,
        spawnHitbox,
        ceilingHitbox,
        scopeHitbox: RectangleHitbox.fromRect(14, 28),
        floorImages: [],
        ceilingImages: [{
            key: `container_ceiling_${open}${damaged ? "_damaged" : ""}`,
            position: v(0, 0),
            tint
        }],
        floors: [
            {
                type: "metal",
                hitbox: RectangleHitbox.fromRect(14, 28)
            }
        ],
        obstacles: [
            {
                id: `container_walls_${wallsID}`,
                position: v(0, 0),
                rotation: 0
            }
        ],
        lootSpawners: open === "closed"
            ? undefined
            : [{
                position: v(0, 0),
                table: "ground_loot"
            }]
    };
}
export const ContainerTints = {
    White: 0xc0c0c0,
    Red: 0xa32900,
    Green: 0x00a30e,
    Blue: 0x005fa3,
    Yellow: 0xcccc00
};

export const Buildings = new ObjectDefinitions<BuildingDefinition>([
    {
        idString: "porta_potty",
        name: "Porta Potty",
        spawnHitbox: RectangleHitbox.fromRect(20, 32),
        ceilingHitbox: RectangleHitbox.fromRect(14, 18),
        scopeHitbox: RectangleHitbox.fromRect(14, 18),
        floorImages: [{
            key: "porta_potty_floor",
            position: v(0, 1.5)
        }],
        ceilingImages: [{
            key: "porta_potty_ceiling",
            position: v(0, 0),
            residue: "porta_potty_residue"
        }],
        wallsToDestroy: 2,
        floors: [
            {
                type: "wood",
                hitbox: RectangleHitbox.fromRect(14, 18)
            }
        ],
        obstacles: [
            {
                get id() {
                    return weightedRandom(["porta_potty_toilet_open", "porta_potty_toilet_closed"], [0.7, 0.3]);
                },
                position: v(0, -5),
                rotation: 0
            },
            {
                id: "porta_potty_back_wall",
                position: v(0, -8.7),
                rotation: 0
            },
            {
                id: "porta_potty_sink_wall",
                position: v(-5.65, 0),
                rotation: 3
            },
            {
                id: "porta_potty_toilet_paper_wall",
                position: v(5.7, 0),
                rotation: 3
            },
            {
                id: "porta_potty_door",
                position: v(2.2, 8.8),
                rotation: 0
            },
            {
                id: "porta_potty_front_wall",
                position: v(-4.6, 8.7),
                rotation: 2
            }
        ]
    },
    {
        idString: "house",
        name: "House",
        spawnHitbox: new ComplexHitbox([
            RectangleHitbox.fromRect(41.00, 51.00, v(31.50, -14.50)), // Garage
            RectangleHitbox.fromRect(68.00, 68.00, v(-18.00, -6.00)), // Main House
            RectangleHitbox.fromRect(28.00, 17.00, v(-31.00, 31.50)) // Doorstep
        ]),
        ceilingHitbox: new ComplexHitbox([
            RectangleHitbox.fromRect(34.50, 42.00, v(29.25, -15.50)), // Garage
            RectangleHitbox.fromRect(60.50, 56.00, v(-17.25, -8.50)), // Main House
            RectangleHitbox.fromRect(21.00, 16.00, v(-31.50, 27.00)), // Doorstep
            new CircleHitbox(5, v(-1.5, -37)), // Living room window
            new CircleHitbox(5, v(-28.5, -37)), // Bedroom window
            new CircleHitbox(5, v(-47.5, -8.5)) // Dining Room Window
        ]),
        scopeHitbox: new ComplexHitbox([
            RectangleHitbox.fromRect(34.50, 42.00, v(29.25, -15.50)), // Garage
            RectangleHitbox.fromRect(60.50, 56.00, v(-17.25, -8.50)), // Main House
            RectangleHitbox.fromRect(15.00, 11.00, v(-31.50, 24.50)) // Doorstep
        ]),
        floorImages: [{
            key: "house_floor",
            position: v(0, 0)
        }],
        ceilingImages: [{
            key: "house_ceiling",
            position: v(0, -1.5)
        }],
        floors: [
            {
                type: "stone",
                hitbox: RectangleHitbox.fromRect(33.00, 41.50, v(29.50, -15.25)) // Garage
            },
            {
                type: "wood",
                hitbox: new ComplexHitbox([
                    RectangleHitbox.fromRect(60.00, 56.00, v(-18.00, -9.00)), // Main House
                    RectangleHitbox.fromRect(18.80, 14.00, v(-31.40, 27.00)) // Doorstep
                ])
            }
        ],
        obstacles: [
            // Bathroom Left
            {
                id: "house_wall_4",
                position: v(-3.6, 8.5),
                rotation: 1
            },
            // Bathroom Top
            {
                id: "house_wall_1",
                position: v(-2.6, -2.8),
                rotation: 0
            },
            // Entrance Right
            {
                id: "house_wall_4",
                position: v(-25.2, 8.5),
                rotation: 1
            },
            // Kitchen Top
            {
                id: "house_wall_1",
                position: v(-21.65, -2.8),
                rotation: 0
            },
            // Living Room Bottom Right
            {
                id: "house_wall_3",
                position: v(6.35, -14.5),
                rotation: 0
            },
            // Living Room Left
            {
                id: "house_wall_2",
                position: v(-18.25, -25.6),
                rotation: 1
            },
            // Bedroom Bottom Left
            {
                id: "house_wall_3",
                position: v(-41, -14.5),
                rotation: 0
            },
            // Bedroom Bottom Right/Living Room Bottom Left
            {
                id: "house_wall_5",
                position: v(-17.28, -14.5),
                rotation: 0
            },
            {
                get id() {
                    return weightedRandom(["toilet", "used_toilet"], [0.7, 0.3]);
                },
                position: v(7, 14.4),
                rotation: 2
            },
            {
                id: "stove",
                position: v(-9.3, 15.3),
                rotation: 2
            },
            {
                id: "fridge",
                position: v(-19.5, 15.3),
                rotation: 2
            },
            // Living Room Couch
            {
                id: "couch",
                position: v(-13.3, -26),
                rotation: 0
            },
            // Living Room Large Drawers
            {
                id: "large_drawer",
                position: v(8.2, -26),
                rotation: 3
            },
            // Living Room TV
            {
                id: "tv",
                position: v(11.5, -26),
                rotation: 0
            },
            // House Exterior
            {
                id: "house_exterior",
                position: v(0, -2.6),
                rotation: 0
            },
            // Chair Bottom
            {
                id: "chair",
                position: v(-41, 13),
                rotation: 0
            },
            // Chair Top
            {
                id: "chair",
                position: v(-41, 3),
                rotation: 2
            },
            {
                id: "table",
                position: v(-41, 8),
                rotation: 0
            },
            {
                id: "bed",
                position: v(-40.6, -27.5),
                rotation: 0
            },
            // Bedroom Bookshelf
            {
                id: "bookshelf",
                position: v(-21.6, -29.25),
                rotation: 1
            },
            // Bedroom Drawer
            {
                id: "small_drawer",
                position: v(-23, -19.3),
                rotation: 3
            },
            // Toilet Bookshelf
            {
                id: "bookshelf",
                position: v(-0.2, 12.5),
                rotation: 1
            },
            // Garage Washing Machine
            {
                id: "washing_machine",
                position: v(18.7, -31.9),
                rotation: 0
            },
            // Garage Crate
            {
                id: "regular_crate",
                position: v(41.5, -30.9),
                rotation: 0
            },
            // Garage Barrel
            {
                id: "barrel",
                position: v(41.5, -20),
                rotation: 0
            },
            // Garage Bookshelf
            {
                id: "bookshelf",
                position: v(44.05, -1.55),
                rotation: 1
            },
            // Garage Door
            {
                id: "garage_door",
                position: v(30.18, 6.5),
                rotation: 0
            },
            // Front Door
            {
                id: "door",
                position: v(-30.85, 20),
                rotation: 0
            },
            // Bedroom Door
            {
                id: "door",
                position: v(-29.85, -14.5),
                rotation: 0
            },
            // Living Room Door
            {
                id: "door",
                position: v(-3.85, -14.5),
                rotation: 0
            },
            // Kitchen Door
            {
                id: "door",
                position: v(-12.6, -2.8),
                rotation: 2
            },
            // Door to Garage
            {
                id: "door",
                position: v(13, -8.1),
                rotation: 3
            },
            // Bathroom Door
            {
                id: "door",
                position: v(6.5, -2.8),
                rotation: 2
            },
            // Living Room Window
            {
                id: "window",
                position: v(-1.4, -36.75),
                rotation: 1
            },
            // Bedroom Window
            {
                id: "window",
                position: v(-28.65, -36.75),
                rotation: 1
            },
            // Dining Room Window
            {
                id: "window",
                position: v(-47.35, -8.35),
                rotation: 0
            }
        ]
    },
    {
        idString: "warehouse",
        name: "Warehouse",
        spawnHitbox: RectangleHitbox.fromRect(60.00, 88.00),
        ceilingHitbox: RectangleHitbox.fromRect(40.00, 80.00),
        scopeHitbox: RectangleHitbox.fromRect(40.00, 70.00),
        floorImages: [{
            key: "warehouse_floor",
            position: v(0, 0)
        }],
        ceilingImages: [{
            key: "warehouse_ceiling",
            position: v(0, -1.5)
        }],
        floors: [
            {
                type: "stone",
                hitbox: RectangleHitbox.fromRect(40.00, 88)
            }
        ],
        obstacles: [
            {
                id: "warehouse_wall_1",
                position: v(-20, 0),
                rotation: 1
            },
            {
                id: "warehouse_wall_1",
                position: v(20, 0),
                rotation: 1
            },
            {
                id: "warehouse_wall_2",
                position: v(14, -34.4),
                rotation: 0
            },
            {
                id: "warehouse_wall_2",
                position: v(-14, -34.4),
                rotation: 0
            },
            {
                id: "warehouse_wall_2",
                position: v(14, 34.4),
                rotation: 0
            },
            {
                id: "warehouse_wall_2",
                position: v(-14, 34.4),
                rotation: 0
            },
            {
                id: "regular_crate",
                position: v(14, -28.5)
            },
            {
                id: "regular_crate",
                position: v(-14, -28.5)
            },
            {
                // TODO: better way of adding random obstacles
                get id() {
                    return weightedRandom(["regular_crate", "flint_crate"], [0.7, 0.3]);
                },
                position: v(-14, 28.5)
            },
            {
                id: "barrel",
                position: v(14.6, 29.2)
            },
            {
                id: "metal_shelf",
                position: v(-16, 0),
                rotation: 1
            },
            {
                id: "box",
                position: v(-15.7, 0),
                lootSpawnOffset: v(5, 0)
            },
            {
                id: "box",
                position: v(-15.8, 6.4),
                lootSpawnOffset: v(5, 0)
            },
            {
                id: "box",
                position: v(-15.7, -8),
                lootSpawnOffset: v(5, 0)
            },
            {
                id: "metal_shelf",
                position: v(16, 0),
                rotation: 1
            },
            {
                id: "box",
                position: v(15.8, 0),
                lootSpawnOffset: v(-5, 0)
            },
            {
                id: "box",
                position: v(15.7, 6),
                lootSpawnOffset: v(-5, 0)
            },
            {
                id: "box",
                position: v(15.6, -7),
                lootSpawnOffset: v(-5, 0)
            }
        ],

        lootSpawners: [
            {
                position: v(0, 0),
                table: "warehouse"
            }
        ]
    },
    {
        idString: "port_warehouse",
        name: "Port Warehouse",
        spawnHitbox: RectangleHitbox.fromRect(70.00, 130.00),
        ceilingHitbox: new ComplexHitbox([
            RectangleHitbox.fromRect(60.00, 120.00),
            RectangleHitbox.fromRect(12, 30, v(29.3, -30.3)),
            RectangleHitbox.fromRect(12, 30, v(29.3, 30.4))
        ]),
        scopeHitbox: RectangleHitbox.fromRect(55.00, 115.00),
        floorImages: [{
            key: "port_warehouse_floor",
            position: v(0, 0)
        }],
        ceilingImages: [{
            key: "port_warehouse_ceiling",
            position: v(0, 0)
        }],
        floors: [
            {
                type: "stone",
                hitbox: RectangleHitbox.fromRect(40.00, 76.00)
            }
        ],
        obstacles: [
            {
                id: "port_warehouse_wall_short",
                position: v(29.3, -51),
                rotation: 0,
                scale: 1.076
            },
            {
                id: "port_warehouse_wall_short",
                position: v(-29.3, -51),
                rotation: 0,
                scale: 1.076
            },
            {
                id: "port_warehouse_windows",
                position: v(-29.3, -30.3),
                rotation: 0,
                scale: 1.076
            },
            // {
            //     id: "port_warehouse_windows",
            //     position: v(29.3, -30.3),
            //     rotation: 0,
            //     scale: 1.076
            // },
            {
                id: "port_warehouse_wall_long",
                position: v(29.3, 0),
                rotation: 0,
                scale: 1.076
            },
            {
                id: "port_warehouse_wall_long",
                position: v(-29.3, 0),
                rotation: 0,
                scale: 1.076
            },
            {
                id: "port_warehouse_wall_short",
                position: v(20.4, 16.3),
                rotation: 1,
                scale: 1.076
            },
            {
                id: "port_warehouse_wall_short",
                position: v(-20.4, 16.3),
                rotation: 1,
                scale: 1.076
            },
            {
                id: "port_warehouse_windows",
                position: v(-29.3, 30.4),
                rotation: 0,
                scale: 1.076
            },
            // {
            //     id: "port_warehouse_windows",
            //     position: v(29.3, 30.4),
            //     rotation: 0,
            //     scale: 1.076
            // },
            {
                id: "port_warehouse_wall_short",
                position: v(29.3, 51),
                rotation: 0,
                scale: 1.076
            },
            {
                id: "port_warehouse_wall_short",
                position: v(-29.3, 51),
                rotation: 0,
                scale: 1.076
            },
            {
                id: "port_warehouse_wall_superlong",
                position: v(0, -59.5),
                rotation: 1,
                scale: 1.076
            },
            {
                id: "port_warehouse_wall_superlong",
                position: v(0, 59.5),
                rotation: 1,
                scale: 1.076
            },
            {
                id: "super_barrel",
                position: v(-10, -52)
            },
            {
                id: "regular_crate",
                position: v(-22, -52)
            },
            {
                id: "forklift",
                position: v(15, -52),
                rotation: 3
            },
            {
                id: "regular_crate",
                position: v(-22, -10)
            },
            {
                id: "regular_crate",
                position: v(-20, 0)
            },
            {
                id: "regular_crate",
                position: v(-22, 10)
            },
            {
                id: "forklift",
                position: v(-8, -2),
                rotation: 2
            },
            {
                // TODO: better way of adding random obstacles
                get id() {
                    return weightedRandom(["regular_crate", "flint_crate"], [0.3, 1]);
                },
                position: v(-11, 50)
            },
            {
                id: "regular_crate",
                position: v(-22, 52)
            },
            {
                id: "barrel",
                position: v(1, 52)
            },
            {
                id: "super_barrel",
                position: v(10, 48)
            },
            {
                id: "barrel",
                position: v(25, 52)
            },
            {
                id: "barrel",
                position: v(17, 5)
            },
            {
                id: "barrel",
                position: v(24, 0)
            },
            {
                id: "box",
                position: v(24, 9)
            },
            {
                id: "box",
                position: v(19, 12)
            }
        ]
    },
    {
        idString: "refinery",
        name: "Refinery",
        spawnHitbox: RectangleHitbox.fromRect(184.00, 131.00, v(35.00, 21.50)),
        scopeHitbox: new ComplexHitbox([
            RectangleHitbox.fromRect(33.50, 72.00, v(-32.75, 0.00)),
            RectangleHitbox.fromRect(65.50, 29.50, v(16.75, -21.25))
        ]),
        ceilingHitbox: new ComplexHitbox([
            RectangleHitbox.fromRect(33.50, 72.00, v(-32.75, 0.00)),
            RectangleHitbox.fromRect(65.50, 29.50, v(16.75, -21.25)),
            RectangleHitbox.fromRect(13.00, 7.00, v(28.50, -3.50)), // door
            new CircleHitbox(5, v(-16, 18.5)) // window
        ]),
        floorImages: [
            {
                key: "refinery_floor",
                position: v(0, 0)
            }
        ],
        ceilingImages: [
            {
                key: "refinery_ceiling",
                position: v(0, 0)
            }
        ],
        groundGraphics: [
            { color: 0x595959, hitbox: RectangleHitbox.fromRect(176.00, 123.00, v(35.00, 21.50)) }, // base
            { color: 0xb2b200, hitbox: new CircleHitbox(21, v(45.5, 59.1)) }, // circles
            { color: 0x505050, hitbox: new CircleHitbox(19, v(45.5, 59.1)) },
            { color: 0xb2b200, hitbox: new CircleHitbox(21, v(97, 59.1)) },
            { color: 0x505050, hitbox: new CircleHitbox(19, v(97, 59.1)) },
            { color: 0xb2b200, hitbox: RectangleHitbox.fromRect(2.00, 81.00, v(-9.00, 42.50)) }, // roads
            { color: 0xb2b200, hitbox: RectangleHitbox.fromRect(2.00, 59.00, v(16.00, 53.50)) },
            { color: 0xb2b200, hitbox: RectangleHitbox.fromRect(133.00, 2.00, v(56.50, 3.00)) },
            { color: 0xb2b200, hitbox: RectangleHitbox.fromRect(108.00, 2.00, v(69.00, 25.00)) }
        ],
        floors: [
            {
                type: "wood",
                hitbox: RectangleHitbox.fromRect(33.50, 27.00, v(-32.75, 22.50))
            },
            {
                type: "stone",
                hitbox: RectangleHitbox.fromRect(176.00, 123.00, v(35.00, 21.50))
            }
        ],
        obstacles: [
            {
                id: "refinery_walls",
                position: v(0, 0),
                rotation: 0
            },
            //
            // Inner room obstacles
            //
            {
                id: "window",
                position: v(-16, 18.5),
                rotation: 0
            },
            {
                id: "door",
                position: v(-31.15, 9.2),
                rotation: 0
            },
            {
                id: "table",
                position: v(-22, 28),
                rotation: 0
            },
            {
                id: "chair",
                position: v(-26, 28),
                rotation: 3
            },
            {
                id: "gun_mount",
                position: v(-46.8, 28),
                rotation: 1
            },
            //
            // Building obstacles
            //
            {
                id: "small_refinery_barrel",
                position: v(41.3, -14.8)
            },
            {
                id: "distillation_column",
                position: v(42.7, -28),
                rotation: 0
            },
            {
                id: "distillation_column",
                position: v(-42.65, 1),
                rotation: 0
            },
            {
                id: "distillation_equipment",
                position: v(0, -18),
                rotation: 2
            },
            {
                id: "smokestack",
                position: v(-39, -25.59)
            },
            {
                get id(): string {
                    return randomBoolean() ? "barrel" : "super_barrel";
                },
                position: v(-26, -30)
            },
            {
                get id(): string {
                    return randomBoolean() ? "barrel" : "super_barrel";
                },
                position: v(-21.5, 4)
            },
            {
                id: "regular_crate",
                position: v(28.75, -30)
            },
            {
                id: "regular_crate",
                position: v(-43, -11)
            },
            //
            // Outside obstacles
            //
            // Bottom left
            {
                id: "oil_tank",
                position: v(-38, 73),
                rotation: 0
            },
            {
                id: "barrel",
                position: v(-20.5, 77.5),
                rotation: 0
            },
            {
                id: "barrel",
                position: v(-21.5, 67),
                rotation: 0
            },
            {
                id: "regular_crate",
                position: v(-46.5, 45.5)
            },
            {
                id: "regular_crate",
                position: v(-36, 48)
            },
            // Bottom right
            {
                id: "large_refinery_barrel",
                position: v(45.5, 59.1)
            },
            {
                id: "large_refinery_barrel",
                position: v(97, 59.2)
            },
            {
                id: "regular_crate",
                position: v(69, 62)
            },
            {
                id: "aegis_crate",
                position: v(64, 75)
            },
            {
                id: "aegis_crate",
                position: v(77, 73)
            },
            {
                id: "barrel",
                position: v(117.5, 77.5)
            },
            {
                id: "regular_crate",
                position: v(117, 40)
            },
            {
                id: "super_barrel",
                position: v(27.5, 39)
            },
            {
                id: "barrel",
                position: v(-10, 0)
            },
            // Top right
            {
                id: "oil_tank",
                position: v(113, -25),
                rotation: 1
            },
            {
                id: "barrel",
                position: v(117.5, -7)
            },
            {
                id: "regular_crate",
                position: v(95, -33)
            },
            {
                id: "aegis_crate",
                position: v(76.25, -33.5)
            },
            {
                id: "super_barrel",
                position: v(85.25, -33.5)
            },
            {
                get id(): string {
                    return randomBoolean() ? "barrel" : "super_barrel";
                },
                position: v(83, -25)
            },
            {
                id: "super_barrel",
                position: v(75, -23)
            },
            {
                id: "regular_crate",
                position: v(76.25, -12)
            },
            //
            // Inner walls
            //
            // Top right
            { id: "inner_concrete_wall_1", position: v(116.75, -1.5), rotation: 0 },
            { id: "inner_concrete_wall_1", position: v(106.05, -1.5), rotation: 0 },
            { id: "inner_concrete_wall_2", position: v(70.05, -20.75), rotation: 1 },
            { id: "inner_concrete_wall_1", position: v(74.5, -1.5), rotation: 0 },
            // Bottom right
            { id: "inner_concrete_wall_1", position: v(116.75, 34), rotation: 0 },
            { id: "inner_concrete_wall_1", position: v(106.05, 34), rotation: 0 },
            { id: "inner_concrete_wall_1", position: v(95.35, 34), rotation: 0 },
            { id: "inner_concrete_wall_1", position: v(47.84, 34), rotation: 0 },
            { id: "inner_concrete_wall_1", position: v(37.14, 34), rotation: 0 },
            { id: "inner_concrete_wall_1", position: v(26.44, 34), rotation: 0 },
            { id: "inner_concrete_wall_4", position: v(22, 58.5), rotation: 1 },
            // Bottom left
            { id: "inner_concrete_wall_3", position: v(-32.45, 39), rotation: 0 },
            { id: "inner_concrete_wall_1", position: v(-15, 76.65), rotation: 1 },
            { id: "inner_concrete_wall_1", position: v(-15, 65.95), rotation: 1 },
            //
            // Outer walls
            //
            // Bottom left walls
            { id: "concrete_wall_end", position: v(-15, 83), rotation: 0 },
            { id: "concrete_wall_segment_long", position: v(-32, 83), rotation: 0 },
            { id: "concrete_wall_segment", position: v(-44.3, 83), rotation: 0 },
            { id: "concrete_wall_corner", position: v(-53, 83), rotation: 0 },
            { id: "concrete_wall_segment", position: v(-53, 74.4), rotation: 1 },
            { id: "concrete_wall_end_broken", position: v(-53, 65.5), rotation: 1 },
            // Wall from bottom left to top left
            { id: "concrete_wall_end_broken", position: v(-53, 44), rotation: 3 },
            { id: "concrete_wall_segment_long", position: v(-53, 28), rotation: 3 },
            { id: "concrete_wall_segment_long", position: v(-53, 0), rotation: 3 },
            { id: "concrete_wall_segment_long", position: v(-53, -23.3), rotation: 3 },
            // Top left corner
            { id: "concrete_wall_corner", position: v(-53, -40), rotation: 3 },
            { id: "concrete_wall_segment_long", position: v(-36.3, -40), rotation: 0 },
            { id: "concrete_wall_segment_long", position: v(-10, -40), rotation: 0 },
            { id: "concrete_wall_end_broken", position: v(7, -40), rotation: 0 },
            { id: "concrete_wall_end_broken", position: v(20, -40), rotation: 2 },
            { id: "concrete_wall_segment_long", position: v(36, -40), rotation: 0 },
            { id: "concrete_wall_segment_long", position: v(65, -40), rotation: 0 },
            { id: "concrete_wall_end_broken", position: v(82, -40), rotation: 0 },
            { id: "concrete_wall_end_broken", position: v(106, -40), rotation: 2 },
            { id: "concrete_wall_segment", position: v(114.2, -40), rotation: 2 },
            // Top right corner
            { id: "concrete_wall_corner", position: v(123, -40), rotation: 2 },
            { id: "concrete_wall_segment_long", position: v(123, -23.2), rotation: 1 },
            { id: "concrete_wall_segment", position: v(123, -10), rotation: 1 },
            { id: "concrete_wall_end", position: v(123, -1.5), rotation: 3 },
            { id: "concrete_wall_end", position: v(123, 29.5), rotation: 1 },
            { id: "concrete_wall_segment_long", position: v(123, 46), rotation: 1 },
            { id: "concrete_wall_segment_long", position: v(123, 66.3), rotation: 1 },
            // Bottom right corner
            { id: "concrete_wall_corner", position: v(123, 83), rotation: 1 },
            { id: "concrete_wall_segment_long", position: v(106.3, 83), rotation: 0 },
            { id: "concrete_wall_segment_long", position: v(76, 83), rotation: 0 },
            { id: "concrete_wall_segment_long", position: v(47, 83), rotation: 0 },
            { id: "concrete_wall_segment", position: v(30, 83), rotation: 0 },
            { id: "concrete_wall_end", position: v(22, 83), rotation: 2 }
        ],
        subBuildings: [
            {
                id: "porta_potty",
                position: v(59.75, -27.6)
            }
        ]
    },
    {
        idString: "small_house",
        name: "Small House",
        spawnHitbox: RectangleHitbox.fromRect(80, 80),
        ceilingHitbox: new ComplexHitbox([
            RectangleHitbox.fromRect(62, 58, v(0, -0.3)),
            new CircleHitbox(5, v(-7.2, -29.5)),
            new CircleHitbox(5, v(-31, 7.5)),
            new CircleHitbox(5, v(31, 15.4)),
            new CircleHitbox(5, v(31, -15.9))
        ]),
        scopeHitbox: RectangleHitbox.fromRect(62, 58, v(0, -0.3)),
        floorImages: [{
            key: "house_floor_small",
            position: v(0, 0)
        }],
        ceilingImages: [{
            key: "house_ceiling_small",
            position: v(0, 0)
        }],
        floors: [
            {
                type: "wood",
                hitbox: RectangleHitbox.fromRect(62.00, 58.50, v(0.00, -0.25))
            },
            {
                type: "stone",
                hitbox: RectangleHitbox.fromRect(-10.10, 4.70, v(16.55, -31.75))

            },
            {
                type: "stone",
                hitbox: RectangleHitbox.fromRect(10.10, -4.70, v(-14.45, 31.75))
            }
        ],
        obstacles: [
            // Bedroom Right
            {
                id: "house_wall_2",
                position: v(-19.5, -6.75),
                rotation: 2
            },
            // Bedroom Bottom Right
            {
                id: "house_wall_1",
                position: v(5.4, -6.75),
                rotation: 2
            }, // Bedroom Bottom Left
            {
                id: "house_wall_2",
                position: v(8.85, -18),
                rotation: 1
            }, // Bedroom Door
            {
                id: "door",
                position: v(-4.5, -6.75),
                rotation: 2
            }, //  Bathroom Left
            {
                id: "house_wall_4",
                position: v(-2.50, 17.2),
                rotation: 1
            }, //  Bathroom Right
            {
                id: "house_wall_4",
                position: v(9.55, 17.2),
                rotation: 1
            }, // Bathroom Door
            {
                id: "door",
                position: v(3.1, 7.2),
                rotation: 2
            }, // Bathroom Toilet
            {
                id: "toilet",
                position: v(3.6, 23.5),
                rotation: 2
            }, // Front Door
            {
                id: "door",
                position: v(-14.8, 29),
                rotation: 2
            },
            {
                id: "door",
                position: v(16.2, -29.5),
                rotation: 2
            }, // Living Room Cough
            {
                id: "couch",
                position: v(-21.6, -1.8),
                rotation: 3
            },
            // Living Room Drawer
            {
                id: "large_drawer",
                position: v(-26.2, 21.5),
                rotation: 1
            },
            // Living Room Bookshelf
            {
                id: "bookshelf",
                position: v(-6, 17.5),
                rotation: 3
            }, // Kitchen Stove
            {
                id: "stove",
                position: v(15.5, 24),
                rotation: 2
            }, // Kitchen Fridge
            {
                id: "fridge",
                position: v(25, 24),
                rotation: 2
            },
            // Near Kitchen Chair
            {
                id: "chair",
                position: v(25, 5),
                rotation: 0
            }, // Near Backdoor Chair
            {
                id: "chair",
                position: v(25, -5),
                rotation: 2
            },
            // Dining Room Table
            {
                id: "table",
                position: v(25, 0),
                rotation: 2
            },
            // Backdoor Drawer
            {
                id: "small_drawer",
                position: v(26, -25),
                rotation: 3
            },
            // Bedroom Bed
            {
                id: "bed",
                position: v(-21.5, -22.5),
                rotation: 1
            }, // Bedroom Drawer
            {
                id: "small_drawer",
                position: v(-26, -11.5),
                rotation: 1
            }, // Bedroom Bookshelf
            {
                id: "bookshelf",
                position: v(5.5, -22),
                rotation: 1
            }, // Bedroom Window
            {
                id: "window",
                position: v(-7.2, -29.5),
                rotation: 1
            }, // Living Room Window
            {
                id: "window",
                position: v(-31, 7.5),
                rotation: 2
            }, // Kitchen Window
            {
                id: "window",
                position: v(31, 15.4),
                rotation: 2
            }, // Backdoor Window
            {
                id: "window",
                position: v(31, -15.9),
                rotation: 2
            },
            {
                id: "small_house_exterior",
                position: v(0, 0),
                rotation: 2
            }
        ]
    },
    {
        idString: "crane",
        name: "Crane",
        spawnHitbox: RectangleHitbox.fromRect(100, 220, v(0, 0)),
        floorImages: [],
        ceilingImages: [{
            key: "crane_ceiling",
            position: v(55.9, 0)
        }
        ],
        ceilingZIndex: 100,
        floors: [],
        obstacles: [
            {
                id: "crane_base",
                position: v(0, 0),
                scale: 1.07
            }
        ]
    },
    {
        idString: "port_shed",
        name: "Port Shed",
        spawnHitbox: RectangleHitbox.fromRect(27, 37, v(-0.8, 0)),
        ceilingHitbox: new ComplexHitbox([
            RectangleHitbox.fromRect(20, 28.1, v(-0.8, -1)),
            new CircleHitbox(5, v(9.45, -2.6))
        ]),
        scopeHitbox: RectangleHitbox.fromRect(20, 28.1, v(-0.8, -1)),
        floorImages: [{
            key: "port_shed_floor",
            position: v(0, 0)
        }],
        ceilingImages: [{
            key: "port_shed_ceiling",
            position: v(-0.8, -1.7)
        }],
        floors: [],
        obstacles: [
            {
                id: "port_shed_exterior",
                position: v(-0.8, 0),
                rotation: 0
            },
            {
                id: "door",
                position: v(3.95, 12.15),
                rotation: 0
            },
            {
                id: "window",
                position: v(9.45, -2.6),
                rotation: 0
            },
            {
                id: "bookshelf",
                position: v(-7.75, 4.9),
                rotation: 1
            },
            {
                id: "table",
                position: v(2.2, -10.35),
                rotation: 1
            },
            {
                id: "chair",
                position: v(2.2, -5.5),
                rotation: 0
            }
        ]
    },
    // TODO Refactor this mess
    makeContainer(1, ContainerTints.White, 1, "closed"),
    makeContainer(2, ContainerTints.Red, 1, "closed"),
    makeContainer(3, ContainerTints.Green, 2, "open1"),
    makeContainer(4, ContainerTints.Green, 2, "open1", true),
    makeContainer(5, ContainerTints.Blue, 3, "open1"),
    makeContainer(6, ContainerTints.Blue, 3, "open1", true),
    makeContainer(7, ContainerTints.Blue, 4, "open2"),
    makeContainer(8, ContainerTints.Blue, 4, "open2", true),
    makeContainer(9, ContainerTints.Yellow, 5, "open1"),
    makeContainer(10, ContainerTints.Yellow, 6, "open2"),
    {
        idString: "container_11",
        name: "Invisible Container",
        spawnHitbox: RectangleHitbox.fromRect(16, 30),
        floorImages: [],
        ceilingImages: [],
        obstacles: [],
        subBuildings: [],
        floors: []
    },
    {
        idString: "ship",
        name: "Ship",
        spawnHitbox: RectangleHitbox.fromRect(110, 300, v(0, 0)),
        ceilingHitbox: new ComplexHitbox([
            RectangleHitbox.fromRect(45.5, 39, v(9.5, -70.5)),
            RectangleHitbox.fromRect(10, 13, v(35, -73)),
            RectangleHitbox.fromRect(10, 19, v(-17, -63)),

            RectangleHitbox.fromRect(60, 25, v(8, 96))
        ]),
        scopeHitbox: new ComplexHitbox([
            RectangleHitbox.fromRect(45.5, 39, v(9.5, -70.5)),
            RectangleHitbox.fromRect(60, 25, v(8, 96))
        ]),
        floorImages: [
            {
                key: "ship_floor",
                position: v(0, 0)
            },
            {
                key: "ship_tango_room_floor",
                position: v(9, 95)
            }
        ],
        ceilingImages: [
            {
                key: "ship_cabin_roof",
                position: v(4, -68)
            },
            {
                key: "ship_tango_room_roof",
                position: v(8.5, 103.3)
            }
        ],
        obstacles: [
            { id: "tango_crate", position: v(9, 95.5), rotation: 0, scale: 0.90 },
            { id: "super_barrel", position: v(-12, 89) },
            { id: "box", position: v(30, 87) },
            { id: "box", position: v(33, 92) },
            { id: "box", position: v(-12, 103) },

            { id: "ship", position: v(0, 0) },
            { id: "ship_thing_1", position: v(-14, -111), scale: 1.07 },
            { id: "generator", position: v(-5, 77), scale: 1.07 },
            { id: "barrel", position: v(-2, 68) },
            {
                get id() {
                    return weightedRandom(["barrel", "super_barrel"], [1, 1]);
                },
                position: v(-6, 60)
            },
            { id: "regular_crate", position: v(20, 75) },
            { id: "regular_crate", position: v(23, 63) },

            { id: "panel_with_a_button", position: v(25.3, -55.7), rotation: 2 },
            { id: "panel_without_button_small", position: v(16.6, -55.7), rotation: 2 },
            { id: "panel_without_button", position: v(7.8, -55.7), rotation: 2 },
            { id: "panel_with_the_button_pressed", position: v(-2.7, -55.7), rotation: 2 },
            { id: "regular_crate", position: v(-7, -83) },
            { id: "barrel", position: v(2, -84) },

            { id: "ship_cabin_windows", position: v(3.9, -51), rotation: 1, scale: 1.07 },
            { id: "ship_small_wall", position: v(-23.6, -58.6), rotation: 0, scale: 1.07 },
            { id: "ship_medium_wall", position: v(31.5, -60.5), rotation: 0, scale: 1.07 },
            { id: "ship_exterior_long_wall", position: v(41, -65.6), rotation: 0, scale: 1.07 },
            { id: "ship_exterior_small_wall", position: v(37.15, -82), rotation: 1, scale: 1.07 },
            { id: "ship_tiny_wall", position: v(31.5, -84.8), rotation: 0, scale: 1.07 },
            { id: "ship_long_wall", position: v(9.2, -89.5), rotation: 1, scale: 1.07 },
            { id: "ship_medium_wall2", position: v(-13.1, -77.8), rotation: 0, scale: 1.07 },
            { id: "ship_exterior_medium_wall", position: v(-23.6, -77.8), rotation: 0, scale: 1.07 }

        ],
        subBuildings: [
            {
                get id() { return weightedRandom(Array.from({ length: 10 }, (_, i) => `container_${i + 1}`), [1, 2, 3, 4, 3, 4, 3, 4, 3, 3]); },
                position: v(19, -67),
                orientation: 2
            },
            {
                get id() { return weightedRandom(Array.from({ length: 10 }, (_, i) => `container_${i + 1}`), [1, 2, 3, 4, 3, 4, 3, 4, 3, 3]); },
                position: v(-15, 20),
                orientation: 0
            },
            {
                get id() { return weightedRandom(Array.from({ length: 10 }, (_, i) => `container_${i + 1}`), [1, 2, 3, 4, 3, 4, 3, 4, 3, 3]); },
                position: v(-16, -20),
                orientation: 2
            },
            {
                get id() { return weightedRandom(Array.from({ length: 10 }, (_, i) => `container_${i + 1}`), [1, 2, 3, 4, 3, 4, 3, 4, 3, 3]); },
                position: v(-31, -20),
                orientation: 2
            },
            {
                get id() { return weightedRandom(Array.from({ length: 10 }, (_, i) => `container_${i + 1}`), [1, 2, 3, 4, 3, 4, 3, 4, 3, 3]); },
                position: v(16, -22),
                orientation: 0
            },
            {
                get id() { return weightedRandom(Array.from({ length: 10 }, (_, i) => `container_${i + 1}`), [1, 2, 3, 4, 3, 4, 3, 4, 3, 3]); },
                position: v(15, 22),
                orientation: 2
            },
            {
                get id() { return weightedRandom(Array.from({ length: 10 }, (_, i) => `container_${i + 1}`), [1, 2, 3, 4, 3, 4, 3, 4, 3, 3]); },
                position: v(-1, 22),
                orientation: 2
            },
            {
                get id() { return weightedRandom(Array.from({ length: 10 }, (_, i) => `container_${i + 1}`), [1, 2, 3, 4, 3, 4, 3, 4, 3, 3]); },
                position: v(16, -110),
                orientation: 0
            },
            {
                get id() { return weightedRandom(Array.from({ length: 10 }, (_, i) => `container_${i + 1}`), [1, 2, 3, 4, 3, 4, 3, 4, 3, 3]); },
                position: v(31, -110),
                orientation: 0
            }
        ],
        floors: [

        ]
    },
    {
        idString: "port",
        name: "Port",
        spawnHitbox: RectangleHitbox.fromRect(430, 425, v(50, 0)),
        floorImages: [

        ],
        ceilingImages: [

        ],
        groundGraphics: [
            { color: 0x626262, hitbox: RectangleHitbox.fromRect(315, 425, v(0, 0)) },
            { color: 0x525252, hitbox: RectangleHitbox.fromRect(310, 420, v(0, 0)) },

            // Road Lines
            { color: 0xffff00, hitbox: RectangleHitbox.fromRect(1.2476, 340.443, v(155.28, -37.84)) },

            { color: 0xe6e6e6, hitbox: RectangleHitbox.fromRect(1.53195, 105.9294, v(-26.25, -28.92)) },
            { color: 0xe6e6e6, hitbox: RectangleHitbox.fromRect(117.5118, 1.53195, v(31.75, 23.32)) },
            { color: 0xe6e6e6, hitbox: RectangleHitbox.fromRect(1.53195, 164.3926, v(89.73, 105.48)) },
            { color: 0xe6e6e6, hitbox: RectangleHitbox.fromRect(39.00715, 1.53195, v(71, 186.96)) },
            { color: 0xe6e6e6, hitbox: RectangleHitbox.fromRect(1.53195, 125.15, v(52.01, 125.13)) },
            { color: 0xe6e6e6, hitbox: RectangleHitbox.fromRect(79.62335, 1.53195, v(12.97, 63.32)) },
            { color: 0xe6e6e6, hitbox: RectangleHitbox.fromRect(1.53195, 28.7803, v(-26.08, 77)) },
            { color: 0xe6e6e6, hitbox: RectangleHitbox.fromRect(8.85475, 1.53195, v(-22.42, 92.04)) },
            { color: 0xe6e6e6, hitbox: RectangleHitbox.fromRect(8.4059, 1.52505, v(-22.16, 112.58)) },
            { color: 0xe6e6e6, hitbox: RectangleHitbox.fromRect(1.53195, 41.4343, v(-26.08, 132.54)) },
            { color: 0xe6e6e6, hitbox: RectangleHitbox.fromRect(8.8755, 1.53195, v(-22.39, 152.49)) },
            { color: 0xe6e6e6, hitbox: RectangleHitbox.fromRect(8.4059, 1.53195, v(-22.13, 173.03)) },
            { color: 0xe6e6e6, hitbox: RectangleHitbox.fromRect(1.53195, 15.5026, v(-26.02, 180.02)) },
            { color: 0xe6e6e6, hitbox: RectangleHitbox.fromRect(39.05895, 1.53195, v(-45.09, 187)) },
            { color: 0xe6e6e6, hitbox: RectangleHitbox.fromRect(1.53195, 14.80615, v(-63.85, 180.36)) },
            { color: 0xe6e6e6, hitbox: RectangleHitbox.fromRect(9.6335, 1.53195, v(-67.9, 173.31)) },
            { color: 0xe6e6e6, hitbox: RectangleHitbox.fromRect(9.6278, 1.55265, v(-67.9, 152.66)) },
            { color: 0xe6e6e6, hitbox: RectangleHitbox.fromRect(1.53195, 40.41345, v(-63.85, 133.1)) },
            { color: 0xe6e6e6, hitbox: RectangleHitbox.fromRect(9.622, 1.53195, v(-67.9, 113.66)) },
            { color: 0xe6e6e6, hitbox: RectangleHitbox.fromRect(9.62375, 1.53195, v(-67.9, 92.26)) },
            { color: 0xe6e6e6, hitbox: RectangleHitbox.fromRect(1.53195, 125.33895, v(-63.85, 30.35)) },
            { color: 0xe6e6e6, hitbox: RectangleHitbox.fromRect(90.9875, 1.53195, v(-108.58, -31.94)) },
            { color: 0xe6e6e6, hitbox: RectangleHitbox.fromRect(45.67215, 1.53195, v(-131.27, -77.39)) },
            { color: 0xe6e6e6, hitbox: RectangleHitbox.fromRect(1.53195, 85.47215, v(-129.44, -165.98)) },
            { color: 0xe6e6e6, hitbox: RectangleHitbox.fromRect(1.53195, 85.47215, v(-103.91, -166.1)) },
            { color: 0xe6e6e6, hitbox: RectangleHitbox.fromRect(1.53195, 85.47215, v(-77.74, -165.82)) },
            { color: 0xe6e6e6, hitbox: RectangleHitbox.fromRect(1.53195, 85.47215, v(-50.76, -166.28)) }
        ],
        floors: [],
        decals: [
            // Group 1
            {
                id: "container_mark",
                position: v(37.52, -184.72),
                rotation: 0
            },
            {
                id: "container_mark",
                position: v(51.98, -184.73),
                rotation: 0
            },
            {
                id: "container_mark",
                position: v(37.83, -157.25),
                rotation: 0
            },
            {
                id: "container_mark",
                position: v(52.23, -157.25),
                rotation: 0
            },
            // Group 2
            {
                id: "container_mark",
                position: v(98.38, -184.09),
                rotation: 0
            },
            {
                id: "container_mark",
                position: v(112.84, -184.09),
                rotation: 0
            },
            {
                id: "container_mark",
                position: v(98.69, -156.62),
                rotation: 0
            },
            {
                id: "container_mark",
                position: v(113.09, -156.62),
                rotation: 0
            },
            // Group 3
            {
                id: "container_mark",
                position: v(45.04, -110.4),
                rotation: 1
            },
            {
                id: "container_mark",
                position: v(45.04, -96.9),
                rotation: 1
            },
            {
                id: "container_mark",
                position: v(45.04, -83.32),
                rotation: 1
            },
            // Group 4
            {
                id: "container_mark",
                position: v(110, -110.4),
                rotation: 1
            },
            {
                id: "container_mark",
                position: v(110, -96.9),
                rotation: 1
            },
            {
                id: "container_mark",
                position: v(110, -83.32),
                rotation: 1
            },
            // Group 5
            {
                id: "container_mark",
                position: v(6.21, -45.74),
                rotation: 0
            },
            {
                id: "container_mark",
                position: v(20.57, -45.74),
                rotation: 0
            },
            {
                id: "container_mark",
                position: v(35.03, -45.74),
                rotation: 0
            },
            {
                id: "container_mark",
                position: v(6.21, -18.22),
                rotation: 0
            },
            {
                id: "container_mark",
                position: v(20.88, -18.22),
                rotation: 0
            },
            {
                id: "container_mark",
                position: v(35.28, -18.22),
                rotation: 0
            },
            // Group 6
            {
                id: "container_mark",
                position: v(104.35, -18.42),
                rotation: 0
            },
            {
                id: "container_mark",
                position: v(119.01, -18.42),
                rotation: 0
            },
            // Group 7
            {
                id: "container_mark",
                position: v(116.82, 83),
                rotation: 0
            },
            {
                id: "container_mark",
                position: v(131.21, 83),
                rotation: 0
            },
            {
                id: "container_mark",
                position: v(116.82, 110.65),
                rotation: 0
            },
            {
                id: "container_mark",
                position: v(131.21, 110.65),
                rotation: 0
            },
            // Group 8
            {
                id: "container_mark",
                position: v(116.79, 150.27),
                rotation: 0
            },
            {
                id: "container_mark",
                position: v(131.18, 150.27),
                rotation: 0
            },
            {
                id: "container_mark",
                position: v(116.59, 178.02),
                rotation: 0
            },
            {
                id: "container_mark",
                position: v(130.97, 178.02),
                rotation: 0
            },
            // Group 9
            {
                id: "container_mark",
                position: v(-128.55, 25.76),
                rotation: 1
            },
            {
                id: "container_mark",
                position: v(-128.55, 40.31),
                rotation: 1
            },
            {
                id: "container_mark",
                position: v(-128.55, 55.18),
                rotation: 1
            },
            {
                id: "container_mark",
                position: v(-101.15, 55.18),
                rotation: 1
            },
            {
                id: "container_mark",
                position: v(-101.15, 40.44),
                rotation: 1
            },
            {
                id: "container_mark",
                position: v(-101.15, 25.67),
                rotation: 1
            },
            {
                id: "floor_oil_01",
                position: v(-50.76, -140.28)
            },
            {
                id: "floor_oil_02",
                position: v(50, -130.4)
            },
            {
                id: "floor_oil_03",
                position: v(-40, -85)
            },
            {
                id: "floor_oil_02",
                position: v(100, -55)
            },
            {
                id: "floor_oil_06",
                position: v(35, 5)
            },
            {
                id: "floor_oil_07",
                position: v(-35, 40)
            },
            {
                id: "floor_oil_04",
                position: v(-95, -10)
            },
            {
                id: "floor_oil_03",
                position: v(-35, 190)
            },
            {
                id: "floor_oil_02",
                position: v(65, 115)
            },
            {
                id: "floor_oil_05",
                position: v(120, 55)
            }

        ],
        obstacles: [
            { id: "barrier", position: v(-111.03, -53.92), rotation: 0 },

            { id: "forklift", position: v(-47.33, 82.5), rotation: 0 },
            { id: "pallet", position: v(-47.3, 94.99), rotation: 0 },
            { id: "box", position: v(-50.13, 94.43), rotation: 0 },

            { id: "forklift", position: v(115.62, -65.16), rotation: 3 },
            { id: "pallet", position: v(103, -65.16), rotation: 3 },
            { id: "box", position: v(105, -67), rotation: 3 },
            { id: "box", position: v(105, -62), rotation: 3 },
            { id: "box", position: v(100, -67), rotation: 3 },

            { id: "forklift", position: v(-10.34, -100.2), rotation: 0 },
            { id: "super_barrel", position: v(1, -107) },
            { id: "regular_crate", position: v(10, -100) },

            { id: "forklift", position: v(51.85, 123.47), rotation: 2 },

            { id: "barrel", position: v(-107.03, -21.1) },
            { id: "barrel", position: v(-97.03, -13.1) },
            { id: "super_barrel", position: v(-85.03, -16.1) },
            { id: "barrel", position: v(-85.03, -7.1) },
            { id: "barrel", position: v(-75.03, -1.1) },
            { id: "regular_crate", position: v(-97.03, -2.1) },
            { id: "barrel", position: v(-107, 4) },
            { id: "regular_crate", position: v(-85.03, 4) },

            { id: "trailer", position: v(-40, 140), rotation: 0 },

            // Parked trucks (from left to right)
            { id: "truck", position: v(-141.63, -178.02), rotation: 2 },
            { id: "trailer", position: v(-141.63, -147), rotation: 2 },

            { id: "truck", position: v(-115.02, -179.26), rotation: 2 },

            { id: "truck", position: v(-89, -147.99), rotation: 0 },
            { id: "trailer", position: v(-89, -178), rotation: 0 },

            { id: "trailer", position: v(-36.19, -175.77), rotation: 0 },

            // Porta potty top loot
            { id: "regular_crate", position: v(-7, -200.2) },
            { id: "super_barrel", position: v(-10, -190.2) },

            { id: "regular_crate", position: v(25, -178.2) },

            // Other stuff idk
            { id: "regular_crate", position: v(-19, -35) },
            { id: "barrel", position: v(-10, -20) },

            { id: "barrel", position: v(5, 14) },
            {
                get id() {
                    return weightedRandom(["aegis_crate", "flint_crate"], [1, 1]);
                },
                position: v(15, 14)
            },
            { id: "super_barrel", position: v(25, 11) },

            {
                get id() {
                    return weightedRandom(["aegis_crate", "flint_crate"], [1, 1]);
                },
                position: v(90, -32)
            },
            {
                get id() {
                    return weightedRandom(["barrel", "super_barrel"], [1, 1]);
                },
                position: v(85, -42)
            },

            { id: "barrel", position: v(125, 20) },
            { id: "regular_crate", position: v(120, 30) },
            { id: "regular_crate", position: v(130, 35) },
            { id: "barrel", position: v(112, 45) },
            { id: "super_barrel", position: v(125, 48) },
            { id: "barrel", position: v(135, 55) },
            { id: "barrel", position: v(120, 58) },
            { id: "barrel", position: v(108, 60) },

            { id: "barrel", position: v(105, 105) },

            { id: "regular_crate", position: v(103, 187) },
            { id: "barrel", position: v(99, 198) },
            { id: "regular_crate", position: v(110, 200) },

            { id: "regular_crate", position: v(-60, 200) },
            { id: "regular_crate", position: v(-50, 195) },

            { id: "barrel", position: v(-150, 192) },
            { id: "regular_crate", position: v(-140, 190) },
            { id: "barrel", position: v(-140, 200) },

            { id: "regular_crate", position: v(-140, 80) },

            { id: "regular_crate", position: v(100, -125) },
            { id: "barrel", position: v(110, -130) },

            { id: "regular_crate", position: v(90, -90) },
            { id: "barrel", position: v(80, -90) },
            { id: "super_barrel", position: v(85, -100) },

            ...Array.from(
                { length: 11 },
                (_, i) => ({
                    id: "inner_concrete_wall_1",
                    position: v(-26.23, -204 + 11.6 * i),
                    rotation: 1,
                    scale: 1.07
                })
            ),
            ...Array.from(
                { length: 4 },
                (_, i) => ({
                    id: "inner_concrete_wall_1",
                    position: v(-148 + 11.6 * i, -82.4),
                    rotation: 0,
                    scale: 1.07
                })
            ),

            ...(() => Array.from(
                { length: 8 },
                (_, i) => ({
                    id: "bollard",
                    position: v(152.79, 115.23 - (45.54 * i)),
                    rotation: 0
                })
            ))()

        ],
        subBuildings: [
            { id: "ship", position: v(205, -50) },
            { id: "crane", position: v(100, -95) },

            { id: "porta_potty", position: v(171.2, -12.34), orientation: 1 },
            { id: "porta_potty", position: v(151.2, -12.34), orientation: 1 },
            { id: "porta_potty", position: v(131.2, -12.34), orientation: 1 },
            { id: "port_shed", position: v(15.68, -136.56), orientation: 1 },
            { id: "port_warehouse", position: v(-10, -132), orientation: 2 },
            { id: "port_warehouse", position: v(-100, 132) },

            // Containers on trucks
            { id: "container_2", position: v(-40, 140) },
            { id: "container_2", position: v(-36.19, -175.77) },
            { id: "container_1", position: v(-141.63, -147) },

            // Group 1
            {
                get id() { return weightedRandom(Array.from({ length: 11 }, (_, i) => `container_${i + 1}`), [1, 2, 3, 4, 3, 4, 3, 4, 3, 3, 7]); },
                position: v(-37.52, 184.72),
                orientation: 2
            },
            {
                get id() { return weightedRandom(Array.from({ length: 11 }, (_, i) => `container_${i + 1}`), [1, 2, 3, 4, 3, 4, 3, 4, 3, 3, 7]); },
                position: v(-51.98, 184.73),
                orientation: 2
            },
            {
                get id() { return weightedRandom(Array.from({ length: 11 }, (_, i) => `container_${i + 1}`), [1, 2, 3, 4, 3, 4, 3, 4, 3, 3, 7]); },
                position: v(37.83, -157.25),
                orientation: 0
            },
            {
                get id() { return weightedRandom(Array.from({ length: 11 }, (_, i) => `container_${i + 1}`), [1, 2, 3, 4, 3, 4, 3, 4, 3, 3, 7]); },
                position: v(51.98, -157.25),
                orientation: 0
            },
            // Group 2
            {
                get id() { return weightedRandom(Array.from({ length: 11 }, (_, i) => `container_${i + 1}`), [1, 2, 3, 4, 3, 4, 3, 4, 3, 3, 7]); },
                position: v(-98.38, 184.09),
                orientation: 2
            },
            {
                get id() { return weightedRandom(Array.from({ length: 11 }, (_, i) => `container_${i + 1}`), [1, 2, 3, 4, 3, 4, 3, 4, 3, 3, 7]); },
                position: v(-112.84, 184.09),
                orientation: 2
            },
            {
                get id() { return weightedRandom(Array.from({ length: 11 }, (_, i) => `container_${i + 1}`), [1, 2, 3, 4, 3, 4, 3, 4, 3, 3, 7]); },
                position: v(113.09, -156.62),
                orientation: 0
            },
            {
                get id() { return weightedRandom(Array.from({ length: 11 }, (_, i) => `container_${i + 1}`), [1, 2, 3, 4, 3, 4, 3, 4, 3, 3, 7]); },
                position: v(98.38, -156.62),
                orientation: 0
            },
            // Group 3
            {
                get id() { return weightedRandom(Array.from({ length: 11 }, (_, i) => `container_${i + 1}`), [1, 2, 3, 4, 3, 4, 3, 4, 3, 3, 7]); },
                position: v(-110.4, -45.04),
                orientation: 3
            },
            {
                get id() { return weightedRandom(Array.from({ length: 11 }, (_, i) => `container_${i + 1}`), [1, 2, 3, 4, 3, 4, 3, 4, 3, 3, 7]); },
                position: v(-96.9, -45.04),
                orientation: 3
            },
            {
                get id() { return weightedRandom(Array.from({ length: 11 }, (_, i) => `container_${i + 1}`), [1, 2, 3, 4, 3, 4, 3, 4, 3, 3, 7]); },
                position: v(83.32, 45.04),
                orientation: 1
            },
            // Group 4
            {
                get id() { return weightedRandom(Array.from({ length: 11 }, (_, i) => `container_${i + 1}`), [1, 2, 3, 4, 3, 4, 3, 4, 3, 3, 7]); },
                position: v(110.4, 110),
                orientation: 1
            },
            {
                get id() { return weightedRandom(Array.from({ length: 11 }, (_, i) => `container_${i + 1}`), [1, 2, 3, 4, 3, 4, 3, 4, 3, 3, 7]); },
                position: v(-96.9, -110),
                orientation: 3
            },
            {
                get id() { return weightedRandom(Array.from({ length: 11 }, (_, i) => `container_${i + 1}`), [1, 2, 3, 4, 3, 4, 3, 4, 3, 3, 7]); },
                position: v(83.32, 110),
                orientation: 1
            },
            // Group 5
            {
                get id() { return weightedRandom(Array.from({ length: 11 }, (_, i) => `container_${i + 1}`), [1, 2, 3, 4, 3, 4, 3, 4, 3, 3, 7]); },
                position: v(-6.21, 45.74),
                orientation: 2
            },
            {
                get id() { return weightedRandom(Array.from({ length: 11 }, (_, i) => `container_${i + 1}`), [1, 2, 3, 4, 3, 4, 3, 4, 3, 3, 7]); },
                position: v(-20.57, 45.74),
                orientation: 2
            },
            {
                get id() { return weightedRandom(Array.from({ length: 11 }, (_, i) => `container_${i + 1}`), [1, 2, 3, 4, 3, 4, 3, 4, 3, 3, 7]); },
                position: v(-35.28, 45.74),
                orientation: 2
            },
            {
                get id() { return weightedRandom(Array.from({ length: 11 }, (_, i) => `container_${i + 1}`), [1, 2, 3, 4, 3, 4, 3, 4, 3, 3, 7]); },
                position: v(6.21, -18.22),
                orientation: 0
            },
            {
                get id() { return weightedRandom(Array.from({ length: 11 }, (_, i) => `container_${i + 1}`), [1, 2, 3, 4, 3, 4, 3, 4, 3, 3, 7]); },
                position: v(20.88, -18.22),
                orientation: 0
            },
            {
                get id() { return weightedRandom(Array.from({ length: 11 }, (_, i) => `container_${i + 1}`), [1, 2, 3, 4, 3, 4, 3, 4, 3, 3, 7]); },
                position: v(35.28, -18.22),
                orientation: 0
            },
            // Group 6
            {
                get id() { return weightedRandom(Array.from({ length: 11 }, (_, i) => `container_${i + 1}`), [1, 2, 3, 4, 3, 4, 3, 4, 3, 3, 7]); },
                position: v(104.35, -18.42),
                orientation: 0
            },
            {
                get id() { return weightedRandom(Array.from({ length: 11 }, (_, i) => `container_${i + 1}`), [1, 2, 3, 4, 3, 4, 3, 4, 3, 3, 7]); },
                position: v(119.01, -18.42),
                orientation: 0
            },
            // Group 7
            {
                get id() { return weightedRandom(Array.from({ length: 11 }, (_, i) => `container_${i + 1}`), [1, 2, 3, 4, 3, 4, 3, 4, 3, 3, 7]); },
                position: v(-116.82, -83),
                orientation: 2
            },
            {
                get id() { return weightedRandom(Array.from({ length: 11 }, (_, i) => `container_${i + 1}`), [1, 2, 3, 4, 3, 4, 3, 4, 3, 3, 7]); },
                position: v(-131.21, -83),
                orientation: 2
            },
            {
                get id() { return weightedRandom(Array.from({ length: 11 }, (_, i) => `container_${i + 1}`), [1, 2, 3, 4, 3, 4, 3, 4, 3, 3, 7]); },
                position: v(131.21, 83),
                orientation: 0
            },
            {
                get id() { return weightedRandom(Array.from({ length: 11 }, (_, i) => `container_${i + 1}`), [1, 2, 3, 4, 3, 4, 3, 4, 3, 3, 7]); },
                position: v(131.21, 110.65),
                orientation: 0
            },

            // Group 8
            {
                get id() { return weightedRandom(Array.from({ length: 11 }, (_, i) => `container_${i + 1}`), [1, 2, 3, 4, 3, 4, 3, 4, 3, 3, 7]); },
                position: v(-116.79, -150.27),
                orientation: 2
            },
            {
                get id() { return weightedRandom(Array.from({ length: 11 }, (_, i) => `container_${i + 1}`), [1, 2, 3, 4, 3, 4, 3, 4, 3, 3, 7]); },
                position: v(-131.18, -150.27),
                orientation: 2
            },
            {
                get id() { return weightedRandom(Array.from({ length: 11 }, (_, i) => `container_${i + 1}`), [1, 2, 3, 4, 3, 4, 3, 4, 3, 3, 7]); },
                position: v(130.97, 178.02),
                orientation: 0
            },
            {
                get id() { return weightedRandom(Array.from({ length: 11 }, (_, i) => `container_${i + 1}`), [1, 2, 3, 4, 3, 4, 3, 4, 3, 3, 7]); },
                position: v(116.59, 178.02),
                orientation: 0
            },
            // Group 9
            {
                get id() { return weightedRandom(Array.from({ length: 11 }, (_, i) => `container_${i + 1}`), [1, 2, 3, 4, 3, 4, 3, 4, 3, 3, 7]); },
                position: v(25.76, 128.55),
                orientation: 3
            },
            {
                get id() { return weightedRandom(Array.from({ length: 11 }, (_, i) => `container_${i + 1}`), [1, 2, 3, 4, 3, 4, 3, 4, 3, 3, 7]); },
                position: v(40.31, 128.55),
                orientation: 3
            },
            {
                get id() { return weightedRandom(Array.from({ length: 11 }, (_, i) => `container_${i + 1}`), [1, 2, 3, 4, 3, 4, 3, 4, 3, 3, 7]); },
                position: v(55.18, 128.55),
                orientation: 3
            },
            {
                get id() { return weightedRandom(Array.from({ length: 11 }, (_, i) => `container_${i + 1}`), [1, 2, 3, 4, 3, 4, 3, 4, 3, 3, 7]); },
                position: v(-55.18, -101.15),
                orientation: 1
            },
            {
                get id() { return weightedRandom(Array.from({ length: 11 }, (_, i) => `container_${i + 1}`), [1, 2, 3, 4, 3, 4, 3, 4, 3, 3, 7]); },
                position: v(-40.31, -101.15),
                orientation: 1
            },
            {
                get id() { return weightedRandom(Array.from({ length: 11 }, (_, i) => `container_${i + 1}`), [1, 2, 3, 4, 3, 4, 3, 4, 3, 3, 7]); },
                position: v(-25.67, -101.15),
                orientation: 1
            }
        ]
    }

]);<|MERGE_RESOLUTION|>--- conflicted
+++ resolved
@@ -4,8 +4,6 @@
 import { randomBoolean, weightedRandom } from "../utils/random";
 import { v, type Vector } from "../utils/vector";
 
-<<<<<<< HEAD
-=======
 // TODO: Add more properties like actual color, speed multiplier (for like water floors) etc
 export interface FloorDefinition {
     debugColor: number
@@ -26,7 +24,6 @@
     }
 };
 
->>>>>>> 4fd06604
 interface BuildingObstacle {
     id: string
     position: Vector
