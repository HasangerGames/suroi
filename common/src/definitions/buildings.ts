--- conflicted
+++ resolved
@@ -2281,373 +2281,6 @@
                     Vec.create(-8.82, -32.87),
                     Vec.create(5.54, -41.2)
                 ])
-<<<<<<< HEAD
-            },
-            ...Array.from(
-                { length: 4 },
-                (_, i) => ({
-                    color: 0x555555,
-                    hitbox: RectangleHitbox.fromRect(13.15, 24.16, Vec.create(-1.5, -3.4 + 25.2 * i))
-                })
-            ),
-            ...Array.from(
-                { length: 6 },
-                (_, i) => ({
-                    color: 0x555555,
-                    hitbox: RectangleHitbox.fromRect(13.15, 24.16, Vec.create(12.7, -53.8 + 25.2 * i))
-                })
-            ),
-            ...Array.from(
-                { length: 6 },
-                (_, i) => ({
-                    color: 0x555555,
-                    hitbox: RectangleHitbox.fromRect(13.15, 24.16, Vec.create(26.95, -53.8 + 25.2 * i))
-                })
-            ),
-            ...Array.from(
-                { length: 2 },
-                (_, i) => ({
-                    color: 0x555555,
-                    hitbox: RectangleHitbox.fromRect(13.15, 24.16, Vec.create(41.1, -53.8 + 25.2 * i))
-                })
-            ),
-            {
-                color: 0x555555,
-                hitbox: RectangleHitbox.fromRect(13.15, 24.16, Vec.create(55.3, -53.8))
-            },
-            {
-                color: 0x555555,
-                hitbox: RectangleHitbox.fromRect(27.27, 13.11, Vec.create(19.83, -73.38))
-            },
-            {
-                color: 0x555555,
-                hitbox: RectangleHitbox.fromRect(27.27, 13.11, Vec.create(48.2, -73.38))
-            },
-            {
-                color: 0x555555,
-                hitbox: new PolygonHitbox([
-                    Vec.create(5.05, -40.17),
-                    Vec.create(5.05, -16.47),
-                    Vec.create(-8.06, -16.47),
-                    Vec.create(-8.06, -32.29)
-                ])
-            },
-            {
-                color: 0x555555,
-                hitbox: new PolygonHitbox([
-                    Vec.create(61.82, -40.67),
-                    Vec.create(61.75, -24.97),
-                    Vec.create(48.71, -16.97),
-                    Vec.create(48.71, -40.73)
-                ])
-            }
-        ],
-        floors: [{
-            type: "stone",
-            hitbox: new PolygonHitbox([
-                Vec.create(5.54, -80.63),
-                Vec.create(62.37, -80.63),
-                Vec.create(62.37, -24.57),
-                Vec.create(48.11, -15.97),
-                Vec.create(34.01, -15.97),
-                Vec.create(34.01, 84.86),
-                Vec.create(-8.82, 84.86),
-                Vec.create(-8.82, -32.87),
-                Vec.create(5.54, -41.2)
-            ])
-        }],
-        obstacles: [
-            { idString: "regular_crate", position: Vec.create(63.13, -15.17) },
-            { idString: "regular_crate", position: Vec.create(-7.99, 2.28) },
-            { idString: "regular_crate", position: Vec.create(7.06, 30.07) },
-            { idString: "regular_crate", position: Vec.create(18.06, 27.86) },
-            { idString: "regular_crate", position: Vec.create(-64.29, 76.5) },
-            { idString: "regular_crate", position: Vec.create(65.01, -56.73) },
-            { idString: "regular_crate", position: Vec.create(8.45, -66.79) },
-            { idString: "flint_crate", position: Vec.create(33.86, -46.16), rotation: 0 },
-            { idString: "barrel", position: Vec.create(-10.72, -7.93) },
-            { idString: "barrel", position: Vec.create(9.13, 40.34) },
-            { idString: "barrel", position: Vec.create(69.75, 42.55) },
-            { idString: "barrel", position: Vec.create(24.36, -46.95) },
-            { idString: "barrel", position: Vec.create(70.01, -72.17) },
-            { idString: "super_barrel", position: Vec.create(34.44, -55.28), rotation: 0 },
-            { idString: "super_barrel", position: Vec.create(44.51, 78.15), rotation: 0 },
-            { idString: "sandbags", position: Vec.create(15.15, 17.92), rotation: 0 },
-            { idString: "sandbags", position: Vec.create(1.4, 78.77), rotation: 0 },
-            { idString: "sandbags", position: Vec.create(18.2, 79.97), rotation: 0 },
-            { idString: "sandbags", position: Vec.create(31.6, -36.18), rotation: 0 },
-            { idString: "sandbags", position: Vec.create(30.66, -70.69), rotation: 0 },
-            { idString: "sandbags", position: Vec.create(18.54, -67.73), rotation: 1 },
-            { idString: "m1117", position: Vec.create(48.93, -53.75), rotation: 0 },
-            { idString: "gun_case", position: Vec.create(30.66, -28.84), rotation: 0 },
-            { idString: "gun_case", position: Vec.create(63.16, -36.39), rotation: 1 },
-            { idString: "gun_case", position: Vec.create(19.48, 36.69), rotation: 0 },
-            { idString: "tear_gas_crate", position: Vec.create(16.55, 9.68), rotation: 0 },
-            { idString: "tear_gas_crate", position: Vec.create(33.06, -62.76), rotation: 0 },
-            { idString: "grenade_crate", position: Vec.create(-55.29, 78.02), rotation: 0 },
-            { idString: "grenade_crate", position: Vec.create(69.81, -34.24), rotation: 0 },
-            { idString: "ammo_crate", position: Vec.create(50.07, -20.07), rotation: 0 },
-            { idString: "barrier", position: Vec.create(13.91, 70.32), rotation: 1 },
-
-            { idString: "port_fence_side", position: Vec.create(72.29, 80.72), rotation: 0 },
-            { idString: "port_fence_side", position: Vec.create(72.32, -80.71), rotation: 1 },
-            { idString: "port_fence_side", position: Vec.create(-72.32, -80.69), rotation: 2 },
-
-            ...Array.from(
-                { length: 9 },
-                (_, i) => ({
-                    idString: "port_fence",
-                    position: Vec.create(-63.89 + 8.45 * i, -84.11),
-                    rotation: 0
-                })
-            ),
-            ...Array.from(
-                { length: 3 },
-                (_, i) => ({
-                    idString: "port_fence",
-                    position: Vec.create(21.1 + 8.45 * i, -84.11),
-                    rotation: 0
-                })
-            ),
-            ...Array.from(
-                { length: 6 },
-                (_, i) => ({
-                    idString: "port_fence",
-                    position: Vec.create(75.75, -72.31 + 8.45 * i),
-                    rotation: 1
-                })
-            ),
-            ...Array.from(
-                { length: 9 },
-                (_, i) => ({
-                    idString: "port_fence",
-                    position: Vec.create(75.75, 4.7 + 8.45 * i),
-                    rotation: 1
-                })
-            ),
-            ...Array.from(
-                { length: 3 },
-                (_, i) => ({
-                    idString: "port_fence",
-                    position: Vec.create(46.95 + 8.45 * i, 84.11),
-                    rotation: 0
-                })
-            ),
-            ...Array.from(
-                { length: 6 },
-                (_, i) => ({
-                    idString: "port_fence",
-                    position: Vec.create(-55.3 + 8.45 * i, 84.11),
-                    rotation: 0
-                })
-            ),
-            ...Array.from(
-                { length: 9 },
-                (_, i) => ({
-                    idString: "port_fence",
-                    position: Vec.create(-75.75, 4.7 + 8.45 * i),
-                    rotation: 1
-                })
-            ),
-            ...Array.from(
-                { length: 8 },
-                (_, i) => ({
-                    idString: "port_fence",
-                    position: Vec.create(-75.75, -72.31 + 8.45 * i),
-                    rotation: 1
-                })
-            )
-        ]
-    },
-    {
-        idString: "mobile_home",
-        name: "Mobile Home",
-        spawnHitbox: RectangleHitbox.fromRect(65, 40),
-        scopeHitbox: RectangleHitbox.fromRect(42, 20, Vec.create(2, -1)),
-        floorImages: [{
-            key: "mobile_home_floor",
-            position: Vec.create(0, 0)
-        }],
-        ceilingImages: [{
-            key: "mobile_home_ceiling",
-            position: Vec.create(2, -1),
-            residue: "mobile_home_residue"
-        }],
-        floors: [
-            {
-                type: "wood",
-                hitbox: RectangleHitbox.fromRect(43, 20, Vec.create(2, -1))
-            },
-            {
-                type: "metal",
-                hitbox: RectangleHitbox.fromRect(10, 4.5, Vec.create(6, 11))
-            },
-            {
-                type: "metal",
-                hitbox: RectangleHitbox.fromRect(4.5, 10, Vec.create(-21.3, -4.4))
-            }
-        ],
-        wallsToDestroy: 2,
-        obstacles: [
-            { idString: "door", position: Vec.create(-18.75, -4.05), rotation: 3 },
-            { idString: "door", position: Vec.create(5.5, 8.33), rotation: 2 },
-            { idString: "mobile_home_wall_1", position: Vec.create(-16, -10.43), rotation: 0 },
-            { idString: "mobile_home_wall_1", position: Vec.create(-18.65, 4.03), rotation: 1 },
-            { idString: "mobile_home_wall_2", position: Vec.create(16.45, 8.37), rotation: 0 },
-            { idString: "mobile_home_wall_3", position: Vec.create(22.7, -1.03), rotation: 1 },
-            { idString: "mobile_home_wall_3", position: Vec.create(11.65, -10.43), rotation: 0 },
-            { idString: "mobile_home_wall_3", position: Vec.create(-9.35, 8.32), rotation: 0 },
-            { idString: "mobile_home_bed", position: Vec.create(13.55, -5.72), rotation: 3 },
-            { idString: "small_drawer", position: Vec.create(17.45, 3.27), rotation: 3 },
-            { idString: "mobile_home_sink", position: Vec.create(-12.8, 3.4), rotation: 2 },
-            { idString: "mobile_home_stove", position: Vec.create(-3.75, 3.57), rotation: 2 },
-            { idString: "tire", position: Vec.create(-21.25, 4.85), rotation: 0 },
-            { idString: "mobile_home_window", position: Vec.create(-5.6, -10.42), rotation: 0 },
-
-            { idString: "box", position: Vec.create(26.2, -3.43), rotation: 0 },
-            { idString: "box", position: Vec.create(28, 1.52), rotation: 0 },
-            { idString: "barrel", position: Vec.create(-18.9, 14.62), rotation: 0 }
-        ]
-    },
-    {
-        idString: "tugboat_red",
-        name: "Tugboat",
-        spawnMode: MapObjectSpawnMode.Beach,
-        spawnHitbox: RectangleHitbox.fromRect(70, 110, Vec.create(90, 0)),
-        scopeHitbox: RectangleHitbox.fromRect(30, 35, Vec.create(90, 12.5)),
-        floorImages: [{
-            key: "tugboat_red_floor",
-            position: Vec.create(90, 0)
-        }],
-        ceilingImages: [{
-            key: "tugboat_red_ceiling",
-            position: Vec.create(90, 12.5)
-        }],
-        floors: [
-            { type: "wood", hitbox: RectangleHitbox.fromRect(29, 71.5, Vec.create(90, -7)) },
-            { type: "metal", hitbox: RectangleHitbox.fromRect(39.5, 75, Vec.create(90, -8)) },
-            { type: "metal", hitbox: RectangleHitbox.fromRect(9.7, 10, Vec.create(71, -23.7)) },
-            { type: "metal", hitbox: RectangleHitbox.fromRect(10, 8.7, Vec.create(89.9, -46)) }
-        ],
-        obstacles: [
-            { idString: "tugboat", position: Vec.create(90, 0), rotation: 0 },
-            { idString: "tire", position: Vec.create(111.28, 5.18), rotation: 0 },
-            { idString: "tire", position: Vec.create(111.4, 14.57), rotation: 0 },
-            { idString: "tire", position: Vec.create(111.4, 24.17), rotation: 0 },
-            { idString: "tire", position: Vec.create(71.55, 24.17), rotation: 0 },
-            { idString: "tire", position: Vec.create(71.5, 14.57), rotation: 0 },
-            { idString: "tire", position: Vec.create(71.45, 5.12), rotation: 0 },
-            { idString: "regular_crate", position: Vec.create(81.48, -37.36) },
-            { idString: "regular_crate", position: Vec.create(101.49, -11.45) },
-            { idString: "grenade_crate", position: Vec.create(102.3, -38.43) },
-            { idString: "barrel", position: Vec.create(102.74, -26.23) },
-            { idString: "tugboat_control_panel", position: Vec.create(90, 24.1), rotation: 0 },
-            { idString: "office_chair", position: Vec.create(90, 16.65), rotation: 0 },
-            { idString: "door", position: Vec.create(90.45, -4.8), rotation: 0 },
-            { idString: "large_drawer", position: Vec.create(99.29, 2.98), rotation: 3 },
-            { idString: "life_preserver", position: Vec.create(101.23, 14.67), rotation: 0 },
-            { idString: "lux_crate", position: Vec.create(80.38, 4.29), rotation: 1 },
-            { idString: "window2", position: Vec.create(83.91, 30.75), rotation: 1 },
-            { idString: "window2", position: Vec.create(95.63, 30.75), rotation: 1 }
-        ]
-    },
-    {
-        idString: "tugboat_white",
-        name: "Tugboat",
-        spawnMode: MapObjectSpawnMode.Beach,
-        spawnHitbox: RectangleHitbox.fromRect(70, 110, Vec.create(90, 0)),
-        scopeHitbox: RectangleHitbox.fromRect(30, 35, Vec.create(90, 12.5)),
-        floorImages: [{
-            key: "tugboat_white_floor",
-            position: Vec.create(90, 0)
-        }],
-        ceilingImages: [{
-            key: "tugboat_white_ceiling",
-            position: Vec.create(90, 12.5)
-        }],
-        floors: [
-            { type: "wood", hitbox: RectangleHitbox.fromRect(29, 71.5, Vec.create(90, -7)) },
-            { type: "metal", hitbox: RectangleHitbox.fromRect(39.5, 75, Vec.create(90, -8)) },
-            { type: "metal", hitbox: RectangleHitbox.fromRect(9.7, 10, Vec.create(71, -23.7)) },
-            { type: "metal", hitbox: RectangleHitbox.fromRect(10, 8.7, Vec.create(89.9, -46)) }
-        ],
-        obstacles: [
-            { idString: "tugboat", position: Vec.create(0, 0), rotation: 0 },
-            { idString: "tire", position: Vec.create(21.28, 5.18), rotation: 0 },
-            { idString: "tire", position: Vec.create(21.4, 14.57), rotation: 0 },
-            { idString: "tire", position: Vec.create(21.4, 24.17), rotation: 0 },
-            { idString: "tire", position: Vec.create(-21.55, 24.17), rotation: 0 },
-            { idString: "tire", position: Vec.create(-21.5, 14.57), rotation: 0 },
-            { idString: "tire", position: Vec.create(-21.45, 5.12), rotation: 0 },
-            { idString: "regular_crate", position: Vec.create(-11.48, -37.36) },
-            { idString: "regular_crate", position: Vec.create(11.49, -11.45) },
-            { idString: "grenade_crate", position: Vec.create(12.3, -38.43) },
-            { idString: "barrel", position: Vec.create(12.74, -26.23) },
-            { idString: "tugboat_control_panel", position: Vec.create(0, 24.1), rotation: 0 },
-            { idString: "office_chair", position: Vec.create(0, 16.65), rotation: 0 },
-            { idString: "door", position: Vec.create(0.45, -4.8), rotation: 0 },
-            { idString: "large_drawer", position: Vec.create(9.29, 2.98), rotation: 3 },
-            { idString: "life_preserver", position: Vec.create(11.23, 14.67), rotation: 0 },
-            { idString: "lux_crate", position: Vec.create(-9.62, 4.29), rotation: 1 },
-            { idString: "window2", position: Vec.create(-6.09, 30.75), rotation: 1 },
-            { idString: "window2", position: Vec.create(5.63, 30.75), rotation: 1 }
-        ]
-    },
-    {
-        idString: "sea_traffic_control",
-        name: "Sea Traffic Control",
-        spawnHitbox: RectangleHitbox.fromRect(48, 98, Vec.create(0, 15)),
-        scopeHitbox: RectangleHitbox.fromRect(40, 55, Vec.create(0, -2)),
-        spawnMode: MapObjectSpawnMode.Beach,
-        floorImages: [{
-            key: "sea_traffic_control_floor",
-            position: Vec.create(0, 0)
-        }],
-        ceilingImages: [{
-            key: "sea_traffic_control_ceiling",
-            position: Vec.create(-0.25, -2.4)
-        }],
-        floors: [
-            { type: "wood", hitbox: RectangleHitbox.fromRect(55, 40, Vec.create(-2, 0)) },
-            { type: "stone", hitbox: RectangleHitbox.fromRect(5.2, 10.5, Vec.create(28.2, 1.7)) }
-        ],
-        obstacles: [
-            { idString: "sea_traffic_control", position: Vec.create(0, 0), rotation: 0 },
-            { idString: "sandbags", position: Vec.create(33.53, 16.79), rotation: 0 },
-            { idString: "sandbags", position: Vec.create(47.1, 16.79), rotation: 0 },
-            { idString: "sandbags", position: Vec.create(58.27, 14.15), rotation: 1 },
-            { idString: "barrel", position: Vec.create(47.77, 7.67) },
-            { idString: "barrel", position: Vec.create(42, -14.07) },
-            { idString: "regular_crate", position: Vec.create(32.15, -11.03), rotation: 0 },
-            { idString: "door", position: Vec.create(25.19, 1.35), rotation: 1 },
-            { idString: "gun_case", position: Vec.create(20.92, 13.41), rotation: 3 },
-            { idString: "large_drawer", position: Vec.create(1.1, -13.83), rotation: 0 },
-            { idString: "office_chair", position: Vec.create(-16.77, -0.43), rotation: 3 },
-            { idString: "office_chair", position: Vec.create(-16.82, 11.78), rotation: 3 },
-            { idString: "office_chair", position: Vec.create(13.88, -5.67), rotation: 2 },
-            { idString: "aegis_crate", position: Vec.create(-23.45, -13.27) },
-            { idString: "life_preserver", position: Vec.create(-2.6, 17.63), rotation: 3 },
-            { idString: "life_preserver", position: Vec.create(7.05, 17.67), rotation: 3 },
-            { idString: "table", position: Vec.create(13.95, -13.47), rotation: 1 },
-            { idString: "control_panel_activated", position: Vec.create(-24.7, 5.75), rotation: 1 },
-            { idString: "control_panel_small", position: Vec.create(-24.71, -3.81), rotation: 1 },
-            { idString: "control_panel_small", position: Vec.create(-24.71, 15.34), rotation: 1 },
-            { idString: "window2", position: Vec.create(-4.5, -20.57), rotation: 1 },
-            { idString: "window2", position: Vec.create(7.4, -20.57), rotation: 1 },
-            { idString: "window2", position: Vec.create(19.2, -20.57), rotation: 1 }
-        ],
-        lootSpawners: [
-            { table: "sea_traffic_control_floor", position: Vec.create(0, 0) }
-        ]
-    },
-    {
-        idString: "small_bridge",
-        name: "Small Bridge",
-        spawnHitbox: RectangleHitbox.fromRect(20, 62),
-        bridgeSpawnOptions: {
-            maxRiverWidth: 20,
-            landCheckDist: 30
-=======
             }],
             obstacles: [
                 { idString: "regular_crate", position: Vec.create(63.13, -15.17) },
@@ -2751,7 +2384,6 @@
                     })
                 )
             ]
->>>>>>> 344fe744
         },
         {
             idString: "mobile_home",
@@ -2866,25 +2498,25 @@
                 { type: "metal", hitbox: RectangleHitbox.fromRect(10, 8.7, Vec.create(89.9, -46)) }
             ],
             obstacles: [
-                { idString: "tugboat", position: Vec.create(90, 0), rotation: 0 },
-                { idString: "tire", position: Vec.create(111.28, 5.18), rotation: 0 },
-                { idString: "tire", position: Vec.create(111.4, 14.57), rotation: 0 },
-                { idString: "tire", position: Vec.create(111.4, 24.17), rotation: 0 },
-                { idString: "tire", position: Vec.create(71.55, 24.17), rotation: 0 },
-                { idString: "tire", position: Vec.create(71.5, 14.57), rotation: 0 },
-                { idString: "tire", position: Vec.create(71.45, 5.12), rotation: 0 },
-                { idString: "regular_crate", position: Vec.create(81.48, -37.36) },
-                { idString: "regular_crate", position: Vec.create(101.49, -11.45) },
-                { idString: "grenade_crate", position: Vec.create(102.3, -38.43) },
-                { idString: "barrel", position: Vec.create(102.74, -26.23) },
-                { idString: "tugboat_control_panel", position: Vec.create(90, 24.1), rotation: 0 },
-                { idString: "office_chair", position: Vec.create(90, 16.65), rotation: 0 },
-                { idString: "door", position: Vec.create(90.45, -4.8), rotation: 0 },
-                { idString: "large_drawer", position: Vec.create(99.29, 2.98), rotation: 3 },
-                { idString: "life_preserver", position: Vec.create(101.23, 14.67), rotation: 0 },
-                { idString: "gun_case", position: Vec.create(80.38, 4.29), rotation: 1 },
-                { idString: "window2", position: Vec.create(83.91, 30.75), rotation: 1 },
-                { idString: "window2", position: Vec.create(95.63, 30.75), rotation: 1 }
+                { idString: "tugboat", position: Vec.create(0, 0), rotation: 0 },
+                { idString: "tire", position: Vec.create(21.28, 5.18), rotation: 0 },
+                { idString: "tire", position: Vec.create(21.4, 14.57), rotation: 0 },
+                { idString: "tire", position: Vec.create(21.4, 24.17), rotation: 0 },
+                { idString: "tire", position: Vec.create(-21.55, 24.17), rotation: 0 },
+                { idString: "tire", position: Vec.create(-21.5, 14.57), rotation: 0 },
+                { idString: "tire", position: Vec.create(-21.45, 5.12), rotation: 0 },
+                { idString: "regular_crate", position: Vec.create(-11.48, -37.36) },
+                { idString: "regular_crate", position: Vec.create(11.49, -11.45) },
+                { idString: "grenade_crate", position: Vec.create(12.3, -38.43) },
+                { idString: "barrel", position: Vec.create(12.74, -26.23) },
+                { idString: "tugboat_control_panel", position: Vec.create(0, 24.1), rotation: 0 },
+                { idString: "office_chair", position: Vec.create(0, 16.65), rotation: 0 },
+                { idString: "door", position: Vec.create(0.45, -4.8), rotation: 0 },
+                { idString: "large_drawer", position: Vec.create(9.29, 2.98), rotation: 3 },
+                { idString: "life_preserver", position: Vec.create(11.23, 14.67), rotation: 0 },
+                { idString: "lux_crate", position: Vec.create(-9.62, 4.29), rotation: 1 },
+                { idString: "window2", position: Vec.create(-6.09, 30.75), rotation: 1 },
+                { idString: "window2", position: Vec.create(5.63, 30.75), rotation: 1 }
             ]
         },
         {
@@ -2902,33 +2534,33 @@
                 position: Vec.create(-0.25, -2.4)
             }],
             floors: [
-                { type: "wood", hitbox: RectangleHitbox.fromRect(40, 55, Vec.create(0, -2)) },
-                { type: "stone", hitbox: RectangleHitbox.fromRect(10.5, 5.2, Vec.create(-1.7, 28.2)) }
+                { type: "wood", hitbox: RectangleHitbox.fromRect(55, 40, Vec.create(-2, 0)) },
+                { type: "stone", hitbox: RectangleHitbox.fromRect(5.2, 10.5, Vec.create(28.2, 1.7)) }
             ],
             obstacles: [
                 { idString: "sea_traffic_control", position: Vec.create(0, 0), rotation: 0 },
-                { idString: "sandbags", position: Vec.create(-16.79, 33.53), rotation: 1 },
-                { idString: "sandbags", position: Vec.create(-16.79, 47.1), rotation: 1 },
-                { idString: "sandbags", position: Vec.create(-14.15, 58.27), rotation: 2 },
-                { idString: "barrel", position: Vec.create(-7.67, 47.77) },
-                { idString: "barrel", position: Vec.create(14.07, 42) },
-                { idString: "regular_crate", position: Vec.create(11.03, 32.15) },
-                { idString: "door", position: Vec.create(-1.35, 25.19), rotation: 0 },
-                { idString: "gun_case", position: Vec.create(-13.41, 20.92), rotation: 2 },
-                { idString: "large_drawer", position: Vec.create(13.83, 1.1), rotation: 3 },
-                { idString: "office_chair", position: Vec.create(0.43, -16.77), rotation: 2 },
-                { idString: "office_chair", position: Vec.create(-11.78, -16.82), rotation: 2 },
-                { idString: "office_chair", position: Vec.create(5.67, 13.88), rotation: 1 },
-                { idString: "aegis_crate", position: Vec.create(13.27, -23.45) },
-                { idString: "life_preserver", position: Vec.create(-17.63, -2.6), rotation: 2 },
-                { idString: "life_preserver", position: Vec.create(-17.63, 7.05), rotation: 2 },
-                { idString: "table", position: Vec.create(13.47, 13.95), rotation: 2 },
-                { idString: "control_panel_activated", position: Vec.create(-5.75, -24.7), rotation: 0 },
-                { idString: "control_panel_small", position: Vec.create(3.81, -24.7), rotation: 0 },
-                { idString: "control_panel_small", position: Vec.create(-15.34, -24.7), rotation: 0 },
-                { idString: "window2", position: Vec.create(20.57, -4.5), rotation: 0 },
-                { idString: "window2", position: Vec.create(20.57, 7.4), rotation: 0 },
-                { idString: "window2", position: Vec.create(20.57, 19.2), rotation: 0 }
+                { idString: "sandbags", position: Vec.create(33.53, 16.79), rotation: 0 },
+                { idString: "sandbags", position: Vec.create(47.1, 16.79), rotation: 0 },
+                { idString: "sandbags", position: Vec.create(58.27, 14.15), rotation: 1 },
+                { idString: "barrel", position: Vec.create(47.77, 7.67) },
+                { idString: "barrel", position: Vec.create(42, -14.07) },
+                { idString: "regular_crate", position: Vec.create(32.15, -11.03), rotation: 0 },
+                { idString: "door", position: Vec.create(25.19, 1.35), rotation: 1 },
+                { idString: "gun_case", position: Vec.create(20.92, 13.41), rotation: 3 },
+                { idString: "large_drawer", position: Vec.create(1.1, -13.83), rotation: 0 },
+                { idString: "office_chair", position: Vec.create(-16.77, -0.43), rotation: 3 },
+                { idString: "office_chair", position: Vec.create(-16.82, 11.78), rotation: 3 },
+                { idString: "office_chair", position: Vec.create(13.88, -5.67), rotation: 2 },
+                { idString: "aegis_crate", position: Vec.create(-23.45, -13.27) },
+                { idString: "life_preserver", position: Vec.create(-2.6, 17.63), rotation: 3 },
+                { idString: "life_preserver", position: Vec.create(7.05, 17.67), rotation: 3 },
+                { idString: "table", position: Vec.create(13.95, -13.47), rotation: 1 },
+                { idString: "control_panel_activated", position: Vec.create(-24.7, 5.75), rotation: 1 },
+                { idString: "control_panel_small", position: Vec.create(-24.71, -3.81), rotation: 1 },
+                { idString: "control_panel_small", position: Vec.create(-24.71, 15.34), rotation: 1 },
+                { idString: "window2", position: Vec.create(-4.5, -20.57), rotation: 1 },
+                { idString: "window2", position: Vec.create(7.4, -20.57), rotation: 1 },
+                { idString: "window2", position: Vec.create(19.2, -20.57), rotation: 1 }
             ],
             lootSpawners: [
                 { table: "sea_traffic_control_floor", position: Vec.create(0, 0) }
@@ -2956,6 +2588,4 @@
                 { table: "ground_loot", position: Vec.create(0, 0) }
             ]
         }
-    ]
-    // not very fun to do, but type inference doesn't seem to be working well
-);+    ]);