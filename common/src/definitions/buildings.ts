import { ZIndexes } from "../constants";
import { type Orientation, type Variation } from "../typings";
import { CircleHitbox, HitboxGroup, PolygonHitbox, RectangleHitbox, type Hitbox } from "../utils/hitbox";
import { MapObjectSpawnMode, ObjectDefinitions, type ObjectDefinition, type ReferenceTo } from "../utils/objectDefinitions";
import { randomSign, randomVector } from "../utils/random";
import { type FloorTypes } from "../utils/terrain";
import { Vec, type Vector } from "../utils/vector";
import { type DecalDefinition } from "./decals";
import { type ObstacleDefinition, type RotationMode } from "./obstacles";

interface BuildingObstacle {
    readonly idString: ReferenceTo<ObstacleDefinition> | Record<ReferenceTo<ObstacleDefinition>, number>
    readonly position: Vector
    readonly rotation?: number
    readonly variation?: Variation
    readonly scale?: number
    readonly lootSpawnOffset?: Vector
    readonly puzzlePiece?: string | boolean
}

interface LootSpawner {
    readonly position: Vector
    readonly table: string
}

interface SubBuilding {
    readonly idString: ReferenceTo<BuildingDefinition> | Record<ReferenceTo<BuildingDefinition>, number>
    readonly position: Vector
    readonly orientation?: Orientation
}

interface BuildingDecal {
    readonly idString: ReferenceTo<DecalDefinition>
    readonly position: Vector
    readonly orientation?: Orientation
    readonly scale?: number
}

export interface BuildingDefinition extends ObjectDefinition {
    readonly spawnHitbox: Hitbox
    readonly scopeHitbox?: Hitbox
    readonly ceilingHitbox?: Hitbox
    readonly hideOnMap?: boolean
    readonly spawnMode?: MapObjectSpawnMode
<<<<<<< HEAD
=======

>>>>>>> 067aca5e
    readonly bridgeSpawnOptions?: {
        maxRiverWidth: number
        landCheckDist: number
    }

    readonly obstacles?: BuildingObstacle[]
    readonly lootSpawners?: LootSpawner[]
    readonly subBuildings?: SubBuilding[]
    readonly decals?: BuildingDecal[]

    readonly puzzle?: {
        readonly triggerInteractOn: ReferenceTo<ObstacleDefinition>
        readonly interactDelay: number
        readonly order?: string[]
        readonly solvedSound?: boolean
        /**
         * Don't wait for the interact delay before setting solved to true
         */
        readonly setSolvedImmediately?: boolean
    }

    readonly sounds?: {
        readonly normal?: string
        readonly solved?: string
        readonly position?: Vector
        readonly maxRange: number
        readonly falloff: number
    }

    readonly floorImages?: Array<{
        readonly key: string
        readonly position: Vector
        readonly rotation?: number
        readonly scale?: Vector
        readonly tint?: number | `#${string}`
    }>

    readonly ceilingImages?: Array<{
        readonly key: string
        readonly position: Vector
        readonly residue?: string
        readonly tint?: number | `#${string}`
    }>
    readonly ceilingZIndex?: ZIndexes

    /**
     * How many walls need to be broken to destroy the ceiling
     */
    readonly wallsToDestroy?: number

    readonly floors?: Array<{
        readonly type: keyof typeof FloorTypes
        readonly hitbox: Hitbox
    }>

    readonly groundGraphics?: Array<{
        readonly color: number | `#${string}`
        readonly hitbox: Hitbox
    }>

    readonly rotationMode?: RotationMode.Limited | RotationMode.Binary | RotationMode.None
}

function makeContainer(id: number, tint: number, wallsID: number, open: "open2" | "open1" | "closed", damaged?: boolean): BuildingDefinition {
    let spawnHitbox: Hitbox;
    switch (open) {
        case "open2":
            spawnHitbox = RectangleHitbox.fromRect(16, 39.9);
            break;
        case "open1":
            spawnHitbox = RectangleHitbox.fromRect(16, 34.9, Vec.create(0, 2));
            break;
        case "closed":
        default:
            spawnHitbox = RectangleHitbox.fromRect(16, 30);
            break;
    }

    return {
        idString: `container_${id}`,
        name: `Container ${id}`,
        spawnHitbox,
        scopeHitbox: RectangleHitbox.fromRect(12, 27),
        ceilingImages: [{
            key: `container_ceiling_${open}${damaged ? "_damaged" : ""}`,
            position: Vec.create(0, 0),
            tint
        }],
        floors: [
            {
                type: "metal",
                hitbox: RectangleHitbox.fromRect(14, 28)
            }
        ],
        obstacles: [
            {
                idString: `container_walls_${wallsID}`,
                position: Vec.create(0, 0),
                rotation: 0
            }
        ],
        lootSpawners: open === "closed"
            ? undefined
            : [{
                position: Vec.create(0, 0),
                table: "ground_loot"
            }]
    };
}
export const ContainerTints = {
    White: 0xc0c0c0,
    Red: 0xa32900,
    Green: 0x00a30e,
    Blue: 0x005fa3,
    Yellow: 0xcccc00
};

const randomContainer1 = {
    container_1: 1,
    container_2: 2,
    container_3: 3,
    container_4: 4,
    container_5: 3,
    container_6: 4,
    container_7: 3,
    container_8: 4,
    container_10: 3
};

const randomContainer2 = {
    ...randomContainer1,
    container_11: 7
};

const warehouseObstacle = {
    regular_crate: 2,
    barrel: 2,
    flint_crate: 1
};

export const Buildings = new ObjectDefinitions<BuildingDefinition>([
    {
        idString: "porta_potty",
        name: "Porta Potty",
        spawnHitbox: RectangleHitbox.fromRect(20, 32),
        scopeHitbox: RectangleHitbox.fromRect(14, 18),
        floorImages: [{
            key: "porta_potty_floor",
            position: Vec.create(0, 1.5)
        }],
        ceilingImages: [{
            key: "porta_potty_ceiling",
            position: Vec.create(0, 0),
            residue: "porta_potty_residue"
        }],
        wallsToDestroy: 2,
        floors: [
            {
                type: "wood",
                hitbox: RectangleHitbox.fromRect(14, 18)
            },
            {
                type: "wood",
                hitbox: RectangleHitbox.fromRect(9.8, 3.5, Vec.create(1.5, 10.6))
            }
        ],
        obstacles: [
            {
                idString: {
                    porta_potty_toilet_open: 0.7,
                    porta_potty_toilet_closed: 0.3
                },
                position: Vec.create(0, -5),
                rotation: 0
            },
            {
                idString: "porta_potty_back_wall",
                position: Vec.create(0, -8.75),
                rotation: 0
            },
            {
                idString: "porta_potty_sink_wall",
                position: Vec.create(-5.65, 0),
                rotation: 3
            },
            {
                idString: "porta_potty_toilet_paper_wall",
                position: Vec.create(5.7, 0),
                rotation: 3
            },
            {
                idString: "porta_potty_door",
                position: Vec.create(2.2, 8.8),
                rotation: 0
            },
            {
                idString: "porta_potty_front_wall",
                position: Vec.create(-4.6, 8.66),
                rotation: 2
            }
        ]
    },
    {
        idString: "house",
        name: "House",
        spawnHitbox: new HitboxGroup(
            RectangleHitbox.fromRect(41, 51, Vec.create(31.50, -14.50)), // Garage
            RectangleHitbox.fromRect(68, 68, Vec.create(-18, -6)), // Main House
            RectangleHitbox.fromRect(28, 17, Vec.create(-31, 31.50)) // Doorstep
        ),
        scopeHitbox: new HitboxGroup(
            RectangleHitbox.fromRect(34.50, 42, Vec.create(29.25, -15.50)), // Garage
            RectangleHitbox.fromRect(60.50, 56, Vec.create(-17.25, -8.50)), // Main House
            RectangleHitbox.fromRect(15, 11, Vec.create(-31.50, 24.50)) // Doorstep
        ),
        floorImages: [{
            key: "house_floor",
            position: Vec.create(0, 0)
        }],
        ceilingImages: [{
            key: "house_ceiling",
            position: Vec.create(0, -1.5)
        }],
        floors: [
            {
                type: "stone",
                hitbox: RectangleHitbox.fromRect(33, 41.50, Vec.create(29.50, -15.25)) // Garage
            },
            {
                type: "wood",
                hitbox: new HitboxGroup(
                    RectangleHitbox.fromRect(60, 56, Vec.create(-18, -9)), // Main House
                    RectangleHitbox.fromRect(18.80, 14, Vec.create(-31.40, 27)) // Doorstep
                )
            }
        ],
        obstacles: [
            // Bathroom Left
            {
                idString: "house_wall_4",
                position: Vec.create(-3.6, 8.5),
                rotation: 1
            },
            // Bathroom Top
            {
                idString: "house_wall_1",
                position: Vec.create(-2.6, -2.8),
                rotation: 0
            },
            // Entrance Right
            {
                idString: "house_wall_4",
                position: Vec.create(-25.2, 8.5),
                rotation: 1
            },
            // Kitchen Top
            {
                idString: "house_wall_1",
                position: Vec.create(-21.65, -2.8),
                rotation: 0
            },
            // Living Room Bottom Right
            {
                idString: "house_wall_3",
                position: Vec.create(6.35, -14.5),
                rotation: 0
            },
            // Living Room Left
            {
                idString: "house_wall_2",
                position: Vec.create(-18.25, -25.6),
                rotation: 1
            },
            // Bedroom Bottom Left
            {
                idString: "house_wall_3",
                position: Vec.create(-41, -14.5),
                rotation: 0
            },
            // Bedroom Bottom Right/Living Room Bottom Left
            {
                idString: "house_wall_5",
                position: Vec.create(-17.28, -14.5),
                rotation: 0
            },
            {
                idString: {
                    toilet: 0.7,
                    used_toilet: 0.3
                },
                position: Vec.create(7, 14.4),
                rotation: 2
            },
            {
                idString: "stove",
                position: Vec.create(-9.3, 15.3),
                rotation: 2
            },
            {
                idString: "fridge",
                position: Vec.create(-19.5, 15.3),
                rotation: 2
            },
            // Living Room Couch
            {
                idString: "couch",
                position: Vec.create(-13.3, -26),
                rotation: 0
            },
            // Living Room Large Drawers
            {
                idString: "large_drawer",
                position: Vec.create(8.2, -26),
                rotation: 3
            },
            // Living Room TV
            {
                idString: "tv",
                position: Vec.create(11.5, -26),
                rotation: 0
            },
            // House Exterior
            {
                idString: "house_exterior",
                position: Vec.create(0, -2.6),
                rotation: 0
            },
            // Chair Bottom
            {
                idString: "chair",
                position: Vec.create(-41, 13),
                rotation: 0
            },
            // Chair Top
            {
                idString: "chair",
                position: Vec.create(-41, 3),
                rotation: 2
            },
            {
                idString: "table",
                position: Vec.create(-41, 8),
                rotation: 0
            },
            {
                idString: "bed",
                position: Vec.create(-40.6, -27.5),
                rotation: 0
            },
            // Bedroom Bookshelf
            {
                idString: "bookshelf",
                position: Vec.create(-21.6, -29.25),
                rotation: 1
            },
            // Bedroom Drawer
            {
                idString: "small_drawer",
                position: Vec.create(-23, -19.3),
                rotation: 3
            },
            // Toilet Bookshelf
            {
                idString: "bookshelf",
                position: Vec.create(-0.2, 12.5),
                rotation: 1
            },
            // Garage Washing Machine
            {
                idString: "washing_machine",
                position: Vec.create(18.7, -31.9),
                rotation: 0
            },
            // Garage Crate
            {
                idString: "regular_crate",
                position: Vec.create(41.5, -30.9),
                rotation: 0
            },
            // Garage Barrel
            {
                idString: "barrel",
                position: Vec.create(41.5, -20),
                rotation: 0
            },
            // Garage Bookshelf
            {
                idString: "bookshelf",
                position: Vec.create(44.05, -1.55),
                rotation: 1
            },
            // Garage Door
            {
                idString: "garage_door",
                position: Vec.create(30.18, 6.5),
                rotation: 0
            },
            // Front Door
            {
                idString: "door",
                position: Vec.create(-30.85, 20),
                rotation: 0
            },
            // Bedroom Door
            {
                idString: "door",
                position: Vec.create(-29.85, -14.5),
                rotation: 0
            },
            // Living Room Door
            {
                idString: "door",
                position: Vec.create(-3.85, -14.5),
                rotation: 0
            },
            // Kitchen Door
            {
                idString: "door",
                position: Vec.create(-12.6, -2.8),
                rotation: 2
            },
            // Door to Garage
            {
                idString: "door",
                position: Vec.create(13, -8.1),
                rotation: 3
            },
            // Bathroom Door
            {
                idString: "door",
                position: Vec.create(6.5, -2.8),
                rotation: 2
            },
            // Living Room Window
            {
                idString: "window",
                position: Vec.create(-1.4, -36.75),
                rotation: 1
            },
            // Bedroom Window
            {
                idString: "window",
                position: Vec.create(-28.65, -36.75),
                rotation: 1
            },
            // Dining Room Window
            {
                idString: "window",
                position: Vec.create(-47.35, -8.35),
                rotation: 0
            }
        ]
    },
    {
        idString: "warehouse",
        name: "Warehouse",
        spawnHitbox: RectangleHitbox.fromRect(60, 88),
        scopeHitbox: RectangleHitbox.fromRect(40, 70),
        floorImages: [{
            key: "warehouse_floor",
            position: Vec.create(0, 0)
        }],
        ceilingImages: [{
            key: "warehouse_ceiling",
            position: Vec.create(0, 0)
        }],
        floors: [
            {
                type: "stone",
                hitbox: RectangleHitbox.fromRect(40, 88)
            }
        ],
        obstacles: [
            { idString: "warehouse_walls", position: Vec.create(-19.8, 0), rotation: 0 },
            { idString: "warehouse_walls", position: Vec.create(19.8, 0), rotation: 2 },

            { idString: warehouseObstacle, position: Vec.create(14, -28.5) },
            { idString: "regular_crate", position: Vec.create(-14, -28.5) },
            { idString: "regular_crate", position: Vec.create(14, 28.5) },
            { idString: warehouseObstacle, position: Vec.create(-14, 28.5) },

            { idString: "ammo_crate", position: Vec.create(-14, 0) },
            { idString: "ammo_crate", position: Vec.create(14, 0) },

            { idString: { box: 9, grenade_box: 1 }, get position() { return randomVector(-16.6, -11.25, -14.93, -8.03); } },
            { idString: { box: 9, grenade_box: 1 }, get position() { return randomVector(-16.6, -11.25, 14.93, 8.03); } },
            { idString: { box: 9, grenade_box: 1 }, get position() { return randomVector(16.6, 11.25, -14.93, -8.03); } },
            { idString: { box: 9, grenade_box: 1 }, get position() { return randomVector(16.6, 11.25, 14.93, 8.03); } },
            { idString: { box: 9, grenade_box: 1 }, get position() { return Vec.create(16.15 * randomSign(), 20.97 * randomSign()); } }
        ],

        lootSpawners: [
            {
                position: Vec.create(0, 0),
                table: "warehouse"
            }
        ]
    },
    {
        idString: "port_warehouse_red",
        name: "Red Port Warehouse",
        spawnHitbox: RectangleHitbox.fromRect(72, 130),
        scopeHitbox: RectangleHitbox.fromRect(58, 118),
        floorImages: [
            {
                key: "port_warehouse_floor",
                position: Vec.create(2, -30.2)
            },
            {
                key: "port_warehouse_floor",
                position: Vec.create(-2, 30.2),
                rotation: Math.PI
            }
        ],
        ceilingImages: [{
            key: "port_warehouse_ceiling_red",
            position: Vec.create(0, 0)
        }],
        obstacles: [
            {
                idString: "port_warehouse_walls",
                position: Vec.create(2, -30.2),
                rotation: 0
            },
            {
                idString: "port_warehouse_walls",
                position: Vec.create(-2, 30.2),
                rotation: 2
            },
            {
                idString: "super_barrel",
                position: Vec.create(-10, -52)
            },
            {
                idString: "regular_crate",
                position: Vec.create(-22, -52)
            },
            {
                idString: "forklift",
                position: Vec.create(15, -52),
                rotation: 3
            },
            {
                idString: "regular_crate",
                position: Vec.create(-22, -10)
            },
            {
                idString: "regular_crate",
                position: Vec.create(-20, 0)
            },
            {
                idString: "regular_crate",
                position: Vec.create(-22, 10)
            },
            {
                idString: "forklift",
                position: Vec.create(-8, -2),
                rotation: 2
            },
            {
                idString: {
                    regular_crate: 0.3,
                    flint_crate: 1
                },
                position: Vec.create(-11, 50)
            },
            {
                idString: "regular_crate",
                position: Vec.create(-22, 52)
            },
            {
                idString: "barrel",
                position: Vec.create(1, 52)
            },
            {
                idString: "super_barrel",
                position: Vec.create(10, 48)
            },
            {
                idString: "barrel",
                position: Vec.create(23, 52)
            },
            {
                idString: "barrel",
                position: Vec.create(17, 5)
            },
            {
                idString: "barrel",
                position: Vec.create(24, 0)
            },
            {
                idString: "box",
                position: Vec.create(24, 9)
            },
            {
                idString: "box",
                position: Vec.create(19, 12)
            }
        ]
    },
    {
        idString: "port_warehouse_blue",
        name: "Blue Port Warehouse",
        spawnHitbox: RectangleHitbox.fromRect(72, 130),
        scopeHitbox: RectangleHitbox.fromRect(58, 118),
        floorImages: [
            {
                key: "port_warehouse_floor",
                position: Vec.create(2, -30.2)
            },
            {
                key: "port_warehouse_floor",
                position: Vec.create(-2, 30.2),
                rotation: Math.PI
            }
        ],
        ceilingImages: [{
            key: "port_warehouse_ceiling_blue",
            position: Vec.create(0, 0)
        }],
        obstacles: [
            {
                idString: "port_warehouse_walls",
                position: Vec.create(2, -30.2),
                rotation: 0
            },
            {
                idString: "port_warehouse_walls",
                position: Vec.create(-2, 30.2),
                rotation: 2
            },
            {
                idString: "super_barrel",
                position: Vec.create(-10, -52)
            },
            {
                idString: "regular_crate",
                position: Vec.create(-22, -52)
            },
            {
                idString: "forklift",
                position: Vec.create(15, -52),
                rotation: 3
            },
            {
                idString: "regular_crate",
                position: Vec.create(-22, -10)
            },
            {
                idString: "regular_crate",
                position: Vec.create(-20, 0)
            },
            {
                idString: "regular_crate",
                position: Vec.create(-22, 10)
            },
            {
                idString: "forklift",
                position: Vec.create(-8, -2),
                rotation: 2
            },
            {
                idString: {
                    regular_crate: 0.3,
                    flint_crate: 1
                },
                position: Vec.create(-11, 50)
            },
            {
                idString: "regular_crate",
                position: Vec.create(-22, 52)
            },
            {
                idString: "barrel",
                position: Vec.create(1, 52)
            },
            {
                idString: "super_barrel",
                position: Vec.create(10, 48)
            },
            {
                idString: "barrel",
                position: Vec.create(23, 52)
            },
            {
                idString: "barrel",
                position: Vec.create(17, 5)
            },
            {
                idString: "barrel",
                position: Vec.create(24, 0)
            },
            {
                idString: "box",
                position: Vec.create(24, 9)
            },
            {
                idString: "box",
                position: Vec.create(19, 12)
            }
        ]
    },
    {
        idString: "refinery",
        name: "Refinery",
        spawnHitbox: RectangleHitbox.fromRect(184, 131, Vec.create(35, 21.50)),
        scopeHitbox: new HitboxGroup(
            RectangleHitbox.fromRect(33.50, 72, Vec.create(-32.75, 0)),
            RectangleHitbox.fromRect(65.50, 29.50, Vec.create(16.75, -21.25))
        ),
        floorImages: [
            {
                key: "refinery_floor",
                position: Vec.create(0, 0)
            }
        ],
        ceilingImages: [
            {
                key: "refinery_ceiling",
                position: Vec.create(0, 0)
            }
        ],
        groundGraphics: [
            { color: 0x595959, hitbox: RectangleHitbox.fromRect(176, 123, Vec.create(35, 21.50)) }, // base
            { color: 0xb2b200, hitbox: new CircleHitbox(21, Vec.create(45.5, 59.1)) }, // circles
            { color: 0x505050, hitbox: new CircleHitbox(19, Vec.create(45.5, 59.1)) },
            { color: 0xb2b200, hitbox: new CircleHitbox(21, Vec.create(97, 59.1)) },
            { color: 0x505050, hitbox: new CircleHitbox(19, Vec.create(97, 59.1)) },
            { color: 0xb2b200, hitbox: RectangleHitbox.fromRect(2, 81, Vec.create(-9, 42.50)) }, // roads
            { color: 0xb2b200, hitbox: RectangleHitbox.fromRect(2, 59, Vec.create(16, 53.50)) },
            { color: 0xb2b200, hitbox: RectangleHitbox.fromRect(133, 2, Vec.create(56.50, 3)) },
            { color: 0xb2b200, hitbox: RectangleHitbox.fromRect(108, 2, Vec.create(69, 25)) }
        ],
        floors: [
            {
                type: "wood",
                hitbox: RectangleHitbox.fromRect(33.50, 27, Vec.create(-32.75, 22.50))
            },
            {
                type: "stone",
                hitbox: RectangleHitbox.fromRect(176, 123, Vec.create(35, 21.50))
            }
        ],
        obstacles: [
            {
                idString: "refinery_walls",
                position: Vec.create(0, 0),
                rotation: 0
            },
            //
            // Inner room obstacles
            //
            {
                idString: "window",
                position: Vec.create(-16, 18.5),
                rotation: 0
            },
            {
                idString: "door",
                position: Vec.create(-31.15, 9.2),
                rotation: 0
            },
            {
                idString: "table",
                position: Vec.create(-22, 28),
                rotation: 0
            },
            {
                idString: "chair",
                position: Vec.create(-26, 28),
                rotation: 3
            },
            {
                idString: { gun_mount_mcx_spear: 0.99, gun_mount_stoner_63: 0.01 },
                position: Vec.create(-46.8, 28),
                rotation: 1
            },
            //
            // Building obstacles
            //
            {
                idString: "small_refinery_barrel",
                position: Vec.create(41.3, -14.8)
            },
            {
                idString: "distillation_column",
                position: Vec.create(42.7, -28),
                rotation: 0
            },
            {
                idString: "distillation_column",
                position: Vec.create(-42.65, 1),
                rotation: 0
            },
            {
                idString: "distillation_equipment",
                position: Vec.create(0, -18),
                rotation: 2
            },
            {
                idString: "smokestack",
                position: Vec.create(-39, -25.59)
            },
            {
                idString: { barrel: 1, super_barrel: 1 },
                position: Vec.create(-26, -30)
            },
            {
                idString: { barrel: 1, super_barrel: 1 },
                position: Vec.create(-21.5, 4)
            },
            {
                idString: "regular_crate",
                position: Vec.create(28.75, -30)
            },
            {
                idString: "regular_crate",
                position: Vec.create(-43, -11)
            },
            //
            // Outside obstacles
            //
            // Bottom left
            {
                idString: "oil_tank",
                position: Vec.create(-38, 73),
                rotation: 0
            },
            {
                idString: "barrel",
                position: Vec.create(-20.5, 77.5),
                rotation: 0
            },
            {
                idString: "barrel",
                position: Vec.create(-21.5, 67),
                rotation: 0
            },
            {
                idString: "regular_crate",
                position: Vec.create(-46.5, 45.5)
            },
            {
                idString: "regular_crate",
                position: Vec.create(-36, 48)
            },
            // Bottom right
            {
                idString: "large_refinery_barrel",
                position: Vec.create(45.5, 59.1)
            },
            {
                idString: "large_refinery_barrel",
                position: Vec.create(97, 59.2)
            },
            {
                idString: "regular_crate",
                position: Vec.create(69, 62)
            },
            {
                idString: "aegis_crate",
                position: Vec.create(64, 75)
            },
            {
                idString: "aegis_crate",
                position: Vec.create(77, 73)
            },
            {
                idString: "barrel",
                position: Vec.create(117.5, 77.5)
            },
            {
                idString: "regular_crate",
                position: Vec.create(117, 40)
            },
            {
                idString: "super_barrel",
                position: Vec.create(27.5, 39)
            },
            {
                idString: "barrel",
                position: Vec.create(-10, 0)
            },
            // Top right
            {
                idString: "oil_tank",
                position: Vec.create(113, -25),
                rotation: 1
            },
            {
                idString: "barrel",
                position: Vec.create(117.5, -7)
            },
            {
                idString: "regular_crate",
                position: Vec.create(95, -33)
            },
            {
                idString: "aegis_crate",
                position: Vec.create(76.25, -33.5)
            },
            {
                idString: "super_barrel",
                position: Vec.create(85.25, -33.5)
            },
            {
                idString: { barrel: 1, super_barrel: 1 },
                position: Vec.create(83, -25)
            },
            {
                idString: "super_barrel",
                position: Vec.create(75, -23)
            },
            {
                idString: "regular_crate",
                position: Vec.create(76.25, -12)
            },
            //
            // Inner walls
            //
            // Top right
            { idString: "inner_concrete_wall_1", position: Vec.create(116.75, -1.5), rotation: 0 },
            { idString: "inner_concrete_wall_1", position: Vec.create(106.05, -1.5), rotation: 0 },
            { idString: "inner_concrete_wall_2", position: Vec.create(70.05, -20.75), rotation: 1 },
            { idString: "inner_concrete_wall_1", position: Vec.create(74.5, -1.5), rotation: 0 },
            // Bottom right
            { idString: "inner_concrete_wall_1", position: Vec.create(116.75, 34), rotation: 0 },
            { idString: "inner_concrete_wall_1", position: Vec.create(106.05, 34), rotation: 0 },
            { idString: "inner_concrete_wall_1", position: Vec.create(95.35, 34), rotation: 0 },
            { idString: "inner_concrete_wall_1", position: Vec.create(47.84, 34), rotation: 0 },
            { idString: "inner_concrete_wall_1", position: Vec.create(37.14, 34), rotation: 0 },
            { idString: "inner_concrete_wall_1", position: Vec.create(26.44, 34), rotation: 0 },
            { idString: "inner_concrete_wall_4", position: Vec.create(22, 58.5), rotation: 1 },
            // Bottom left
            { idString: "inner_concrete_wall_3", position: Vec.create(-32.45, 39), rotation: 0 },
            { idString: "inner_concrete_wall_1", position: Vec.create(-15, 76.65), rotation: 1 },
            { idString: "inner_concrete_wall_1", position: Vec.create(-15, 65.95), rotation: 1 },
            //
            // Outer walls
            //
            // Bottom left walls
            { idString: "concrete_wall_end", position: Vec.create(-15, 83), rotation: 0 },
            { idString: "concrete_wall_segment_long", position: Vec.create(-32, 83), rotation: 0 },
            { idString: "concrete_wall_segment", position: Vec.create(-44.3, 83), rotation: 0 },
            { idString: "concrete_wall_corner", position: Vec.create(-53, 83), rotation: 0 },
            { idString: "concrete_wall_segment", position: Vec.create(-53, 74.4), rotation: 1 },
            { idString: "concrete_wall_end_broken", position: Vec.create(-53, 65.5), rotation: 1 },
            // Wall from bottom left to top left
            { idString: "concrete_wall_end_broken", position: Vec.create(-53, 44), rotation: 3 },
            { idString: "concrete_wall_segment_long", position: Vec.create(-53, 28), rotation: 3 },
            { idString: "concrete_wall_segment_long", position: Vec.create(-53, 0), rotation: 3 },
            { idString: "concrete_wall_segment_long", position: Vec.create(-53, -23.3), rotation: 3 },
            // Top left corner
            { idString: "concrete_wall_corner", position: Vec.create(-53, -40), rotation: 3 },
            { idString: "concrete_wall_segment_long", position: Vec.create(-36.3, -40), rotation: 0 },
            { idString: "concrete_wall_segment_long", position: Vec.create(-10, -40), rotation: 0 },
            { idString: "concrete_wall_end_broken", position: Vec.create(7, -40), rotation: 0 },
            { idString: "concrete_wall_end_broken", position: Vec.create(20, -40), rotation: 2 },
            { idString: "concrete_wall_segment_long", position: Vec.create(36, -40), rotation: 0 },
            { idString: "concrete_wall_segment_long", position: Vec.create(65, -40), rotation: 0 },
            { idString: "concrete_wall_end_broken", position: Vec.create(82, -40), rotation: 0 },
            { idString: "concrete_wall_end_broken", position: Vec.create(106, -40), rotation: 2 },
            { idString: "concrete_wall_segment", position: Vec.create(114.2, -40), rotation: 2 },
            // Top right corner
            { idString: "concrete_wall_corner", position: Vec.create(123, -40), rotation: 2 },
            { idString: "concrete_wall_segment_long", position: Vec.create(123, -23.2), rotation: 1 },
            { idString: "concrete_wall_segment", position: Vec.create(123, -10), rotation: 1 },
            { idString: "concrete_wall_end", position: Vec.create(123, -1.5), rotation: 3 },
            { idString: "concrete_wall_end", position: Vec.create(123, 29.5), rotation: 1 },
            { idString: "concrete_wall_segment_long", position: Vec.create(123, 46), rotation: 1 },
            { idString: "concrete_wall_segment_long", position: Vec.create(123, 66.3), rotation: 1 },
            // Bottom right corner
            { idString: "concrete_wall_corner", position: Vec.create(123, 83), rotation: 1 },
            { idString: "concrete_wall_segment_long", position: Vec.create(106.3, 83), rotation: 0 },
            { idString: "concrete_wall_segment_long", position: Vec.create(76, 83), rotation: 0 },
            { idString: "concrete_wall_segment_long", position: Vec.create(47, 83), rotation: 0 },
            { idString: "concrete_wall_segment", position: Vec.create(30, 83), rotation: 0 },
            { idString: "concrete_wall_end", position: Vec.create(22, 83), rotation: 2 }
        ],
        subBuildings: [
            {
                idString: "porta_potty",
                position: Vec.create(59.75, -27.6)
            }
        ]
    },
    {
        idString: "small_house",
        name: "Small House",
        spawnHitbox: RectangleHitbox.fromRect(80, 80),
        scopeHitbox: RectangleHitbox.fromRect(60, 56),
        floorImages: [{
            key: "house_floor_small",
            position: Vec.create(0, 0)
        }],
        ceilingImages: [{
            key: "house_ceiling_small",
            position: Vec.create(0, 0)
        }],
        floors: [
            {
                type: "wood",
                hitbox: RectangleHitbox.fromRect(62, 58.50, Vec.create(0, -0.25))
            },
            {
                type: "stone",
                hitbox: RectangleHitbox.fromRect(-10.10, 4.70, Vec.create(16.55, -31.75))

            },
            {
                type: "stone",
                hitbox: RectangleHitbox.fromRect(10.10, -4.70, Vec.create(-14.45, 31.75))
            }
        ],
        obstacles: [
            // Bedroom Right
            {
                idString: "house_wall_2",
                position: Vec.create(-19.5, -6.75),
                rotation: 2
            },
            // Bedroom Bottom Right
            {
                idString: "house_wall_1",
                position: Vec.create(5.4, -6.75),
                rotation: 2
            },
            // Bedroom Bottom Left
            {
                idString: "house_wall_2",
                position: Vec.create(8.85, -18),
                rotation: 1
            },
            // Bedroom Door
            {
                idString: "door",
                position: Vec.create(-4.5, -6.75),
                rotation: 2
            },
            // Bathroom Left
            {
                idString: "house_wall_4",
                position: Vec.create(-2.50, 17.2),
                rotation: 1
            },
            // Bathroom Right
            {
                idString: "house_wall_4",
                position: Vec.create(9.55, 17.2),
                rotation: 1
            },
            // Bathroom Door
            {
                idString: "door",
                position: Vec.create(3.1, 7.2),
                rotation: 2
            },
            // Bathroom Toilet
            {
                idString: { toilet: 2, used_toilet: 1 },
                position: Vec.create(3.6, 23.5),
                rotation: 2
            },
            // Front Door
            {
                idString: "door",
                position: Vec.create(-14.8, 29),
                rotation: 2
            },
            {
                idString: "door",
                position: Vec.create(16.2, -29.5),
                rotation: 2
            },
            // Living Room Cough
            {
                idString: "couch",
                position: Vec.create(-21.6, -1.8),
                rotation: 3
            },
            // Living Room Drawer
            {
                idString: "large_drawer",
                position: Vec.create(-26.2, 21.5),
                rotation: 1
            },
            // Living Room Bookshelf
            {
                idString: "bookshelf",
                position: Vec.create(-6, 17.5),
                rotation: 3
            },
            // Kitchen Stove
            {
                idString: "stove",
                position: Vec.create(15.5, 24),
                rotation: 2
            },
            // Kitchen Fridge
            {
                idString: "fridge",
                position: Vec.create(25, 24),
                rotation: 2
            },
            // Near Kitchen Chair
            {
                idString: "chair",
                position: Vec.create(25, 5),
                rotation: 0
            },
            // Near Backdoor Chair
            {
                idString: "chair",
                position: Vec.create(25, -5),
                rotation: 2
            },
            // Dining Room Table
            {
                idString: "table",
                position: Vec.create(25, 0),
                rotation: 2
            },
            // Backdoor Drawer
            {
                idString: "small_drawer",
                position: Vec.create(26, -25),
                rotation: 3
            },
            // Bedroom Bed
            {
                idString: "bed",
                position: Vec.create(-21.5, -22.5),
                rotation: 1
            },
            // Bedroom Drawer
            {
                idString: "small_drawer",
                position: Vec.create(-26, -11.5),
                rotation: 1
            },
            // Bedroom Bookshelf
            {
                idString: "bookshelf",
                position: Vec.create(5.5, -22),
                rotation: 1
            },
            // Bedroom Window
            {
                idString: "window",
                position: Vec.create(-7.2, -29.5),
                rotation: 1
            },
            // Living Room Window
            {
                idString: "window",
                position: Vec.create(-31, 7.5),
                rotation: 2
            },
            // Kitchen Window
            {
                idString: "window",
                position: Vec.create(31, 15.4),
                rotation: 2
            },
            // Backdoor Window
            {
                idString: "window",
                position: Vec.create(31, -15.9),
                rotation: 2
            },
            {
                idString: "small_house_exterior",
                position: Vec.create(0, 0),
                rotation: 2
            }
        ]
    },
    {
        idString: "crane",
        name: "Crane",
        spawnHitbox: RectangleHitbox.fromRect(210, 100, Vec.create(55, -60)),
        ceilingHitbox: RectangleHitbox.fromRect(210, 100, Vec.create(55, -60)),
        ceilingImages: [
            {
                key: "crane_ceiling",
                position: Vec.create(55.5, -60)
            }
        ],
        ceilingZIndex: ZIndexes.BuildingsCeiling + 1, // makes the crane ceiling render above container ceilings
        obstacles: [
            { idString: "crane_base_part", position: Vec.create(-31.55, -87.3), rotation: 0 },
            { idString: "crane_base_part", position: Vec.create(-31.55, -35.6), rotation: 0 },

            { idString: "crane_base_part", position: Vec.create(32, -87.3), rotation: 0 },
            { idString: "crane_base_part", position: Vec.create(32, -35.6), rotation: 0 }
        ]
    },
    {
        idString: "port_shed",
        name: "Port Shed",
        spawnHitbox: RectangleHitbox.fromRect(27, 37, Vec.create(-0.8, 0)),
        scopeHitbox: RectangleHitbox.fromRect(20, 27.5, Vec.create(-0.8, -1.5)),
        floorImages: [{
            key: "port_shed_floor",
            position: Vec.create(0, 0)
        }],
        ceilingImages: [{
            key: "port_shed_ceiling",
            position: Vec.create(-0.8, -1.7)
        }],
        obstacles: [
            {
                idString: "port_shed_exterior",
                position: Vec.create(-0.8, 0),
                rotation: 0
            },
            {
                idString: "door",
                position: Vec.create(3.95, 12.15),
                rotation: 0
            },
            {
                idString: "window",
                position: Vec.create(9.45, -2.6),
                rotation: 0
            },
            {
                idString: "bookshelf",
                position: Vec.create(-7.75, 4.9),
                rotation: 1
            },
            {
                idString: "table",
                position: Vec.create(2.2, -10.35),
                rotation: 1
            },
            {
                idString: "chair",
                position: Vec.create(2.2, -5.5),
                rotation: 0
            }
        ]
    },
    // TODO Refactor this mess
    makeContainer(1, ContainerTints.White, 1, "closed"),
    makeContainer(2, ContainerTints.Red, 1, "closed"),
    makeContainer(3, ContainerTints.Green, 2, "open1"),
    makeContainer(4, ContainerTints.Green, 2, "open1", true),
    makeContainer(5, ContainerTints.Blue, 3, "open1"),
    makeContainer(6, ContainerTints.Blue, 3, "open1", true),
    makeContainer(7, ContainerTints.Blue, 4, "open2"),
    makeContainer(8, ContainerTints.Blue, 4, "open2", true),
    makeContainer(9, ContainerTints.Yellow, 5, "open1"),
    makeContainer(10, ContainerTints.Yellow, 6, "open2"),
    {
        idString: "container_11",
        name: "Invisible Container",
        spawnHitbox: RectangleHitbox.fromRect(16, 30)
    },
    {
        idString: "ship",
        name: "Ship",
        spawnHitbox: RectangleHitbox.fromRect(110, 300, Vec.create(0, 0)),
        scopeHitbox: new HitboxGroup(
            RectangleHitbox.fromRect(44, 38, Vec.create(9.5, -70.5)),
            RectangleHitbox.fromRect(10, 15, Vec.create(-17, -60)),
            RectangleHitbox.fromRect(50, 24, Vec.create(8, 93.2))
        ),
        puzzle: {
            triggerInteractOn: "vault_door",
            interactDelay: 2000
        },
        sounds: {
            solved: "generator_running",
            position: Vec.create(23, 75),
            maxRange: 416,
            falloff: 2
        },
        floorImages: [
            {
                key: "ship_floor_1",
                position: Vec.create(0, -65)
            },
            {
                key: "ship_floor_2",
                position: Vec.create(0.02, 64.8)
            }
        ],
        ceilingImages: [
            {
                key: "ship_cabin_roof",
                position: Vec.create(4, -68)
            },
            {
                key: "ship_tango_room_roof",
                position: Vec.create(8.5, 101.75)
            }
        ],
        floors: [
            {
                type: "stone",
                hitbox: RectangleHitbox.fromRect(82, 220, Vec.create(8.5, -20))
            },
            {
                type: "stone",
                hitbox: RectangleHitbox.fromRect(54, 20, Vec.create(8.5, 95))
            },
            {
                type: "metal",
                hitbox: RectangleHitbox.fromRect(20, 14, Vec.create(-40.6, -33.7))
            },
            {
                type: "metal",
                hitbox: RectangleHitbox.fromRect(20, 14, Vec.create(-40.6, 43))
            }
        ],
        obstacles: [
            // Tango room
            { idString: "vault_door", position: Vec.create(7.45, 81.5), rotation: 0 },
            { idString: "tango_crate", position: Vec.create(9, 93.5), rotation: 0 },
            { idString: "super_barrel", position: Vec.create(-12, 89) },
            { idString: "box", position: Vec.create(28.5, 87) },
            { idString: "box", position: Vec.create(30, 93) },
            { idString: "box", position: Vec.create(-12, 99) },

            // Main hitbox
            { idString: "ship", position: Vec.create(0, 0), rotation: 0 },

            { idString: "ship_oil_tank", position: Vec.create(-14, -111), rotation: 0 },
            { idString: "generator", position: Vec.create(23, 75), rotation: 0, puzzlePiece: true },
            { idString: "barrel", position: Vec.create(24, 66) },
            {
                idString: { barrel: 1, super_barrel: 1 },
                position: Vec.create(21, 58)
            },
            { idString: "regular_crate", position: Vec.create(-6, 73) },
            { idString: "regular_crate", position: Vec.create(-4, 61) },

            // Captain's cabin
            { idString: "control_panel_small", position: Vec.create(14.5, -57), rotation: 2 },
            { idString: "control_panel2", position: Vec.create(5, -57), rotation: 2 },
            { idString: "regular_crate", position: Vec.create(-7, -84) },
            { idString: "barrel", position: Vec.create(2, -85) },
            { idString: "bookshelf", position: Vec.create(23.5, -86.5), rotation: 2 },

            { idString: "window2", position: Vec.create(-16, -50.5), rotation: 1 },
            { idString: "window2", position: Vec.create(-6, -50.5), rotation: 1 },
            { idString: "window2", position: Vec.create(7, -50.5), rotation: 1 },
            { idString: "window2", position: Vec.create(18, -50.5), rotation: 1 }

        ],
        subBuildings: [
            {
                idString: randomContainer1,
                position: Vec.create(19, -64),
                orientation: 2
            },
            {
                idString: randomContainer1,
                position: Vec.create(-15, 20)
            },
            {
                idString: randomContainer1,
                position: Vec.create(-16, -20),
                orientation: 2
            },
            {
                idString: randomContainer1,
                position: Vec.create(-31, -20),
                orientation: 2
            },
            {
                idString: randomContainer1,
                position: Vec.create(16, -22)
            },
            {
                idString: randomContainer1,
                position: Vec.create(15, 22),
                orientation: 2
            },
            {
                idString: randomContainer1,
                position: Vec.create(-1, 22),
                orientation: 2
            },
            {
                idString: randomContainer1,
                position: Vec.create(16, -110)
            },
            {
                idString: randomContainer1,
                position: Vec.create(31, -110)
            }
        ],
        lootSpawners: [{
            position: Vec.create(10, -73),
            table: "gas_can"
        }]
    },
    {
        idString: "oil_tanker_ship",
        name: "Oil Tanker",
        spawnHitbox: RectangleHitbox.fromRect(110, 300, Vec.create(0, 0)),
        scopeHitbox: new HitboxGroup(
            RectangleHitbox.fromRect(65, 29, Vec.create(4.5, -102.5)),
            RectangleHitbox.fromRect(7.5, 28, Vec.create(41.7, -101.5))
        ),
        puzzle: {
            triggerInteractOn: "vault_door",
            interactDelay: 1500
        },
        floorImages: [
            {
                key: "oil_tanker_ship_floor_1",
                position: Vec.create(0, -59.439)
            },
            {
                key: "oil_tanker_ship_floor_2",
                position: Vec.create(0, 59.439)
            }
        ],
        ceilingImages: [
            {
                key: "oil_tanker_ship_ceiling",
                position: Vec.create(7, -99.5)
            },
            {
                key: "oil_tanker_ship_tank_ceiling",
                position: Vec.create(9.5, 20)
            }
        ],
        floors: [
            {
                type: "stone",
                hitbox: RectangleHitbox.fromRect(82, 210, Vec.create(8.5, -13))
            },
            {
                type: "metal",
                hitbox: RectangleHitbox.fromRect(20, 10, Vec.create(-42, 18.5))
            },
            {
                type: "metal",
                hitbox: RectangleHitbox.fromRect(20, 10, Vec.create(-42, 58.5))
            }
        ],
        obstacles: [
            // Main Ship Hitbox
            { idString: "oil_tanker_ship", position: Vec.create(0, 0), rotation: 0 },

            // Oil Tanks
            { idString: "large_oil_tank", position: Vec.create(9, -46.5), rotation: -Math.PI * 2 },
            { idString: "large_oil_tank", position: Vec.create(9, 20), rotation: Math.PI / 2 },
            { idString: "large_oil_tank", position: Vec.create(9, 88), rotation: -Math.PI / 2 },

            // Cabin Windows
            { idString: "window2", position: Vec.create(-0.25, -87.5), rotation: 1 },
            { idString: "window2", position: Vec.create(9.75, -87.5), rotation: 1 },

            { idString: "window2", position: Vec.create(22, -87.5), rotation: 1 },
            { idString: "window2", position: Vec.create(31, -87.5), rotation: 1 },

            // Cabin Furniture
            { idString: "control_panel_small", position: Vec.create(-1, -93.8), rotation: 2 },
            { idString: "large_drawer", position: Vec.create(9.5, -93.5), rotation: 2 },

            { idString: "control_panel", position: Vec.create(22, -93.8), rotation: 2, puzzlePiece: true },
            { idString: "control_panel_small", position: Vec.create(31.7, -93.8), rotation: 2 },

            // Vector Vault
            { idString: "vault_door", position: Vec.create(-6.5, -110), rotation: 3 },
            { idString: "briefcase", position: Vec.create(-22.5, -94), rotation: 0 },
            { idString: "regular_crate", position: Vec.create(-12.19, -94.34) },
            { idString: "regular_crate", position: Vec.create(-23.1, -102.93) },

            // Front of ship
            { idString: "barrel", position: Vec.create(-27, 68) },
            { idString: "regular_crate", position: Vec.create(-18, 66) },
            { idString: "regular_crate", position: Vec.create(42, 66) },
            {
                idString: {
                    regular_crate: 2,
                    aegis_crate: 1,
                    flint_crate: 1
                },
                position: Vec.create(32, 60),
                rotation: 2
            },

            // Mid Ship
            { idString: "sandbags", position: Vec.create(-22, 1), rotation: 2 },
            { idString: "super_barrel", position: Vec.create(-27, -20) },
            { idString: "barrel", position: Vec.create(-15, -15) },
            { idString: "regular_crate", position: Vec.create(-25, -10) },
            { idString: "sandbags", position: Vec.create(43, -20), rotation: 1 },
            { idString: "super_barrel", position: Vec.create(43, -7.5) },
            { idString: "sandbags", position: Vec.create(30, -16), rotation: 2 },
            { idString: "flint_crate", position: Vec.create(41, -35) }
        ]
    },
    {
        idString: "port",
        name: "Port",
        spawnHitbox: RectangleHitbox.fromRect(315, 290, Vec.create(-5, 0)),
        groundGraphics: [
            {
                color: "#6664",
                hitbox: RectangleHitbox.fromRect(297.2, 271.7, Vec.create(-4.5, 0))
            },
            {
                color: 0x595959,
                hitbox: RectangleHitbox.fromRect(293.5, 267.96, Vec.create(-4.5, 0))
            },
            {
                color: 0xe6e6e6,
                hitbox: new HitboxGroup(
                    RectangleHitbox.fromRect(1.47, 102.18, Vec.create(129.93, 73.42)),
                    RectangleHitbox.fromRect(126.01, 1.5, Vec.create(67.66, 123.77)),
                    RectangleHitbox.fromRect(84.61, 1.48, Vec.create(88.35, 74.7)),
                    RectangleHitbox.fromRect(74.74, 1.52, Vec.create(-113.86, -33.25)),
                    RectangleHitbox.fromRect(84.61, 1.49, Vec.create(88.35, 49.55)),
                    RectangleHitbox.fromRect(1.51, 56, Vec.create(-77.24, -5)),
                    RectangleHitbox.fromRect(207.5, 1.5, Vec.create(25.75, 23.08)),
                    RectangleHitbox.fromRect(84.61, 1.49, Vec.create(88.35, 98.77)),
                    RectangleHitbox.fromRect(1.47, 63.43, Vec.create(5.4, 92.81)),
                    RectangleHitbox.fromRect(82.47, 1.48, Vec.create(-35.1, 61.83)),
                    RectangleHitbox.fromRect(1.44, 8.6, Vec.create(-75.61, 65.39)),
                    RectangleHitbox.fromRect(1.46, 8.6, Vec.create(-102.2, 65.39)),
                    RectangleHitbox.fromRect(14, 1.48, Vec.create(-109.9, 61.83)),
                    RectangleHitbox.fromRect(1.46, 55.47, Vec.create(-116.51, 34.84)),
                    RectangleHitbox.fromRect(35.45, 1.47, Vec.create(-133.5, 7.85))
                )
            },
            {
                color: 0xb2b200,
                hitbox: RectangleHitbox.fromRect(1.87, 186.8, Vec.create(143.17, -33.97))
            },
            {
                color: 0x2b2b2b,
                hitbox: new HitboxGroup(
                    RectangleHitbox.fromRect(0.75, 128, Vec.create(64.33, -46)),
                    RectangleHitbox.fromRect(0.75, 128, Vec.create(66.55, -46)),
                    RectangleHitbox.fromRect(0.75, 128, Vec.create(127.9, -46)),
                    RectangleHitbox.fromRect(0.75, 128, Vec.create(130.1, -46))
                )
            }
        ],
        floors: [{
            type: "stone",
            hitbox: RectangleHitbox.fromRect(300, 270, Vec.create(-5, 0))
        }],
        decals: [
            { idString: "floor_oil_01", position: Vec.create(69.49, 116.11) },
            { idString: "floor_oil_02", position: Vec.create(-87.54, -117.88) },
            { idString: "floor_oil_03", position: Vec.create(-147.56, -92.28) },
            { idString: "floor_oil_04", position: Vec.create(86.72, -64.06) },
            { idString: "floor_oil_05", position: Vec.create(-135.24, 82.47) },
            { idString: "floor_oil_06", position: Vec.create(-79.85, -46.97) },
            { idString: "floor_oil_07", position: Vec.create(-13.48, 10.95) },

            // Group 1 Near Entrance
            {
                idString: "container_mark",
                position: Vec.create(-60, 5)
            },
            {
                idString: "container_mark",
                position: Vec.create(-45, 5)
            },
            {
                idString: "container_mark",
                position: Vec.create(-30, 5)
            },
            {
                idString: "container_mark",
                position: Vec.create(-60, -25)
            },
            {
                idString: "container_mark",
                position: Vec.create(-45, -25)
            },
            {
                idString: "container_mark",
                position: Vec.create(-30, -25)
            },
            // Group 2 Near Crane
            {
                idString: "container_mark",
                position: Vec.create(5, 5)
            },
            {
                idString: "container_mark",
                position: Vec.create(20, 5)
            },
            {
                idString: "container_mark",
                position: Vec.create(35, 5)
            },
            {
                idString: "container_mark",
                position: Vec.create(5, -25)
            },
            {
                idString: "container_mark",
                position: Vec.create(20, -25)
            },
            {
                idString: "container_mark",
                position: Vec.create(35, -25)
            },

            // Group 3 Top Left corner
            {
                idString: "container_mark",
                position: Vec.create(-100, -60)
            },
            {
                idString: "container_mark",
                position: Vec.create(-115, -60)
            },
            {
                idString: "container_mark",
                position: Vec.create(-130, -60)
            },
            {
                idString: "container_mark",
                position: Vec.create(-100, -90)
            },
            {
                idString: "container_mark",
                position: Vec.create(-115, -90)
            },
            {
                idString: "container_mark",
                position: Vec.create(-130, -90)
            },

            // Group 4 Under crane
            {
                idString: "container_mark",
                position: Vec.create(82.5, 0)
            },
            {
                idString: "container_mark",
                position: Vec.create(97.5, 0)
            },
            {
                idString: "container_mark",
                position: Vec.create(112.5, 0)
            },
            {
                idString: "container_mark",
                position: Vec.create(82.5, -30)
            },
            {
                idString: "container_mark",
                position: Vec.create(97.5, -30)
            },
            {
                idString: "container_mark",
                position: Vec.create(112.5, -30)
            }
        ],
        obstacles: [
            // Parking lot
            { idString: "truck", position: Vec.create(72.5, 34), rotation: 3 },
            { idString: "trailer", position: Vec.create(100, 34), rotation: 3 },

            { idString: "regular_crate", position: Vec.create(67.36, 58.18) },

            { idString: "forklift", position: Vec.create(95, 64), rotation: 1 },
            { idString: "pallet", position: Vec.create(107.5, 64), rotation: 1 },
            { idString: "barrel", position: Vec.create(107.5, 64) },

            { idString: "trailer", position: Vec.create(100, 84), rotation: 1 },

            { idString: "regular_crate", position: Vec.create(100, 110) },
            { idString: { regular_crate: 3, grenade_crate: 1 }, position: Vec.create(110, 115) },
            { idString: "regular_crate", position: Vec.create(113, 103) },

            { idString: "box", position: Vec.create(37, 113) },
            { idString: "box", position: Vec.create(42, 110) },
            { idString: "box", position: Vec.create(35, 107) },
            { idString: "box", position: Vec.create(42, 104) },

            { idString: "forklift", position: Vec.create(20, 102.5), rotation: 2 },
            { idString: "pallet", position: Vec.create(20, 90), rotation: 2 },

            // Above red warehouse
            { idString: "truck", position: Vec.create(-50, 50), rotation: 1 },

            // The main entrance
            { idString: "barrier", position: Vec.create(-124, -10), rotation: 0 },

            { idString: "sandbags", position: Vec.create(-135, -5), rotation: 1 },
            { idString: "sandbags", position: Vec.create(-135, -20), rotation: 2 },

            // Secret loot area sort of
            { idString: "sandbags", position: Vec.create(-144, 65), rotation: 1 },
            { idString: "sandbags", position: Vec.create(-132, 60), rotation: 2 },

            { idString: "super_barrel", position: Vec.create(-137, 75) },
            { idString: "barrel", position: Vec.create(-147, 80) },

            { idString: "super_barrel", position: Vec.create(-134, 90) },
            { idString: "barrel", position: Vec.create(-126, 85) },

            {
                idString: {
                    aegis_crate: 1,
                    flint_crate: 1
                },
                position: Vec.create(-126, 100)
            },
            {
                idString: {
                    aegis_crate: 1,
                    flint_crate: 1
                },
                position: Vec.create(-136, 105)
            },

            // Top left corner above group 3 of the port.
            { idString: "sandbags", position: Vec.create(-132, 117), rotation: 2 },
            { idString: "barrel", position: Vec.create(-145, 117) },

            { idString: "forklift", position: Vec.create(-110, -120), rotation: 3 },
            { idString: "pallet", position: Vec.create(-122.5, -120), rotation: 1 },
            { idString: "grenade_crate", position: Vec.create(-122.5, -120) },

            { idString: { regular_crate: 3, grenade_crate: 1 }, position: Vec.create(-135, -125) },
            {
                idString: {
                    regular_crate: 2,
                    flint_crate: 1,
                    aegis_crate: 1
                },
                position: Vec.create(-140, -115),
                rotation: 1
            },

            { idString: "flint_crate", position: Vec.create(-64.6, -58.48) },
            { idString: { flint_crate: 1, regular_crate: 1 }, position: Vec.create(-53.6, -55.38) },

            { idString: "barrel", position: Vec.create(-142, -95) },
            { idString: "super_barrel", position: Vec.create(-147, -87) },

            { idString: "regular_crate", position: Vec.create(54.57, -72.34) },

            // Top right corner above crane of the port
            { idString: { regular_crate: 3, grenade_crate: 1 }, position: Vec.create(108, -110) },
            { idString: "regular_crate", position: Vec.create(100, -100) },
            { idString: { regular_crate: 3, grenade_crate: 1 }, position: Vec.create(104, -90) },
            { idString: "forklift", position: Vec.create(110, -65), rotation: 2 },
            { idString: "pallet", position: Vec.create(110, -77.5), rotation: 2 },
            { idString: "box", position: Vec.create(112.28, -78.85) },
            { idString: { barrel: 2, super_barrel: 1 }, position: Vec.create(93.77, -72.33) },
            { idString: { barrel: 2, super_barrel: 1 }, position: Vec.create(75.38, -68.72) },

            { idString: "aegis_crate", position: Vec.create(54.48, -118.9) },
            { idString: { aegis_crate: 1, regular_crate: 1 }, position: Vec.create(64.96, -123.57) },

            ...(() => Array.from(
                { length: 5 },
                (_, i) => ({
                    idString: "bollard",
                    position: Vec.create(140.4, 50 - (41.5 * i)),
                    rotation: 0
                })
            ))(),

            // Fence to the bottom of the red warehouse
            ...(() => Array.from(
                { length: 20 },
                (_, i) => ({
                    idString: "port_fence",
                    position: Vec.create(-0.75 - (7.8 * i), 135),
                    rotation: 0
                })
            ))(),

            // Fence to the bottom of the parking lot
            ...(() => Array.from(
                { length: 14 },
                (_, i) => ({
                    idString: "port_fence",
                    position: Vec.create(130 - (7.8 * i), 135),
                    rotation: 0
                })
            ))(),

            // Fence to the left of the red warehouse
            ...(() => Array.from(
                { length: 16 },
                (_, i) => ({
                    idString: "port_fence",
                    position: Vec.create(-152.3, 131.8 - (7.8 * i)),
                    rotation: 1
                })
            ))(),

            // Fence going north of the main entrance to the left.
            ...(() => Array.from(
                { length: 13 },
                (_, i) => ({
                    idString: "port_fence",
                    position: Vec.create(-152.3, -37.8 - (7.8 * i)),
                    rotation: 1
                })
            ))(),

            // Fence directly north of the main entrance
            ...(() => Array.from(
                { length: 24 },
                (_, i) => ({
                    idString: "port_fence",
                    position: Vec.create(46 - (7.8 * i), -135),
                    rotation: 0
                })
            ))(),

            // Fence north of the crane
            ...(() => Array.from(
                { length: 9 },
                (_, i) => ({
                    idString: "port_fence",
                    position: Vec.create(132.2 - (7.8 * i), -135),
                    rotation: 0
                })
            ))(),
            { idString: "port_fence_side", position: Vec.create(139.95, -131.59), rotation: 1 },

            { idString: "crane_base_end", position: Vec.create(65.5, 18.59), rotation: 0 },
            { idString: "crane_base_end", position: Vec.create(129, -110.46), rotation: 0 },
            { idString: "crane_base_end", position: Vec.create(129, 18.59), rotation: 0 },
            { idString: "crane_base_end", position: Vec.create(65.5, -110.46), rotation: 0 }
        ],
        subBuildings: [
            { idString: "container_1", position: Vec.create(-84, 100), orientation: 1 },
            { idString: "crane", position: Vec.create(97, 25) },
            { idString: "port_warehouse_red", position: Vec.create(-95, -59), orientation: 1 },
            { idString: "port_warehouse_blue", position: Vec.create(-97, 15), orientation: 3 },
            { idString: "port_shed", position: Vec.create(-25, -134), orientation: 1 },
            // Below port shed
            { idString: "porta_potty", position: Vec.create(-47, -140.8), orientation: 1 },
            // Top left corner above crane
            { idString: "porta_potty", position: Vec.create(82.5, -100) },

            // Group 1
            {
                idString: randomContainer2,
                position: Vec.create(-60, 5)
            },
            {
                idString: randomContainer2,
                position: Vec.create(-45, 5)
            },
            {
                idString: randomContainer2,
                position: Vec.create(-30, 5)
            },
            {
                idString: randomContainer2,
                position: Vec.create(60, 25),
                orientation: 2
            },
            {
                idString: randomContainer2,
                position: Vec.create(45, 25),
                orientation: 2
            },
            {
                idString: randomContainer2,
                position: Vec.create(30, 25),
                orientation: 2
            },
            // Group 2
            {
                idString: randomContainer2,
                position: Vec.create(5, 5)
            },
            {
                idString: randomContainer2,
                position: Vec.create(20, 5)
            },
            {
                idString: randomContainer2,
                position: Vec.create(35, 5)
            },
            {
                idString: randomContainer2,
                position: Vec.create(-5, 25),
                orientation: 2
            },
            {
                idString: randomContainer2,
                position: Vec.create(-20, 25),
                orientation: 2
            },
            {
                idString: randomContainer2,
                position: Vec.create(-35, 25),
                orientation: 2
            },
            // Group 3
            {
                idString: randomContainer2,
                position: Vec.create(-100, -60)
            },
            {
                idString: randomContainer2,
                position: Vec.create(-115, -60)
            },
            {
                idString: randomContainer2,
                position: Vec.create(-130, -60)
            },
            {
                idString: randomContainer2,
                position: Vec.create(100, 90),
                orientation: 2
            },
            {
                idString: randomContainer2,
                position: Vec.create(115, 90),
                orientation: 2
            },
            {
                idString: randomContainer2,
                position: Vec.create(130, 90),
                orientation: 2
            },

            // Group 4
            {
                idString: randomContainer2,
                position: Vec.create(82.5, 0)
            },
            {
                idString: randomContainer2,
                position: Vec.create(97.5, 0)
            },
            {
                idString: randomContainer2,
                position: Vec.create(112.5, 0)
            },
            {
                idString: randomContainer2,
                position: Vec.create(-82.5, 30),
                orientation: 2
            },
            {
                idString: randomContainer2,
                position: Vec.create(-97.5, 30),
                orientation: 2
            },
            {
                idString: randomContainer2,
                position: Vec.create(-112.5, 30),
                orientation: 2
            }
        ]
    },
    {
        idString: "port_complex",
        name: "Port Complex",
        spawnHitbox: RectangleHitbox.fromRect(360, 285, Vec.create(-25, 0)),
        spawnMode: MapObjectSpawnMode.Beach,
        subBuildings: [
            { idString: "port", position: Vec.create(-120, 0) },
            { idString: { ship: 1, oil_tanker_ship: 1 }, position: Vec.create(74, -65) }
        ]
    },
    {
        idString: "armory_barracks",
        name: "Armory Barracks",
        spawnHitbox: RectangleHitbox.fromRect(50, 84),
        scopeHitbox: RectangleHitbox.fromRect(50, 84),
        floorImages: [{
            key: "armory_barracks_floor",
            position: Vec.create(0, 0)
        }],
        ceilingImages: [{
            key: "armory_barracks_ceiling",
            position: Vec.create(0, 0)
        }],
        floors: [{
            type: "wood",
            hitbox: RectangleHitbox.fromRect(50, 84)
        }],
        obstacles: [
            { idString: "armory_barracks_walls", position: Vec.create(0, 0), rotation: 0 },
            { idString: "door", position: Vec.create(2.7, -41.3), rotation: 2 },
            { idString: "fridge", position: Vec.create(-19.8, -35.5), rotation: 1 },
            { idString: "stove", position: Vec.create(-19.8, -26.1), rotation: 1 },
            { idString: "bunk_bed", position: Vec.create(18, -31.25), rotation: 0 },
            { idString: "small_drawer", position: Vec.create(18.4, -18.7), rotation: 0 },
            { idString: "small_drawer", position: Vec.create(-2, -13.6), rotation: 1 },
            { idString: "bunk_bed", position: Vec.create(-14.43, -13.21), rotation: 1 },
            { idString: "bunk_bed", position: Vec.create(-18.1, 7.6), rotation: 2 },
            { idString: "bunk_bed", position: Vec.create(17.95, 7), rotation: 0 },
            { idString: "bunk_bed", position: Vec.create(-14.48, 34.83), rotation: 3 },
            { idString: "cabinet", position: Vec.create(16, 37.6), rotation: 2 },
            { idString: "cabinet", position: Vec.create(16, 20.9), rotation: 0 },
            { idString: "door", position: Vec.create(1.15, 41.3), rotation: 0 },
            { idString: "window", position: Vec.create(24.5, -9.5), rotation: 0 },
            { idString: "window", position: Vec.create(24.5, 28.75), rotation: 0 },
            { idString: "window", position: Vec.create(-24.5, 23), rotation: 0 }
        ]
    },
    {
        idString: "armory_center",
        name: "Armory Center",
        spawnHitbox: RectangleHitbox.fromRect(31, 44, Vec.create(1.5, 0)),
        scopeHitbox: RectangleHitbox.fromRect(31, 44, Vec.create(1.5, 0)),
        floorImages: [{
            key: "armory_center_floor",
            position: Vec.create(0, 0)
        }],
        ceilingImages: [{
            key: "armory_center_ceiling",
            position: Vec.create(1.25, 0)
        }],
        floors: [{
            type: "wood",
            hitbox: RectangleHitbox.fromRect(31, 44, Vec.create(1.5, 0))
        }],
        obstacles: [
            { idString: "armory_center_walls", position: Vec.create(0, 0), rotation: 0 },
            { idString: "door", position: Vec.create(-13.9, -12.43), rotation: 1 },
            { idString: "cabinet", position: Vec.create(12.45, -11.6), rotation: 3 },
            { idString: "table", position: Vec.create(8.85, 1.6), rotation: 1 },
            { idString: "chair", position: Vec.create(3, 1.7), rotation: 3 },
            { idString: "chair", position: Vec.create(10.1, 6), rotation: 0 },
            { idString: "small_drawer", position: Vec.create(-9.2, 16.8), rotation: 2 },
            { idString: "gun_mount_maul", position: Vec.create(3, 19.05), rotation: 2 },
            { idString: "window", position: Vec.create(-13.9, 7.1), rotation: 0 }
        ]
    },
    {
        idString: "armory_vault",
        name: "Armory Vault",
        spawnHitbox: RectangleHitbox.fromRect(72, 38, Vec.create(0, -2)),
        scopeHitbox: RectangleHitbox.fromRect(72, 38, Vec.create(0, -2)),
        puzzle: {
            triggerInteractOn: "vault_door",
            interactDelay: 1500,
            order: ["y", "o", "j", "l"],
            solvedSound: true,
            setSolvedImmediately: true
        },
        floorImages: [{
            key: "armory_vault_floor",
            position: Vec.create(0, 0)
        }],
        ceilingImages: [{
            key: "armory_vault_ceiling",
            position: Vec.create(0, -2.5)
        }],
        ceilingZIndex: ZIndexes.BuildingsCeiling + 1,
        floors: [{
            type: "wood",
            hitbox: RectangleHitbox.fromRect(72, 38, Vec.create(0, -2))
        }],
        subBuildings: [{
            idString: "armory_inner_vault",
            position: Vec.create(-25, -2.25)
        }],
        obstacles: [
            { idString: "armory_vault_walls", position: Vec.create(0, 0), rotation: 0 },
            { idString: "door", position: Vec.create(3.8, 16.5), rotation: 0 },
            { idString: "window", position: Vec.create(18.1, 16.5), rotation: 1 },
            { idString: "gun_case", position: Vec.create(31.9, 10), rotation: 3 },
            { idString: "gun_case", position: Vec.create(-7.5, 12.4), rotation: 2 },
            { idString: "ammo_crate", position: Vec.create(29.5, -0.45), rotation: 0 },
            { idString: "ammo_crate", position: Vec.create(12.85, -0.45), rotation: 0 },
            { idString: "tear_gas_crate", position: Vec.create(21.2, -0.45), rotation: 1 },
            { idString: "grenade_crate", position: Vec.create(-9.1, -15.9), rotation: 0 },
            ...Array.from(
                { length: 4 },
                (_, i) => ({
                    idString: "button",
                    position: Vec.create(10 + 4.75 * i, -19.2),
                    rotation: 0,
                    puzzlePiece: ["y", "o", "j", "l"][i]
                } satisfies BuildingObstacle)
            ),
            { idString: "control_panel2", position: Vec.create(30.7, -14), rotation: 1 },
            { idString: "ammo_crate", position: Vec.create(-20, -14.8), rotation: 0 },
            { idString: "regular_crate", position: Vec.create(-29.8, -14.8), rotation: 0 },
            { idString: "barrel", position: Vec.create(-30.9, 11.3) },
            { idString: "briefcase", position: Vec.create(-20.7, 10.85), rotation: 0 },
            { idString: "vault_door", position: Vec.create(-14.1, -3.22), rotation: 3 }
        ]
    },
    {
        idString: "armory_inner_vault",
        name: "Armory Inner Vault",
        spawnHitbox: RectangleHitbox.fromRect(20.87, 36.34),
        scopeHitbox: RectangleHitbox.fromRect(20.87, 36.34),
        ceilingImages: [{
            key: "armory_inner_vault_ceiling",
            position: Vec.create(0, 0)
        }]
    },
    {
        idString: "armory",
        name: "Armory",
        spawnHitbox: RectangleHitbox.fromRect(160, 176),
        spawnMode: MapObjectSpawnMode.GrassAndSand,
        subBuildings: [
            { idString: "armory_barracks", position: Vec.create(-41.31, 27.86) },
            { idString: "armory_center", position: Vec.create(55.4, 15.07) },
            { idString: "armory_vault", position: Vec.create(-35.03, -58.37) },
            { idString: "port_shed", position: Vec.create(-60.9, -65.63), orientation: 2 },
            { idString: "porta_potty", position: Vec.create(31.87, -60.35), orientation: 1 }
        ],
        groundGraphics: [
            {
                color: "#6664",
                hitbox: RectangleHitbox.fromRect(153.09, 1.87, Vec.create(0, -83.96))
            },
            {
                color: "#6664",
                hitbox: RectangleHitbox.fromRect(153.09, 1.87, Vec.create(0, 83.96))
            },
            {
                color: "#6664",
                hitbox: RectangleHitbox.fromRect(1.93, 168, Vec.create(-75.57, 0))
            },
            {
                color: "#6664",
                hitbox: RectangleHitbox.fromRect(1.93, 168, Vec.create(75.57, 0))
            },
            {
                color: 0x404040,
                hitbox: new PolygonHitbox([
                    Vec.create(5.54, -80.63),
                    Vec.create(62.37, -80.63),
                    Vec.create(62.37, -24.57),
                    Vec.create(48.11, -15.97),
                    Vec.create(34.01, -15.97),
                    Vec.create(34.01, 84.86),
                    Vec.create(-8.82, 84.86),
                    Vec.create(-8.82, -32.87),
                    Vec.create(5.54, -41.2)
                ])
            },
            ...Array.from(
                { length: 4 },
                (_, i) => ({
                    color: 0x555555,
                    hitbox: RectangleHitbox.fromRect(13.15, 24.16, Vec.create(-1.5, -3.4 + 25.2 * i))
                })
            ),
            ...Array.from(
                { length: 6 },
                (_, i) => ({
                    color: 0x555555,
                    hitbox: RectangleHitbox.fromRect(13.15, 24.16, Vec.create(12.7, -53.8 + 25.2 * i))
                })
            ),
            ...Array.from(
                { length: 6 },
                (_, i) => ({
                    color: 0x555555,
                    hitbox: RectangleHitbox.fromRect(13.15, 24.16, Vec.create(26.95, -53.8 + 25.2 * i))
                })
            ),
            ...Array.from(
                { length: 2 },
                (_, i) => ({
                    color: 0x555555,
                    hitbox: RectangleHitbox.fromRect(13.15, 24.16, Vec.create(41.1, -53.8 + 25.2 * i))
                })
            ),
            {
                color: 0x555555,
                hitbox: RectangleHitbox.fromRect(13.15, 24.16, Vec.create(55.3, -53.8))
            },
            {
                color: 0x555555,
                hitbox: RectangleHitbox.fromRect(27.27, 13.11, Vec.create(19.83, -73.38))
            },
            {
                color: 0x555555,
                hitbox: RectangleHitbox.fromRect(27.27, 13.11, Vec.create(48.2, -73.38))
            },
            {
                color: 0x555555,
                hitbox: new PolygonHitbox([
                    Vec.create(5.05, -40.17),
                    Vec.create(5.05, -16.47),
                    Vec.create(-8.06, -16.47),
                    Vec.create(-8.06, -32.29)
                ])
            },
            {
                color: 0x555555,
                hitbox: new PolygonHitbox([
                    Vec.create(61.82, -40.67),
                    Vec.create(61.75, -24.97),
                    Vec.create(48.71, -16.97),
                    Vec.create(48.71, -40.73)
                ])
            }
        ],
        floors: [{
            type: "stone",
            hitbox: new PolygonHitbox([
                Vec.create(5.54, -80.63),
                Vec.create(62.37, -80.63),
                Vec.create(62.37, -24.57),
                Vec.create(48.11, -15.97),
                Vec.create(34.01, -15.97),
                Vec.create(34.01, 84.86),
                Vec.create(-8.82, 84.86),
                Vec.create(-8.82, -32.87),
                Vec.create(5.54, -41.2)
            ])
        }],
        obstacles: [
            { idString: "regular_crate", position: Vec.create(63.13, -15.17) },
            { idString: "regular_crate", position: Vec.create(-7.99, 2.28) },
            { idString: "regular_crate", position: Vec.create(7.06, 30.07) },
            { idString: "regular_crate", position: Vec.create(18.06, 27.86) },
            { idString: "regular_crate", position: Vec.create(-64.29, 76.5) },
            { idString: "regular_crate", position: Vec.create(65.01, -56.73) },
            { idString: "regular_crate", position: Vec.create(8.45, -66.79) },
            { idString: "flint_crate", position: Vec.create(33.86, -46.16), rotation: 0 },
            { idString: "barrel", position: Vec.create(-10.72, -7.93) },
            { idString: "barrel", position: Vec.create(9.13, 40.34) },
            { idString: "barrel", position: Vec.create(69.75, 42.55) },
            { idString: "barrel", position: Vec.create(24.36, -46.95) },
            { idString: "barrel", position: Vec.create(70.01, -72.17) },
            { idString: "super_barrel", position: Vec.create(34.44, -55.28), rotation: 0 },
            { idString: "super_barrel", position: Vec.create(44.51, 78.15), rotation: 0 },
            { idString: "sandbags", position: Vec.create(15.15, 17.92), rotation: 0 },
            { idString: "sandbags", position: Vec.create(1.4, 78.77), rotation: 0 },
            { idString: "sandbags", position: Vec.create(18.2, 79.97), rotation: 0 },
            { idString: "sandbags", position: Vec.create(31.6, -36.18), rotation: 0 },
            { idString: "sandbags", position: Vec.create(30.66, -70.69), rotation: 0 },
            { idString: "sandbags", position: Vec.create(18.54, -67.73), rotation: 1 },
            { idString: "m1117", position: Vec.create(48.93, -53.75), rotation: 0 },
            { idString: "gun_case", position: Vec.create(30.66, -28.84), rotation: 0 },
            { idString: "gun_case", position: Vec.create(63.16, -36.39), rotation: 1 },
            { idString: "gun_case", position: Vec.create(19.48, 36.69), rotation: 0 },
            { idString: "tear_gas_crate", position: Vec.create(16.55, 9.68), rotation: 0 },
            { idString: "tear_gas_crate", position: Vec.create(33.06, -62.76), rotation: 0 },
            { idString: "grenade_crate", position: Vec.create(-55.29, 78.02), rotation: 0 },
            { idString: "grenade_crate", position: Vec.create(69.81, -34.24), rotation: 0 },
            { idString: "ammo_crate", position: Vec.create(50.07, -20.07), rotation: 0 },
            { idString: "barrier", position: Vec.create(13.91, 70.32), rotation: 1 },

            { idString: "port_fence_side", position: Vec.create(72.29, 80.72), rotation: 0 },
            { idString: "port_fence_side", position: Vec.create(72.32, -80.71), rotation: 1 },
            { idString: "port_fence_side", position: Vec.create(-72.32, -80.69), rotation: 2 },

            ...Array.from(
                { length: 9 },
                (_, i) => ({
                    idString: "port_fence",
                    position: Vec.create(-63.89 + 8.45 * i, -84.11),
                    rotation: 0
                })
            ),
            ...Array.from(
                { length: 3 },
                (_, i) => ({
                    idString: "port_fence",
                    position: Vec.create(21.1 + 8.45 * i, -84.11),
                    rotation: 0
                })
            ),
            ...Array.from(
                { length: 6 },
                (_, i) => ({
                    idString: "port_fence",
                    position: Vec.create(75.75, -72.31 + 8.45 * i),
                    rotation: 1
                })
            ),
            ...Array.from(
                { length: 9 },
                (_, i) => ({
                    idString: "port_fence",
                    position: Vec.create(75.75, 4.7 + 8.45 * i),
                    rotation: 1
                })
            ),
            ...Array.from(
                { length: 3 },
                (_, i) => ({
                    idString: "port_fence",
                    position: Vec.create(46.95 + 8.45 * i, 84.11),
                    rotation: 0
                })
            ),
            ...Array.from(
                { length: 6 },
                (_, i) => ({
                    idString: "port_fence",
                    position: Vec.create(-55.3 + 8.45 * i, 84.11),
                    rotation: 0
                })
            ),
            ...Array.from(
                { length: 9 },
                (_, i) => ({
                    idString: "port_fence",
                    position: Vec.create(-75.75, 4.7 + 8.45 * i),
                    rotation: 1
                })
            ),
            ...Array.from(
                { length: 8 },
                (_, i) => ({
                    idString: "port_fence",
                    position: Vec.create(-75.75, -72.31 + 8.45 * i),
                    rotation: 1
                })
            )
        ]
    },
    {
        idString: "mobile_home",
        name: "Mobile Home",
        spawnHitbox: RectangleHitbox.fromRect(65, 40),
        scopeHitbox: RectangleHitbox.fromRect(42, 20, Vec.create(2, -1)),
        floorImages: [{
            key: "mobile_home_floor",
            position: Vec.create(0, 0)
        }],
        ceilingImages: [{
            key: "mobile_home_ceiling",
            position: Vec.create(2, -1),
            residue: "mobile_home_residue"
        }],
        floors: [
            {
                type: "wood",
                hitbox: RectangleHitbox.fromRect(43, 20, Vec.create(2, -1))
            },
            {
                type: "metal",
                hitbox: RectangleHitbox.fromRect(10, 4.5, Vec.create(6, 11))
            },
            {
                type: "metal",
                hitbox: RectangleHitbox.fromRect(4.5, 10, Vec.create(-21.3, -4.4))
            }
        ],
        wallsToDestroy: 2,
        obstacles: [
            { idString: "door", position: Vec.create(-18.75, -4.05), rotation: 3 },
            { idString: "door", position: Vec.create(5.5, 8.33), rotation: 2 },
            { idString: "mobile_home_wall_1", position: Vec.create(-16, -10.43), rotation: 0 },
            { idString: "mobile_home_wall_1", position: Vec.create(-18.65, 4.03), rotation: 1 },
            { idString: "mobile_home_wall_2", position: Vec.create(16.45, 8.37), rotation: 0 },
            { idString: "mobile_home_wall_3", position: Vec.create(22.7, -1.03), rotation: 1 },
            { idString: "mobile_home_wall_3", position: Vec.create(11.65, -10.43), rotation: 0 },
            { idString: "mobile_home_wall_3", position: Vec.create(-9.35, 8.32), rotation: 0 },
            { idString: "mobile_home_bed", position: Vec.create(13.55, -5.72), rotation: 3 },
            { idString: "small_drawer", position: Vec.create(17.45, 3.27), rotation: 3 },
            { idString: "mobile_home_sink", position: Vec.create(-12.8, 3.4), rotation: 2 },
            { idString: "mobile_home_stove", position: Vec.create(-3.75, 3.57), rotation: 2 },
            { idString: "tire", position: Vec.create(-21.25, 4.85), rotation: 0 },
            { idString: "mobile_home_window", position: Vec.create(-5.6, -10.42), rotation: 0 },

            { idString: "box", position: Vec.create(26.2, -3.43), rotation: 0 },
            { idString: "box", position: Vec.create(28, 1.52), rotation: 0 },
            { idString: "barrel", position: Vec.create(-18.9, 14.62), rotation: 0 }
        ]
    },
    {
        idString: "tugboat_red",
        name: "Tugboat",
        spawnMode: MapObjectSpawnMode.Beach,
        spawnHitbox: RectangleHitbox.fromRect(70, 110, Vec.create(90, 0)),
        scopeHitbox: RectangleHitbox.fromRect(30, 35, Vec.create(90, 12.5)),
        floorImages: [{
            key: "tugboat_red_floor",
            position: Vec.create(90, 0)
        }],
        ceilingImages: [{
            key: "tugboat_red_ceiling",
            position: Vec.create(90, 12.5)
        }],
        floors: [
            { type: "wood", hitbox: RectangleHitbox.fromRect(29, 71.5, Vec.create(90, -7)) },
            { type: "metal", hitbox: RectangleHitbox.fromRect(39.5, 75, Vec.create(90, -8)) },
            { type: "metal", hitbox: RectangleHitbox.fromRect(9.7, 10, Vec.create(71, -23.7)) },
            { type: "metal", hitbox: RectangleHitbox.fromRect(10, 8.7, Vec.create(89.9, -46)) }
        ],
        obstacles: [
            { idString: "tugboat", position: Vec.create(90, 0), rotation: 0 },
            { idString: "tire", position: Vec.create(111.28, 5.18), rotation: 0 },
            { idString: "tire", position: Vec.create(111.4, 14.57), rotation: 0 },
            { idString: "tire", position: Vec.create(111.4, 24.17), rotation: 0 },
            { idString: "tire", position: Vec.create(71.55, 24.17), rotation: 0 },
            { idString: "tire", position: Vec.create(71.5, 14.57), rotation: 0 },
            { idString: "tire", position: Vec.create(71.45, 5.12), rotation: 0 },
            { idString: "regular_crate", position: Vec.create(81.48, -37.36) },
            { idString: "regular_crate", position: Vec.create(101.49, -11.45) },
            { idString: "grenade_crate", position: Vec.create(102.3, -38.43) },
            { idString: "barrel", position: Vec.create(102.74, -26.23) },
            { idString: "tugboat_control_panel", position: Vec.create(90, 24.1), rotation: 0 },
            { idString: "office_chair", position: Vec.create(90, 16.65), rotation: 0 },
            { idString: "door", position: Vec.create(90.45, -4.8), rotation: 0 },
            { idString: "large_drawer", position: Vec.create(99.29, 2.98), rotation: 3 },
            { idString: "life_preserver", position: Vec.create(101.23, 14.67), rotation: 0 },
            { idString: "lux_crate", position: Vec.create(80.38, 4.29), rotation: 1 },
            { idString: "window2", position: Vec.create(83.91, 30.75), rotation: 1 },
            { idString: "window2", position: Vec.create(95.63, 30.75), rotation: 1 }
        ]
    },
    {
        idString: "tugboat_white",
        name: "Tugboat",
        spawnMode: MapObjectSpawnMode.Beach,
        spawnHitbox: RectangleHitbox.fromRect(70, 110, Vec.create(90, 0)),
        scopeHitbox: RectangleHitbox.fromRect(30, 35, Vec.create(90, 12.5)),
        floorImages: [{
            key: "tugboat_white_floor",
            position: Vec.create(90, 0)
        }],
        ceilingImages: [{
            key: "tugboat_white_ceiling",
            position: Vec.create(90, 12.5)
        }],
        floors: [
            { type: "wood", hitbox: RectangleHitbox.fromRect(29, 71.5, Vec.create(90, -7)) },
            { type: "metal", hitbox: RectangleHitbox.fromRect(39.5, 75, Vec.create(90, -8)) },
            { type: "metal", hitbox: RectangleHitbox.fromRect(9.7, 10, Vec.create(71, -23.7)) },
            { type: "metal", hitbox: RectangleHitbox.fromRect(10, 8.7, Vec.create(89.9, -46)) }
        ],
        obstacles: [
            { idString: "tugboat", position: Vec.create(0, 0), rotation: 0 },
            { idString: "tire", position: Vec.create(21.28, 5.18), rotation: 0 },
            { idString: "tire", position: Vec.create(21.4, 14.57), rotation: 0 },
            { idString: "tire", position: Vec.create(21.4, 24.17), rotation: 0 },
            { idString: "tire", position: Vec.create(-21.55, 24.17), rotation: 0 },
            { idString: "tire", position: Vec.create(-21.5, 14.57), rotation: 0 },
            { idString: "tire", position: Vec.create(-21.45, 5.12), rotation: 0 },
            { idString: "regular_crate", position: Vec.create(-11.48, -37.36) },
            { idString: "regular_crate", position: Vec.create(11.49, -11.45) },
            { idString: "grenade_crate", position: Vec.create(12.3, -38.43) },
            { idString: "barrel", position: Vec.create(12.74, -26.23) },
            { idString: "tugboat_control_panel", position: Vec.create(0, 24.1), rotation: 0 },
            { idString: "office_chair", position: Vec.create(0, 16.65), rotation: 0 },
            { idString: "door", position: Vec.create(0.45, -4.8), rotation: 0 },
            { idString: "large_drawer", position: Vec.create(9.29, 2.98), rotation: 3 },
            { idString: "life_preserver", position: Vec.create(11.23, 14.67), rotation: 0 },
            { idString: "lux_crate", position: Vec.create(-9.62, 4.29), rotation: 1 },
            { idString: "window2", position: Vec.create(-6.09, 30.75), rotation: 1 },
            { idString: "window2", position: Vec.create(5.63, 30.75), rotation: 1 }
        ]
    },
    {
        idString: "sea_traffic_control",
        name: "Sea Traffic Control",
        spawnHitbox: RectangleHitbox.fromRect(48, 98, Vec.create(0, 15)),
        scopeHitbox: RectangleHitbox.fromRect(40, 55, Vec.create(0, -2)),
        spawnMode: MapObjectSpawnMode.Beach,
        floorImages: [{
            key: "sea_traffic_control_floor",
            position: Vec.create(0, 0)
        }],
        ceilingImages: [{
            key: "sea_traffic_control_ceiling",
            position: Vec.create(-0.25, -2.4)
        }],
        floors: [
            { type: "wood", hitbox: RectangleHitbox.fromRect(55, 40, Vec.create(-2, 0)) },
            { type: "stone", hitbox: RectangleHitbox.fromRect(5.2, 10.5, Vec.create(28.2, 1.7)) }
        ],
        obstacles: [
            { idString: "sea_traffic_control", position: Vec.create(0, 0), rotation: 0 },
            { idString: "sandbags", position: Vec.create(33.53, 16.79), rotation: 0 },
            { idString: "sandbags", position: Vec.create(47.1, 16.79), rotation: 0 },
            { idString: "sandbags", position: Vec.create(58.27, 14.15), rotation: 1 },
            { idString: "barrel", position: Vec.create(47.77, 7.67) },
            { idString: "barrel", position: Vec.create(42, -14.07) },
            { idString: "regular_crate", position: Vec.create(32.15, -11.03), rotation: 0 },
            { idString: "door", position: Vec.create(25.19, 1.35), rotation: 1 },
            { idString: "gun_case", position: Vec.create(20.92, 13.41), rotation: 3 },
            { idString: "large_drawer", position: Vec.create(1.1, -13.83), rotation: 0 },
            { idString: "office_chair", position: Vec.create(-16.77, -0.43), rotation: 3 },
            { idString: "office_chair", position: Vec.create(-16.82, 11.78), rotation: 3 },
            { idString: "office_chair", position: Vec.create(13.88, -5.67), rotation: 2 },
            { idString: "aegis_crate", position: Vec.create(-23.45, -13.27) },
            { idString: "life_preserver", position: Vec.create(-2.6, 17.63), rotation: 3 },
            { idString: "life_preserver", position: Vec.create(7.05, 17.67), rotation: 3 },
            { idString: "table", position: Vec.create(13.95, -13.47), rotation: 1 },
            { idString: "control_panel_activated", position: Vec.create(-24.7, 5.75), rotation: 1 },
            { idString: "control_panel_small", position: Vec.create(-24.71, -3.81), rotation: 1 },
            { idString: "control_panel_small", position: Vec.create(-24.71, 15.34), rotation: 1 },
            { idString: "window2", position: Vec.create(-4.5, -20.57), rotation: 1 },
            { idString: "window2", position: Vec.create(7.4, -20.57), rotation: 1 },
            { idString: "window2", position: Vec.create(19.2, -20.57), rotation: 1 }
        ],
        lootSpawners: [
            { table: "sea_traffic_control_floor", position: Vec.create(0, 0) }
        ]
    },
    {
        idString: "small_bridge",
        name: "Small Bridge",
        spawnHitbox: RectangleHitbox.fromRect(20, 62),
        bridgeSpawnOptions: {
            maxRiverWidth: 20,
            landCheckDist: 30
        },
        floorImages: [{
            key: "small_bridge",
            position: Vec.create(0, 0)
        }],
        floors: [
            { type: "wood", hitbox: RectangleHitbox.fromRect(13.6, 55.7, Vec.create(0, 0)) }
        ],
        obstacles: [
            { idString: "small_bridge", position: Vec.create(0, 0), rotation: 0 }
        ],
        lootSpawners: [
            { table: "ground_loot", position: Vec.create(0, 0) }
        ]
    }
]);<|MERGE_RESOLUTION|>--- conflicted
+++ resolved
@@ -42,10 +42,7 @@
     readonly ceilingHitbox?: Hitbox
     readonly hideOnMap?: boolean
     readonly spawnMode?: MapObjectSpawnMode
-<<<<<<< HEAD
-=======
-
->>>>>>> 067aca5e
+
     readonly bridgeSpawnOptions?: {
         maxRiverWidth: number
         landCheckDist: number
