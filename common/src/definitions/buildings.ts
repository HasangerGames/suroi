import { ZIndexes } from "../constants";
import { type Orientation, type Variation } from "../typings";
import { CircleHitbox, HitboxGroup, PolygonHitbox, RectangleHitbox, type Hitbox } from "../utils/hitbox";
import { MapObjectSpawnMode, ObjectDefinitions, type ObjectDefinition, type ReferenceTo } from "../utils/objectDefinitions";
import { randomSign, randomVector } from "../utils/random";
import { type FloorTypes } from "../utils/terrain";
import { Vec, type Vector } from "../utils/vector";
import { type DecalDefinition } from "./decals";
import { type ObstacleDefinition, type RotationMode } from "./obstacles";

interface BuildingObstacle {
    readonly idString: ReferenceTo<ObstacleDefinition> | Record<ReferenceTo<ObstacleDefinition>, number>
    readonly position: Vector
    readonly rotation?: number
    readonly variation?: Variation
    readonly scale?: number
    readonly lootSpawnOffset?: Vector
    readonly puzzlePiece?: string | boolean
}

interface LootSpawner {
    readonly position: Vector
    readonly table: string
}

interface SubBuilding {
    readonly idString: ReferenceTo<BuildingDefinition> | Record<ReferenceTo<BuildingDefinition>, number>
    readonly position: Vector
    readonly orientation?: Orientation
}

interface BuildingDecal {
    readonly idString: ReferenceTo<DecalDefinition>
    readonly position: Vector
    readonly orientation?: Orientation
    readonly scale?: number
}

export interface BuildingDefinition extends ObjectDefinition {
    readonly spawnHitbox: Hitbox
    readonly scopeHitbox?: Hitbox
    readonly ceilingHitbox?: Hitbox
    readonly hideOnMap?: boolean
    readonly spawnMode?: MapObjectSpawnMode
    readonly bridgeSpawnOptions?: {
        maxRiverWidth: number
        landCheckDist: number
    }

    readonly obstacles?: BuildingObstacle[]
    readonly lootSpawners?: LootSpawner[]
    readonly subBuildings?: SubBuilding[]
    readonly decals?: BuildingDecal[]

    readonly puzzle?: {
        readonly triggerInteractOn: ReferenceTo<ObstacleDefinition>
        readonly interactDelay: number
        readonly order?: string[]
        readonly solvedSound?: boolean
        /**
         * Don't wait for the interact delay before setting solved to true
         */
        readonly setSolvedImmediately?: boolean
    }

    readonly sounds?: {
        readonly normal?: string
        readonly solved?: string
        readonly position?: Vector
        readonly maxRange: number
        readonly falloff: number
    }

    readonly floorImages?: Array<{
        readonly key: string
        readonly position: Vector
        readonly rotation?: number
        readonly scale?: Vector
        readonly tint?: number | `#${string}`
    }>

    readonly ceilingImages?: Array<{
        readonly key: string
        readonly position: Vector
        readonly residue?: string
        readonly tint?: number | `#${string}`
    }>
    readonly ceilingZIndex?: ZIndexes

    /**
     * How many walls need to be broken to destroy the ceiling
     */
    readonly wallsToDestroy?: number

    readonly floors?: Array<{
        readonly type: keyof typeof FloorTypes
        readonly hitbox: Hitbox
    }>

    readonly groundGraphics?: Array<{
        readonly color: number | `#${string}`
        readonly hitbox: Hitbox
    }>

    readonly rotationMode?: RotationMode.Limited | RotationMode.Binary | RotationMode.None
}

function makeContainer(id: number, tint: number, wallsID: number, open: "open2" | "open1" | "closed", damaged?: boolean): BuildingDefinition {
    let spawnHitbox: Hitbox;
    switch (open) {
        case "open2":
            spawnHitbox = RectangleHitbox.fromRect(16, 39.9);
            break;
        case "open1":
            spawnHitbox = RectangleHitbox.fromRect(16, 34.9, Vec.create(0, 2));
            break;
        case "closed":
        default:
            spawnHitbox = RectangleHitbox.fromRect(16, 30);
            break;
    }

    return {
        idString: `container_${id}`,
        name: `Container ${id}`,
        spawnHitbox,
        scopeHitbox: RectangleHitbox.fromRect(12, 27),
        ceilingImages: [{
            key: `container_ceiling_${open}${damaged ? "_damaged" : ""}`,
            position: Vec.create(0, 0),
            tint
        }],
        floors: [
            {
                type: "metal",
                hitbox: RectangleHitbox.fromRect(14, 28)
            }
        ],
        obstacles: [
            {
                idString: `container_walls_${wallsID}`,
                position: Vec.create(0, 0),
                rotation: 0
            }
        ],
        lootSpawners: open === "closed"
            ? undefined
            : [{
                position: Vec.create(0, 0),
                table: "ground_loot"
            }]
    };
}
export const ContainerTints = {
    White: 0xc0c0c0,
    Red: 0xa32900,
    Green: 0x00a30e,
    Blue: 0x005fa3,
    Yellow: 0xcccc00
};

const randomContainer1 = {
    container_1: 1,
    container_2: 2,
    container_3: 3,
    container_4: 4,
    container_5: 3,
    container_6: 4,
    container_7: 3,
    container_8: 4,
    container_10: 3
};

const randomContainer2 = {
    ...randomContainer1,
    container_11: 7
};

const warehouseObstacle = {
    regular_crate: 2,
    barrel: 2,
    flint_crate: 1
};

export const Buildings = new ObjectDefinitions<BuildingDefinition>([
    {
        idString: "porta_potty",
        name: "Porta Potty",
        spawnHitbox: RectangleHitbox.fromRect(20, 32),
        scopeHitbox: RectangleHitbox.fromRect(14, 18),
        floorImages: [{
            key: "porta_potty_floor",
            position: Vec.create(0, 1.5)
        }],
        ceilingImages: [{
            key: "porta_potty_ceiling",
            position: Vec.create(0, 0),
            residue: "porta_potty_residue"
        }],
        wallsToDestroy: 2,
        floors: [
            {
                type: "wood",
                hitbox: RectangleHitbox.fromRect(14, 18)
            },
            {
                type: "wood",
                hitbox: RectangleHitbox.fromRect(9.8, 3.5, Vec.create(1.5, 10.6))
            }
        ],
        obstacles: [
            {
                idString: {
                    porta_potty_toilet_open: 0.7,
                    porta_potty_toilet_closed: 0.3
                },
                position: Vec.create(0, -5),
                rotation: 0
            },
            {
                idString: "porta_potty_back_wall",
                position: Vec.create(0, -8.75),
                rotation: 0
            },
            {
                idString: "porta_potty_sink_wall",
                position: Vec.create(-5.65, 0),
                rotation: 3
            },
            {
                idString: "porta_potty_toilet_paper_wall",
                position: Vec.create(5.7, 0),
                rotation: 3
            },
            {
                idString: "porta_potty_door",
                position: Vec.create(2.2, 8.8),
                rotation: 0
            },
            {
                idString: "porta_potty_front_wall",
                position: Vec.create(-4.6, 8.66),
                rotation: 2
            }
        ]
    },
    {
        idString: "house",
        name: "House",
        spawnHitbox: new HitboxGroup(
            RectangleHitbox.fromRect(41, 51, Vec.create(31.50, -14.50)), // Garage
            RectangleHitbox.fromRect(68, 68, Vec.create(-18, -6)), // Main House
            RectangleHitbox.fromRect(28, 17, Vec.create(-31, 31.50)) // Doorstep
        ),
        scopeHitbox: new HitboxGroup(
            RectangleHitbox.fromRect(34.50, 42, Vec.create(29.25, -15.50)), // Garage
            RectangleHitbox.fromRect(60.50, 56, Vec.create(-17.25, -8.50)), // Main House
            RectangleHitbox.fromRect(15, 11, Vec.create(-31.50, 24.50)) // Doorstep
        ),
        floorImages: [{
            key: "house_floor",
            position: Vec.create(0, 0)
        }],
        ceilingImages: [{
            key: "house_ceiling",
            position: Vec.create(0, -1.5)
        }],
        floors: [
            {
                type: "stone",
                hitbox: RectangleHitbox.fromRect(33, 41.50, Vec.create(29.50, -15.25)) // Garage
            },
            {
                type: "wood",
                hitbox: new HitboxGroup(
                    RectangleHitbox.fromRect(60, 56, Vec.create(-18, -9)), // Main House
                    RectangleHitbox.fromRect(18.80, 14, Vec.create(-31.40, 27)) // Doorstep
                )
            }
        ],
        obstacles: [
            // Bathroom Left
            {
                idString: "house_wall_4",
                position: Vec.create(-3.6, 8.5),
                rotation: 1
            },
            // Bathroom Top
            {
                idString: "house_wall_1",
                position: Vec.create(-2.6, -2.8),
                rotation: 0
            },
            // Entrance Right
            {
                idString: "house_wall_4",
                position: Vec.create(-25.2, 8.5),
                rotation: 1
            },
            // Kitchen Top
            {
                idString: "house_wall_1",
                position: Vec.create(-21.65, -2.8),
                rotation: 0
            },
            // Living Room Bottom Right
            {
                idString: "house_wall_3",
                position: Vec.create(6.35, -14.5),
                rotation: 0
            },
            // Living Room Left
            {
                idString: "house_wall_2",
                position: Vec.create(-18.25, -25.6),
                rotation: 1
            },
            // Bedroom Bottom Left
            {
                idString: "house_wall_3",
                position: Vec.create(-41, -14.5),
                rotation: 0
            },
            // Bedroom Bottom Right/Living Room Bottom Left
            {
                idString: "house_wall_5",
                position: Vec.create(-17.28, -14.5),
                rotation: 0
            },
            {
                idString: {
                    toilet: 0.7,
                    used_toilet: 0.3
                },
                position: Vec.create(7, 14.4),
                rotation: 2
            },
            {
                idString: "stove",
                position: Vec.create(-9.3, 15.3),
                rotation: 2
            },
            {
                idString: "fridge",
                position: Vec.create(-19.5, 15.3),
                rotation: 2
            },
            // Living Room Couch
            {
                idString: "couch",
                position: Vec.create(-13.3, -26),
                rotation: 0
            },
            // Living Room Large Drawers
            {
                idString: "large_drawer",
                position: Vec.create(8.2, -26),
                rotation: 3
            },
            // Living Room TV
            {
                idString: "tv",
                position: Vec.create(11.5, -26),
                rotation: 0
            },
            // House Exterior
            {
                idString: "house_exterior",
                position: Vec.create(0, -2.6),
                rotation: 0
            },
            // Chair Bottom
            {
                idString: "chair",
                position: Vec.create(-41, 13),
                rotation: 0
            },
            // Chair Top
            {
                idString: "chair",
                position: Vec.create(-41, 3),
                rotation: 2
            },
            {
                idString: "table",
                position: Vec.create(-41, 8),
                rotation: 0
            },
            {
                idString: "bed",
                position: Vec.create(-40.6, -27.5),
                rotation: 0
            },
            // Bedroom Bookshelf
            {
                idString: "bookshelf",
                position: Vec.create(-21.6, -29.25),
                rotation: 1
            },
            // Bedroom Drawer
            {
                idString: "small_drawer",
                position: Vec.create(-23, -19.3),
                rotation: 3
            },
            // Toilet Bookshelf
            {
                idString: "bookshelf",
                position: Vec.create(-0.2, 12.5),
                rotation: 1
            },
            // Garage Washing Machine
            {
                idString: "washing_machine",
                position: Vec.create(18.7, -31.9),
                rotation: 0
            },
            // Garage Crate
            {
                idString: "regular_crate",
                position: Vec.create(41.5, -30.9),
                rotation: 0
            },
            // Garage Barrel
            {
                idString: "barrel",
                position: Vec.create(41.5, -20),
                rotation: 0
            },
            // Garage Bookshelf
            {
                idString: "bookshelf",
                position: Vec.create(44.05, -1.55),
                rotation: 1
            },
            // Garage Door
            {
                idString: "garage_door",
                position: Vec.create(30.18, 6.5),
                rotation: 0
            },
            // Front Door
            {
                idString: "door",
                position: Vec.create(-30.85, 20),
                rotation: 0
            },
            // Bedroom Door
            {
                idString: "door",
                position: Vec.create(-29.85, -14.5),
                rotation: 0
            },
            // Living Room Door
            {
                idString: "door",
                position: Vec.create(-3.85, -14.5),
                rotation: 0
            },
            // Kitchen Door
            {
                idString: "door",
                position: Vec.create(-12.6, -2.8),
                rotation: 2
            },
            // Door to Garage
            {
                idString: "door",
                position: Vec.create(13, -8.1),
                rotation: 3
            },
            // Bathroom Door
            {
                idString: "door",
                position: Vec.create(6.5, -2.8),
                rotation: 2
            },
            // Living Room Window
            {
                idString: "window",
                position: Vec.create(-1.4, -36.75),
                rotation: 1
            },
            // Bedroom Window
            {
                idString: "window",
                position: Vec.create(-28.65, -36.75),
                rotation: 1
            },
            // Dining Room Window
            {
                idString: "window",
                position: Vec.create(-47.35, -8.35),
                rotation: 0
            }
        ]
    },
    {
        idString: "warehouse",
        name: "Warehouse",
        spawnHitbox: RectangleHitbox.fromRect(60, 88),
        scopeHitbox: RectangleHitbox.fromRect(40, 70),
        floorImages: [{
            key: "warehouse_floor",
            position: Vec.create(0, 0)
        }],
        ceilingImages: [{
            key: "warehouse_ceiling",
            position: Vec.create(0, 0)
        }],
        floors: [
            {
                type: "stone",
                hitbox: RectangleHitbox.fromRect(40, 88)
            }
        ],
        obstacles: [
            { idString: "warehouse_walls", position: Vec.create(-19.8, 0), rotation: 0 },
            { idString: "warehouse_walls", position: Vec.create(19.8, 0), rotation: 2 },

            { idString: warehouseObstacle, position: Vec.create(14, -28.5) },
            { idString: "regular_crate", position: Vec.create(-14, -28.5) },
            { idString: "regular_crate", position: Vec.create(14, 28.5) },
            { idString: warehouseObstacle, position: Vec.create(-14, 28.5) },

            { idString: "ammo_crate", position: Vec.create(-14, 0) },
            { idString: "ammo_crate", position: Vec.create(14, 0) },

            { idString: { box: 9, grenade_box: 1 }, get position() { return randomVector(-16.6, -11.25, -14.93, -8.03); } },
            { idString: { box: 9, grenade_box: 1 }, get position() { return randomVector(-16.6, -11.25, 14.93, 8.03); } },
            { idString: { box: 9, grenade_box: 1 }, get position() { return randomVector(16.6, 11.25, -14.93, -8.03); } },
            { idString: { box: 9, grenade_box: 1 }, get position() { return randomVector(16.6, 11.25, 14.93, 8.03); } },
            { idString: { box: 9, grenade_box: 1 }, get position() { return Vec.create(16.15 * randomSign(), 20.97 * randomSign()); } }
        ],

        lootSpawners: [
            {
                position: Vec.create(0, 0),
                table: "warehouse"
            }
        ]
    },
    {
        idString: "port_warehouse_red",
        name: "Red Port Warehouse",
        spawnHitbox: RectangleHitbox.fromRect(72, 130),
        scopeHitbox: RectangleHitbox.fromRect(58, 118),
        floorImages: [
            {
                key: "port_warehouse_floor",
                position: Vec.create(2, -30.2)
            },
            {
                key: "port_warehouse_floor",
                position: Vec.create(-2, 30.2),
                rotation: Math.PI
            }
        ],
        ceilingImages: [{
            key: "port_warehouse_ceiling_red",
            position: Vec.create(0, 0)
        }],
        obstacles: [
            {
                idString: "port_warehouse_walls",
                position: Vec.create(2, -30.2),
                rotation: 0
            },
            {
                idString: "port_warehouse_walls",
                position: Vec.create(-2, 30.2),
                rotation: 2
            },
            {
                idString: "super_barrel",
                position: Vec.create(-10, -52)
            },
            {
                idString: "regular_crate",
                position: Vec.create(-22, -52)
            },
            {
                idString: "forklift",
                position: Vec.create(15, -52),
                rotation: 3
            },
            {
                idString: "regular_crate",
                position: Vec.create(-22, -10)
            },
            {
                idString: "regular_crate",
                position: Vec.create(-20, 0)
            },
            {
                idString: "regular_crate",
                position: Vec.create(-22, 10)
            },
            {
                idString: "forklift",
                position: Vec.create(-8, -2),
                rotation: 2
            },
            {
                idString: {
                    regular_crate: 0.3,
                    flint_crate: 1
                },
                position: Vec.create(-11, 50)
            },
            {
                idString: "regular_crate",
                position: Vec.create(-22, 52)
            },
            {
                idString: "barrel",
                position: Vec.create(1, 52)
            },
            {
                idString: "super_barrel",
                position: Vec.create(10, 48)
            },
            {
                idString: "barrel",
                position: Vec.create(23, 52)
            },
            {
                idString: "barrel",
                position: Vec.create(17, 5)
            },
            {
                idString: "barrel",
                position: Vec.create(24, 0)
            },
            {
                idString: "box",
                position: Vec.create(24, 9)
            },
            {
                idString: "box",
                position: Vec.create(19, 12)
            }
        ]
    },
    {
        idString: "port_warehouse_blue",
        name: "Blue Port Warehouse",
        spawnHitbox: RectangleHitbox.fromRect(72, 130),
        scopeHitbox: RectangleHitbox.fromRect(58, 118),
        floorImages: [
            {
                key: "port_warehouse_floor",
                position: Vec.create(2, -30.2)
            },
            {
                key: "port_warehouse_floor",
                position: Vec.create(-2, 30.2),
                rotation: Math.PI
            }
        ],
        ceilingImages: [{
            key: "port_warehouse_ceiling_blue",
            position: Vec.create(0, 0)
        }],
        obstacles: [
            {
                idString: "port_warehouse_walls",
                position: Vec.create(2, -30.2),
                rotation: 0
            },
            {
                idString: "port_warehouse_walls",
                position: Vec.create(-2, 30.2),
                rotation: 2
            },
            {
                idString: "super_barrel",
                position: Vec.create(-10, -52)
            },
            {
                idString: "regular_crate",
                position: Vec.create(-22, -52)
            },
            {
                idString: "forklift",
                position: Vec.create(15, -52),
                rotation: 3
            },
            {
                idString: "regular_crate",
                position: Vec.create(-22, -10)
            },
            {
                idString: "regular_crate",
                position: Vec.create(-20, 0)
            },
            {
                idString: "regular_crate",
                position: Vec.create(-22, 10)
            },
            {
                idString: "forklift",
                position: Vec.create(-8, -2),
                rotation: 2
            },
            {
                idString: {
                    regular_crate: 0.3,
                    flint_crate: 1
                },
                position: Vec.create(-11, 50)
            },
            {
                idString: "regular_crate",
                position: Vec.create(-22, 52)
            },
            {
                idString: "barrel",
                position: Vec.create(1, 52)
            },
            {
                idString: "super_barrel",
                position: Vec.create(10, 48)
            },
            {
                idString: "barrel",
                position: Vec.create(23, 52)
            },
            {
                idString: "barrel",
                position: Vec.create(17, 5)
            },
            {
                idString: "barrel",
                position: Vec.create(24, 0)
            },
            {
                idString: "box",
                position: Vec.create(24, 9)
            },
            {
                idString: "box",
                position: Vec.create(19, 12)
            }
        ]
    },
    {
        idString: "refinery",
        name: "Refinery",
        spawnHitbox: RectangleHitbox.fromRect(184, 131, Vec.create(35, 21.50)),
        scopeHitbox: new HitboxGroup(
            RectangleHitbox.fromRect(33.50, 72, Vec.create(-32.75, 0)),
            RectangleHitbox.fromRect(65.50, 29.50, Vec.create(16.75, -21.25))
        ),
        floorImages: [
            {
                key: "refinery_floor",
                position: Vec.create(0, 0)
            }
        ],
        ceilingImages: [
            {
                key: "refinery_ceiling",
                position: Vec.create(0, 0)
            }
        ],
        groundGraphics: [
            { color: 0x595959, hitbox: RectangleHitbox.fromRect(176, 123, Vec.create(35, 21.50)) }, // base
            { color: 0xb2b200, hitbox: new CircleHitbox(21, Vec.create(45.5, 59.1)) }, // circles
            { color: 0x505050, hitbox: new CircleHitbox(19, Vec.create(45.5, 59.1)) },
            { color: 0xb2b200, hitbox: new CircleHitbox(21, Vec.create(97, 59.1)) },
            { color: 0x505050, hitbox: new CircleHitbox(19, Vec.create(97, 59.1)) },
            { color: 0xb2b200, hitbox: RectangleHitbox.fromRect(2, 81, Vec.create(-9, 42.50)) }, // roads
            { color: 0xb2b200, hitbox: RectangleHitbox.fromRect(2, 59, Vec.create(16, 53.50)) },
            { color: 0xb2b200, hitbox: RectangleHitbox.fromRect(133, 2, Vec.create(56.50, 3)) },
            { color: 0xb2b200, hitbox: RectangleHitbox.fromRect(108, 2, Vec.create(69, 25)) }
        ],
        floors: [
            {
                type: "wood",
                hitbox: RectangleHitbox.fromRect(33.50, 27, Vec.create(-32.75, 22.50))
            },
            {
                type: "stone",
                hitbox: RectangleHitbox.fromRect(176, 123, Vec.create(35, 21.50))
            }
        ],
        obstacles: [
            {
                idString: "refinery_walls",
                position: Vec.create(0, 0),
                rotation: 0
            },
            //
            // Inner room obstacles
            //
            {
                idString: "window",
                position: Vec.create(-16, 18.5),
                rotation: 0
            },
            {
                idString: "door",
                position: Vec.create(-31.15, 9.2),
                rotation: 0
            },
            {
                idString: "table",
                position: Vec.create(-22, 28),
                rotation: 0
            },
            {
                idString: "chair",
                position: Vec.create(-26, 28),
                rotation: 3
            },
            {
                idString: { gun_mount_mcx_spear: 0.99, gun_mount_stoner_63: 0.01 },
                position: Vec.create(-46.8, 28),
                rotation: 1
            },
            //
            // Building obstacles
            //
            {
                idString: "small_refinery_barrel",
                position: Vec.create(41.3, -14.8)
            },
            {
                idString: "distillation_column",
                position: Vec.create(42.7, -28),
                rotation: 0
            },
            {
                idString: "distillation_column",
                position: Vec.create(-42.65, 1),
                rotation: 0
            },
            {
                idString: "distillation_equipment",
                position: Vec.create(0, -18),
                rotation: 2
            },
            {
                idString: "smokestack",
                position: Vec.create(-39, -25.59)
            },
            {
                idString: { barrel: 1, super_barrel: 1 },
                position: Vec.create(-26, -30)
            },
            {
                idString: { barrel: 1, super_barrel: 1 },
                position: Vec.create(-21.5, 4)
            },
            {
                idString: "regular_crate",
                position: Vec.create(28.75, -30)
            },
            {
                idString: "regular_crate",
                position: Vec.create(-43, -11)
            },
            //
            // Outside obstacles
            //
            // Bottom left
            {
                idString: "oil_tank",
                position: Vec.create(-38, 73),
                rotation: 0
            },
            {
                idString: "barrel",
                position: Vec.create(-20.5, 77.5),
                rotation: 0
            },
            {
                idString: "barrel",
                position: Vec.create(-21.5, 67),
                rotation: 0
            },
            {
                idString: "regular_crate",
                position: Vec.create(-46.5, 45.5)
            },
            {
                idString: "regular_crate",
                position: Vec.create(-36, 48)
            },
            // Bottom right
            {
                idString: "large_refinery_barrel",
                position: Vec.create(45.5, 59.1)
            },
            {
                idString: "large_refinery_barrel",
                position: Vec.create(97, 59.2)
            },
            {
                idString: "regular_crate",
                position: Vec.create(69, 62)
            },
            {
                idString: "aegis_crate",
                position: Vec.create(64, 75)
            },
            {
                idString: "aegis_crate",
                position: Vec.create(77, 73)
            },
            {
                idString: "barrel",
                position: Vec.create(117.5, 77.5)
            },
            {
                idString: "regular_crate",
                position: Vec.create(117, 40)
            },
            {
                idString: "super_barrel",
                position: Vec.create(27.5, 39)
            },
            {
                idString: "barrel",
                position: Vec.create(-10, 0)
            },
            // Top right
            {
                idString: "oil_tank",
                position: Vec.create(113, -25),
                rotation: 1
            },
            {
                idString: "barrel",
                position: Vec.create(117.5, -7)
            },
            {
                idString: "regular_crate",
                position: Vec.create(95, -33)
            },
            {
                idString: "aegis_crate",
                position: Vec.create(76.25, -33.5)
            },
            {
                idString: "super_barrel",
                position: Vec.create(85.25, -33.5)
            },
            {
                idString: { barrel: 1, super_barrel: 1 },
                position: Vec.create(83, -25)
            },
            {
                idString: "super_barrel",
                position: Vec.create(75, -23)
            },
            {
                idString: "regular_crate",
                position: Vec.create(76.25, -12)
            },
            //
            // Inner walls
            //
            // Top right
            { idString: "inner_concrete_wall_1", position: Vec.create(116.75, -1.5), rotation: 0 },
            { idString: "inner_concrete_wall_1", position: Vec.create(106.05, -1.5), rotation: 0 },
            { idString: "inner_concrete_wall_2", position: Vec.create(70.05, -20.75), rotation: 1 },
            { idString: "inner_concrete_wall_1", position: Vec.create(74.5, -1.5), rotation: 0 },
            // Bottom right
            { idString: "inner_concrete_wall_1", position: Vec.create(116.75, 34), rotation: 0 },
            { idString: "inner_concrete_wall_1", position: Vec.create(106.05, 34), rotation: 0 },
            { idString: "inner_concrete_wall_1", position: Vec.create(95.35, 34), rotation: 0 },
            { idString: "inner_concrete_wall_1", position: Vec.create(47.84, 34), rotation: 0 },
            { idString: "inner_concrete_wall_1", position: Vec.create(37.14, 34), rotation: 0 },
            { idString: "inner_concrete_wall_1", position: Vec.create(26.44, 34), rotation: 0 },
            { idString: "inner_concrete_wall_4", position: Vec.create(22, 58.5), rotation: 1 },
            // Bottom left
            { idString: "inner_concrete_wall_3", position: Vec.create(-32.45, 39), rotation: 0 },
            { idString: "inner_concrete_wall_1", position: Vec.create(-15, 76.65), rotation: 1 },
            { idString: "inner_concrete_wall_1", position: Vec.create(-15, 65.95), rotation: 1 },
            //
            // Outer walls
            //
            // Bottom left walls
            { idString: "concrete_wall_end", position: Vec.create(-15, 83), rotation: 0 },
            { idString: "concrete_wall_segment_long", position: Vec.create(-32, 83), rotation: 0 },
            { idString: "concrete_wall_segment", position: Vec.create(-44.3, 83), rotation: 0 },
            { idString: "concrete_wall_corner", position: Vec.create(-53, 83), rotation: 0 },
            { idString: "concrete_wall_segment", position: Vec.create(-53, 74.4), rotation: 1 },
            { idString: "concrete_wall_end_broken", position: Vec.create(-53, 65.5), rotation: 1 },
            // Wall from bottom left to top left
            { idString: "concrete_wall_end_broken", position: Vec.create(-53, 44), rotation: 3 },
            { idString: "concrete_wall_segment_long", position: Vec.create(-53, 28), rotation: 3 },
            { idString: "concrete_wall_segment_long", position: Vec.create(-53, 0), rotation: 3 },
            { idString: "concrete_wall_segment_long", position: Vec.create(-53, -23.3), rotation: 3 },
            // Top left corner
            { idString: "concrete_wall_corner", position: Vec.create(-53, -40), rotation: 3 },
            { idString: "concrete_wall_segment_long", position: Vec.create(-36.3, -40), rotation: 0 },
            { idString: "concrete_wall_segment_long", position: Vec.create(-10, -40), rotation: 0 },
            { idString: "concrete_wall_end_broken", position: Vec.create(7, -40), rotation: 0 },
            { idString: "concrete_wall_end_broken", position: Vec.create(20, -40), rotation: 2 },
            { idString: "concrete_wall_segment_long", position: Vec.create(36, -40), rotation: 0 },
            { idString: "concrete_wall_segment_long", position: Vec.create(65, -40), rotation: 0 },
            { idString: "concrete_wall_end_broken", position: Vec.create(82, -40), rotation: 0 },
            { idString: "concrete_wall_end_broken", position: Vec.create(106, -40), rotation: 2 },
            { idString: "concrete_wall_segment", position: Vec.create(114.2, -40), rotation: 2 },
            // Top right corner
            { idString: "concrete_wall_corner", position: Vec.create(123, -40), rotation: 2 },
            { idString: "concrete_wall_segment_long", position: Vec.create(123, -23.2), rotation: 1 },
            { idString: "concrete_wall_segment", position: Vec.create(123, -10), rotation: 1 },
            { idString: "concrete_wall_end", position: Vec.create(123, -1.5), rotation: 3 },
            { idString: "concrete_wall_end", position: Vec.create(123, 29.5), rotation: 1 },
            { idString: "concrete_wall_segment_long", position: Vec.create(123, 46), rotation: 1 },
            { idString: "concrete_wall_segment_long", position: Vec.create(123, 66.3), rotation: 1 },
            // Bottom right corner
            { idString: "concrete_wall_corner", position: Vec.create(123, 83), rotation: 1 },
            { idString: "concrete_wall_segment_long", position: Vec.create(106.3, 83), rotation: 0 },
            { idString: "concrete_wall_segment_long", position: Vec.create(76, 83), rotation: 0 },
            { idString: "concrete_wall_segment_long", position: Vec.create(47, 83), rotation: 0 },
            { idString: "concrete_wall_segment", position: Vec.create(30, 83), rotation: 0 },
            { idString: "concrete_wall_end", position: Vec.create(22, 83), rotation: 2 }
        ],
        subBuildings: [
            {
                idString: "porta_potty",
                position: Vec.create(59.75, -27.6)
            }
        ]
    },
    {
        idString: "small_house",
        name: "Small House",
        spawnHitbox: RectangleHitbox.fromRect(80, 80),
        scopeHitbox: RectangleHitbox.fromRect(60, 56),
        floorImages: [{
            key: "house_floor_small",
            position: Vec.create(0, 0)
        }],
        ceilingImages: [{
            key: "house_ceiling_small",
            position: Vec.create(0, 0)
        }],
        floors: [
            {
                type: "wood",
                hitbox: RectangleHitbox.fromRect(62, 58.50, Vec.create(0, -0.25))
            },
            {
                type: "stone",
                hitbox: RectangleHitbox.fromRect(-10.10, 4.70, Vec.create(16.55, -31.75))

            },
            {
                type: "stone",
                hitbox: RectangleHitbox.fromRect(10.10, -4.70, Vec.create(-14.45, 31.75))
            }
        ],
        obstacles: [
            // Bedroom Right
            {
                idString: "house_wall_2",
                position: Vec.create(-19.5, -6.75),
                rotation: 2
            },
            // Bedroom Bottom Right
            {
                idString: "house_wall_1",
                position: Vec.create(5.4, -6.75),
                rotation: 2
            },
            // Bedroom Bottom Left
            {
                idString: "house_wall_2",
                position: Vec.create(8.85, -18),
                rotation: 1
            },
            // Bedroom Door
            {
                idString: "door",
                position: Vec.create(-4.5, -6.75),
                rotation: 2
            },
            // Bathroom Left
            {
                idString: "house_wall_4",
                position: Vec.create(-2.50, 17.2),
                rotation: 1
            },
            // Bathroom Right
            {
                idString: "house_wall_4",
                position: Vec.create(9.55, 17.2),
                rotation: 1
            },
            // Bathroom Door
            {
                idString: "door",
                position: Vec.create(3.1, 7.2),
                rotation: 2
            },
            // Bathroom Toilet
            {
                idString: { toilet: 2, used_toilet: 1 },
                position: Vec.create(3.6, 23.5),
                rotation: 2
            },
            // Front Door
            {
                idString: "door",
                position: Vec.create(-14.8, 29),
                rotation: 2
            },
            {
                idString: "door",
                position: Vec.create(16.2, -29.5),
                rotation: 2
            },
            // Living Room Cough
            {
                idString: "couch",
                position: Vec.create(-21.6, -1.8),
                rotation: 3
            },
            // Living Room Drawer
            {
                idString: "large_drawer",
                position: Vec.create(-26.2, 21.5),
                rotation: 1
            },
            // Living Room Bookshelf
            {
                idString: "bookshelf",
                position: Vec.create(-6, 17.5),
                rotation: 3
            },
            // Kitchen Stove
            {
                idString: "stove",
                position: Vec.create(15.5, 24),
                rotation: 2
            },
            // Kitchen Fridge
            {
                idString: "fridge",
                position: Vec.create(25, 24),
                rotation: 2
            },
            // Near Kitchen Chair
            {
                idString: "chair",
                position: Vec.create(25, 5),
                rotation: 0
            },
            // Near Backdoor Chair
            {
                idString: "chair",
                position: Vec.create(25, -5),
                rotation: 2
            },
            // Dining Room Table
            {
                idString: "table",
                position: Vec.create(25, 0),
                rotation: 2
            },
            // Backdoor Drawer
            {
                idString: "small_drawer",
                position: Vec.create(26, -25),
                rotation: 3
            },
            // Bedroom Bed
            {
                idString: "bed",
                position: Vec.create(-21.5, -22.5),
                rotation: 1
            },
            // Bedroom Drawer
            {
                idString: "small_drawer",
                position: Vec.create(-26, -11.5),
                rotation: 1
            },
            // Bedroom Bookshelf
            {
                idString: "bookshelf",
                position: Vec.create(5.5, -22),
                rotation: 1
            },
            // Bedroom Window
            {
                idString: "window",
                position: Vec.create(-7.2, -29.5),
                rotation: 1
            },
            // Living Room Window
            {
                idString: "window",
                position: Vec.create(-31, 7.5),
                rotation: 2
            },
            // Kitchen Window
            {
                idString: "window",
                position: Vec.create(31, 15.4),
                rotation: 2
            },
            // Backdoor Window
            {
                idString: "window",
                position: Vec.create(31, -15.9),
                rotation: 2
            },
            {
                idString: "small_house_exterior",
                position: Vec.create(0, 0),
                rotation: 2
            }
        ]
    },
    {
        idString: "crane",
        name: "Crane",
        spawnHitbox: RectangleHitbox.fromRect(210, 100, Vec.create(55, -60)),
        ceilingHitbox: RectangleHitbox.fromRect(210, 100, Vec.create(55, -60)),
        ceilingImages: [
            {
                key: "crane_ceiling",
                position: Vec.create(55.5, -60)
            }
        ],
        ceilingZIndex: ZIndexes.BuildingsCeiling + 1, // makes the crane ceiling render above container ceilings
        obstacles: [
            { idString: "crane_base_part", position: Vec.create(-31.55, -87.3), rotation: 0 },
            { idString: "crane_base_part", position: Vec.create(-31.55, -35.6), rotation: 0 },

            { idString: "crane_base_part", position: Vec.create(32, -87.3), rotation: 0 },
            { idString: "crane_base_part", position: Vec.create(32, -35.6), rotation: 0 }
        ]
    },
    {
        idString: "port_shed",
        name: "Port Shed",
        spawnHitbox: RectangleHitbox.fromRect(27, 37, Vec.create(-0.8, 0)),
        scopeHitbox: RectangleHitbox.fromRect(20, 27.5, Vec.create(-0.8, -1.5)),
        floorImages: [{
            key: "port_shed_floor",
            position: Vec.create(0, 0)
        }],
        ceilingImages: [{
            key: "port_shed_ceiling",
            position: Vec.create(-0.8, -1.7)
        }],
        obstacles: [
            {
                idString: "port_shed_exterior",
                position: Vec.create(-0.8, 0),
                rotation: 0
            },
            {
                idString: "door",
                position: Vec.create(3.95, 12.15),
                rotation: 0
            },
            {
                idString: "window",
                position: Vec.create(9.45, -2.6),
                rotation: 0
            },
            {
                idString: "bookshelf",
                position: Vec.create(-7.75, 4.9),
                rotation: 1
            },
            {
                idString: "table",
                position: Vec.create(2.2, -10.35),
                rotation: 1
            },
            {
                idString: "chair",
                position: Vec.create(2.2, -5.5),
                rotation: 0
            }
        ]
    },
    // TODO Refactor this mess
    makeContainer(1, ContainerTints.White, 1, "closed"),
    makeContainer(2, ContainerTints.Red, 1, "closed"),
    makeContainer(3, ContainerTints.Green, 2, "open1"),
    makeContainer(4, ContainerTints.Green, 2, "open1", true),
    makeContainer(5, ContainerTints.Blue, 3, "open1"),
    makeContainer(6, ContainerTints.Blue, 3, "open1", true),
    makeContainer(7, ContainerTints.Blue, 4, "open2"),
    makeContainer(8, ContainerTints.Blue, 4, "open2", true),
    makeContainer(9, ContainerTints.Yellow, 5, "open1"),
    makeContainer(10, ContainerTints.Yellow, 6, "open2"),
    {
        idString: "container_11",
        name: "Invisible Container",
        spawnHitbox: RectangleHitbox.fromRect(16, 30)
    },
    {
        idString: "ship",
        name: "Ship",
        spawnHitbox: RectangleHitbox.fromRect(110, 300, Vec.create(0, 0)),
        scopeHitbox: new HitboxGroup(
            RectangleHitbox.fromRect(44, 38, Vec.create(9.5, -70.5)),
            RectangleHitbox.fromRect(10, 15, Vec.create(-17, -60)),
            RectangleHitbox.fromRect(50, 24, Vec.create(8, 93.2))
        ),
        puzzle: {
            triggerInteractOn: "vault_door",
            interactDelay: 2000
        },
        sounds: {
            solved: "generator_running",
            position: Vec.create(23, 75),
            maxRange: 416,
            falloff: 2
        },
        floorImages: [
            {
                key: "ship_floor_1",
                position: Vec.create(0, -65)
            },
            {
                key: "ship_floor_2",
                position: Vec.create(0.02, 64.8)
            }
        ],
        ceilingImages: [
            {
                key: "ship_cabin_roof",
                position: Vec.create(4, -68)
            },
            {
                key: "ship_tango_room_roof",
                position: Vec.create(8.5, 101.75)
            }
        ],
        floors: [
            {
                type: "stone",
                hitbox: RectangleHitbox.fromRect(82, 220, Vec.create(8.5, -20))
            },
            {
                type: "stone",
                hitbox: RectangleHitbox.fromRect(54, 20, Vec.create(8.5, 95))
            },
            {
                type: "metal",
                hitbox: RectangleHitbox.fromRect(20, 14, Vec.create(-40.6, -33.7))
            },
            {
                type: "metal",
                hitbox: RectangleHitbox.fromRect(20, 14, Vec.create(-40.6, 43))
            }
        ],
        obstacles: [
            // Tango room
            { idString: "vault_door", position: Vec.create(7.45, 81.5), rotation: 0 },
            { idString: "tango_crate", position: Vec.create(9, 93.5), rotation: 0 },
            { idString: "super_barrel", position: Vec.create(-12, 89) },
            { idString: "box", position: Vec.create(28.5, 87) },
            { idString: "box", position: Vec.create(30, 93) },
            { idString: "box", position: Vec.create(-12, 99) },

            // Main hitbox
            { idString: "ship", position: Vec.create(0, 0), rotation: 0 },

            { idString: "ship_oil_tank", position: Vec.create(-14, -111), rotation: 0 },
            { idString: "generator", position: Vec.create(23, 75), rotation: 0, puzzlePiece: true },
            { idString: "barrel", position: Vec.create(24, 66) },
            {
                idString: { barrel: 1, super_barrel: 1 },
                position: Vec.create(21, 58)
            },
            { idString: "regular_crate", position: Vec.create(-6, 73) },
            { idString: "regular_crate", position: Vec.create(-4, 61) },

            // Captain's cabin
            { idString: "control_panel_small", position: Vec.create(14.5, -57), rotation: 2 },
            { idString: "control_panel2", position: Vec.create(5, -57), rotation: 2 },
            { idString: "regular_crate", position: Vec.create(-7, -84) },
            { idString: "barrel", position: Vec.create(2, -85) },
            { idString: "bookshelf", position: Vec.create(23.5, -86.5), rotation: 2 },

            { idString: "window2", position: Vec.create(-16, -50.5), rotation: 1 },
            { idString: "window2", position: Vec.create(-6, -50.5), rotation: 1 },
            { idString: "window2", position: Vec.create(7, -50.5), rotation: 1 },
            { idString: "window2", position: Vec.create(18, -50.5), rotation: 1 }

        ],
        subBuildings: [
            {
                idString: randomContainer1,
                position: Vec.create(19, -64),
                orientation: 2
            },
            {
                idString: randomContainer1,
                position: Vec.create(-15, 20)
            },
            {
                idString: randomContainer1,
                position: Vec.create(-16, -20),
                orientation: 2
            },
            {
                idString: randomContainer1,
                position: Vec.create(-31, -20),
                orientation: 2
            },
            {
                idString: randomContainer1,
                position: Vec.create(16, -22)
            },
            {
                idString: randomContainer1,
                position: Vec.create(15, 22),
                orientation: 2
            },
            {
                idString: randomContainer1,
                position: Vec.create(-1, 22),
                orientation: 2
            },
            {
                idString: randomContainer1,
                position: Vec.create(16, -110)
            },
            {
                idString: randomContainer1,
                position: Vec.create(31, -110)
            }
        ],
        lootSpawners: [{
            position: Vec.create(10, -73),
            table: "gas_can"
        }]
    },
    {
        idString: "oil_tanker_ship",
        name: "Oil Tanker",
        spawnHitbox: RectangleHitbox.fromRect(110, 300, Vec.create(0, 0)),
        scopeHitbox: new HitboxGroup(
            RectangleHitbox.fromRect(65, 29, Vec.create(4.5, -102.5)),
            RectangleHitbox.fromRect(7.5, 28, Vec.create(41.7, -101.5))
        ),
        puzzle: {
            triggerInteractOn: "vault_door",
            interactDelay: 1500
        },
        floorImages: [
            {
                key: "oil_tanker_ship_floor_1",
                position: Vec.create(0, -59.439)
            },
            {
                key: "oil_tanker_ship_floor_2",
                position: Vec.create(0, 59.439)
            }
        ],
        ceilingImages: [
            {
                key: "oil_tanker_ship_ceiling",
                position: Vec.create(7, -99.5)
            },
            {
                key: "oil_tanker_ship_tank_ceiling",
                position: Vec.create(9.5, 20)
            }
        ],
        floors: [
            {
                type: "stone",
                hitbox: RectangleHitbox.fromRect(82, 210, Vec.create(8.5, -13))
            },
            {
                type: "metal",
                hitbox: RectangleHitbox.fromRect(20, 10, Vec.create(-42, 18.5))
            },
            {
                type: "metal",
                hitbox: RectangleHitbox.fromRect(20, 10, Vec.create(-42, 58.5))
            }
        ],
        obstacles: [
            // Main Ship Hitbox
            { idString: "oil_tanker_ship", position: Vec.create(0, 0), rotation: 0 },

            // Oil Tanks
            { idString: "large_oil_tank", position: Vec.create(9, -46.5), rotation: -Math.PI * 2 },
            { idString: "large_oil_tank", position: Vec.create(9, 20), rotation: Math.PI / 2 },
            { idString: "large_oil_tank", position: Vec.create(9, 88), rotation: -Math.PI / 2 },

            // Cabin Windows
            { idString: "window2", position: Vec.create(-0.25, -87.5), rotation: 1 },
            { idString: "window2", position: Vec.create(9.75, -87.5), rotation: 1 },

            { idString: "window2", position: Vec.create(22, -87.5), rotation: 1 },
            { idString: "window2", position: Vec.create(31, -87.5), rotation: 1 },

            // Cabin Furniture
            { idString: "control_panel_small", position: Vec.create(-1, -93.8), rotation: 2 },
            { idString: "large_drawer", position: Vec.create(9.5, -93.5), rotation: 2 },

            { idString: "control_panel", position: Vec.create(22, -93.8), rotation: 2, puzzlePiece: true },
            { idString: "control_panel_small", position: Vec.create(31.7, -93.8), rotation: 2 },

            // Vector Vault
            { idString: "vault_door", position: Vec.create(-6.5, -110), rotation: 3 },
            { idString: "briefcase", position: Vec.create(-22.5, -94), rotation: 0 },
            { idString: "regular_crate", position: Vec.create(-12.19, -94.34) },
            { idString: "regular_crate", position: Vec.create(-23.1, -102.93) },

            // Front of ship
            { idString: "barrel", position: Vec.create(-27, 68) },
            { idString: "regular_crate", position: Vec.create(-18, 66) },
            { idString: "regular_crate", position: Vec.create(42, 66) },
            {
                idString: {
                    regular_crate: 2,
                    aegis_crate: 1,
                    flint_crate: 1
                },
                position: Vec.create(32, 60),
                rotation: 2
            },

            // Mid Ship
            { idString: "sandbags", position: Vec.create(-22, 1), rotation: 2 },
            { idString: "super_barrel", position: Vec.create(-27, -20) },
            { idString: "barrel", position: Vec.create(-15, -15) },
            { idString: "regular_crate", position: Vec.create(-25, -10) },
            { idString: "sandbags", position: Vec.create(43, -20), rotation: 1 },
            { idString: "super_barrel", position: Vec.create(43, -7.5) },
            { idString: "sandbags", position: Vec.create(30, -16), rotation: 2 },
            { idString: "flint_crate", position: Vec.create(41, -35) }
        ]
    },
    {
        idString: "port",
        name: "Port",
        spawnHitbox: RectangleHitbox.fromRect(315, 290, Vec.create(-5, 0)),
        groundGraphics: [
            {
                color: "#6664",
                hitbox: RectangleHitbox.fromRect(297.2, 271.7, Vec.create(-4.5, 0))
            },
            {
                color: 0x595959,
                hitbox: RectangleHitbox.fromRect(293.5, 267.96, Vec.create(-4.5, 0))
            },
            {
                color: 0xe6e6e6,
                hitbox: new HitboxGroup(
                    RectangleHitbox.fromRect(1.47, 102.18, Vec.create(129.93, 73.42)),
                    RectangleHitbox.fromRect(126.01, 1.5, Vec.create(67.66, 123.77)),
                    RectangleHitbox.fromRect(84.61, 1.48, Vec.create(88.35, 74.7)),
                    RectangleHitbox.fromRect(74.74, 1.52, Vec.create(-113.86, -33.25)),
                    RectangleHitbox.fromRect(84.61, 1.49, Vec.create(88.35, 49.55)),
                    RectangleHitbox.fromRect(1.51, 56, Vec.create(-77.24, -5)),
                    RectangleHitbox.fromRect(207.5, 1.5, Vec.create(25.75, 23.08)),
                    RectangleHitbox.fromRect(84.61, 1.49, Vec.create(88.35, 98.77)),
                    RectangleHitbox.fromRect(1.47, 63.43, Vec.create(5.4, 92.81)),
                    RectangleHitbox.fromRect(82.47, 1.48, Vec.create(-35.1, 61.83)),
                    RectangleHitbox.fromRect(1.44, 8.6, Vec.create(-75.61, 65.39)),
                    RectangleHitbox.fromRect(1.46, 8.6, Vec.create(-102.2, 65.39)),
                    RectangleHitbox.fromRect(14, 1.48, Vec.create(-109.9, 61.83)),
                    RectangleHitbox.fromRect(1.46, 55.47, Vec.create(-116.51, 34.84)),
                    RectangleHitbox.fromRect(35.45, 1.47, Vec.create(-133.5, 7.85))
                )
            },
            {
                color: 0xb2b200,
                hitbox: RectangleHitbox.fromRect(1.87, 186.8, Vec.create(143.17, -33.97))
            },
            {
                color: 0x2b2b2b,
                hitbox: new HitboxGroup(
                    RectangleHitbox.fromRect(0.75, 128, Vec.create(64.33, -46)),
                    RectangleHitbox.fromRect(0.75, 128, Vec.create(66.55, -46)),
                    RectangleHitbox.fromRect(0.75, 128, Vec.create(127.9, -46)),
                    RectangleHitbox.fromRect(0.75, 128, Vec.create(130.1, -46))
                )
            }
        ],
        floors: [{
            type: "stone",
            hitbox: RectangleHitbox.fromRect(300, 270, Vec.create(-5, 0))
        }],
        decals: [
            { idString: "floor_oil_01", position: Vec.create(69.49, 116.11) },
            { idString: "floor_oil_02", position: Vec.create(-87.54, -117.88) },
            { idString: "floor_oil_03", position: Vec.create(-147.56, -92.28) },
            { idString: "floor_oil_04", position: Vec.create(86.72, -64.06) },
            { idString: "floor_oil_05", position: Vec.create(-135.24, 82.47) },
            { idString: "floor_oil_06", position: Vec.create(-79.85, -46.97) },
            { idString: "floor_oil_07", position: Vec.create(-13.48, 10.95) },

            // Group 1 Near Entrance
            {
                idString: "container_mark",
                position: Vec.create(-60, 5)
            },
            {
                idString: "container_mark",
                position: Vec.create(-45, 5)
            },
            {
                idString: "container_mark",
                position: Vec.create(-30, 5)
            },
            {
                idString: "container_mark",
                position: Vec.create(-60, -25)
            },
            {
                idString: "container_mark",
                position: Vec.create(-45, -25)
            },
            {
                idString: "container_mark",
                position: Vec.create(-30, -25)
            },
            // Group 2 Near Crane
            {
                idString: "container_mark",
                position: Vec.create(5, 5)
            },
            {
                idString: "container_mark",
                position: Vec.create(20, 5)
            },
            {
                idString: "container_mark",
                position: Vec.create(35, 5)
            },
            {
                idString: "container_mark",
                position: Vec.create(5, -25)
            },
            {
                idString: "container_mark",
                position: Vec.create(20, -25)
            },
            {
                idString: "container_mark",
                position: Vec.create(35, -25)
            },

            // Group 3 Top Left corner
            {
                idString: "container_mark",
                position: Vec.create(-100, -60)
            },
            {
                idString: "container_mark",
                position: Vec.create(-115, -60)
            },
            {
                idString: "container_mark",
                position: Vec.create(-130, -60)
            },
            {
                idString: "container_mark",
                position: Vec.create(-100, -90)
            },
            {
                idString: "container_mark",
                position: Vec.create(-115, -90)
            },
            {
                idString: "container_mark",
                position: Vec.create(-130, -90)
            },

            // Group 4 Under crane
            {
                idString: "container_mark",
                position: Vec.create(82.5, 0)
            },
            {
                idString: "container_mark",
                position: Vec.create(97.5, 0)
            },
            {
                idString: "container_mark",
                position: Vec.create(112.5, 0)
            },
            {
                idString: "container_mark",
                position: Vec.create(82.5, -30)
            },
            {
                idString: "container_mark",
                position: Vec.create(97.5, -30)
            },
            {
                idString: "container_mark",
                position: Vec.create(112.5, -30)
            }
        ],
        obstacles: [
            // Parking lot
            { idString: "truck", position: Vec.create(72.5, 34), rotation: 3 },
            { idString: "trailer", position: Vec.create(100, 34), rotation: 3 },

            { idString: "regular_crate", position: Vec.create(67.36, 58.18) },

            { idString: "forklift", position: Vec.create(95, 64), rotation: 1 },
            { idString: "pallet", position: Vec.create(107.5, 64), rotation: 1 },
            { idString: "barrel", position: Vec.create(107.5, 64) },

            { idString: "trailer", position: Vec.create(100, 84), rotation: 1 },

            { idString: "regular_crate", position: Vec.create(100, 110) },
            { idString: { regular_crate: 3, grenade_crate: 1 }, position: Vec.create(110, 115) },
            { idString: "regular_crate", position: Vec.create(113, 103) },

            { idString: "box", position: Vec.create(37, 113) },
            { idString: "box", position: Vec.create(42, 110) },
            { idString: "box", position: Vec.create(35, 107) },
            { idString: "box", position: Vec.create(42, 104) },

            { idString: "forklift", position: Vec.create(20, 102.5), rotation: 2 },
            { idString: "pallet", position: Vec.create(20, 90), rotation: 2 },

            // Above red warehouse
            { idString: "truck", position: Vec.create(-50, 50), rotation: 1 },

            // The main entrance
            { idString: "barrier", position: Vec.create(-124, -10), rotation: 0 },

            { idString: "sandbags", position: Vec.create(-135, -5), rotation: 1 },
            { idString: "sandbags", position: Vec.create(-135, -20), rotation: 2 },

            // Secret loot area sort of
            { idString: "sandbags", position: Vec.create(-144, 65), rotation: 1 },
            { idString: "sandbags", position: Vec.create(-132, 60), rotation: 2 },

            { idString: "super_barrel", position: Vec.create(-137, 75) },
            { idString: "barrel", position: Vec.create(-147, 80) },

            { idString: "super_barrel", position: Vec.create(-134, 90) },
            { idString: "barrel", position: Vec.create(-126, 85) },

            {
                idString: {
                    aegis_crate: 1,
                    flint_crate: 1
                },
                position: Vec.create(-126, 100)
            },
            {
                idString: {
                    aegis_crate: 1,
                    flint_crate: 1
                },
                position: Vec.create(-136, 105)
            },

            // Top left corner above group 3 of the port.
            { idString: "sandbags", position: Vec.create(-132, 117), rotation: 2 },
            { idString: "barrel", position: Vec.create(-145, 117) },

            { idString: "forklift", position: Vec.create(-110, -120), rotation: 3 },
            { idString: "pallet", position: Vec.create(-122.5, -120), rotation: 1 },
            { idString: "grenade_crate", position: Vec.create(-122.5, -120) },

            { idString: { regular_crate: 3, grenade_crate: 1 }, position: Vec.create(-135, -125) },
            {
                idString: {
                    regular_crate: 2,
                    flint_crate: 1,
                    aegis_crate: 1
                },
                position: Vec.create(-140, -115),
                rotation: 1
            },

            { idString: "flint_crate", position: Vec.create(-64.6, -58.48) },
            { idString: { flint_crate: 1, regular_crate: 1 }, position: Vec.create(-53.6, -55.38) },

            { idString: "barrel", position: Vec.create(-142, -95) },
            { idString: "super_barrel", position: Vec.create(-147, -87) },

            { idString: "regular_crate", position: Vec.create(54.57, -72.34) },

            // Top right corner above crane of the port
            { idString: { regular_crate: 3, grenade_crate: 1 }, position: Vec.create(108, -110) },
            { idString: "regular_crate", position: Vec.create(100, -100) },
            { idString: { regular_crate: 3, grenade_crate: 1 }, position: Vec.create(104, -90) },
            { idString: "forklift", position: Vec.create(110, -65), rotation: 2 },
            { idString: "pallet", position: Vec.create(110, -77.5), rotation: 2 },
            { idString: "box", position: Vec.create(112.28, -78.85) },
            { idString: { barrel: 2, super_barrel: 1 }, position: Vec.create(93.77, -72.33) },
            { idString: { barrel: 2, super_barrel: 1 }, position: Vec.create(75.38, -68.72) },

            { idString: "aegis_crate", position: Vec.create(54.48, -118.9) },
            { idString: { aegis_crate: 1, regular_crate: 1 }, position: Vec.create(64.96, -123.57) },

            ...(() => Array.from(
                { length: 5 },
                (_, i) => ({
                    idString: "bollard",
                    position: Vec.create(140.4, 50 - (41.5 * i)),
                    rotation: 0
                })
            ))(),

            // Fence to the bottom of the red warehouse
            ...(() => Array.from(
                { length: 20 },
                (_, i) => ({
                    idString: "port_fence",
                    position: Vec.create(-0.75 - (7.8 * i), 135),
                    rotation: 0
                })
            ))(),

            // Fence to the bottom of the parking lot
            ...(() => Array.from(
                { length: 14 },
                (_, i) => ({
                    idString: "port_fence",
                    position: Vec.create(130 - (7.8 * i), 135),
                    rotation: 0
                })
            ))(),

            // Fence to the left of the red warehouse
            ...(() => Array.from(
                { length: 16 },
                (_, i) => ({
                    idString: "port_fence",
                    position: Vec.create(-152.3, 131.8 - (7.8 * i)),
                    rotation: 1
                })
            ))(),

            // Fence going north of the main entrance to the left.
            ...(() => Array.from(
                { length: 13 },
                (_, i) => ({
                    idString: "port_fence",
                    position: Vec.create(-152.3, -37.8 - (7.8 * i)),
                    rotation: 1
                })
            ))(),

            // Fence directly north of the main entrance
            ...(() => Array.from(
                { length: 24 },
                (_, i) => ({
                    idString: "port_fence",
                    position: Vec.create(46 - (7.8 * i), -135),
                    rotation: 0
                })
            ))(),

            // Fence north of the crane
            ...(() => Array.from(
                { length: 9 },
                (_, i) => ({
                    idString: "port_fence",
                    position: Vec.create(132.2 - (7.8 * i), -135),
                    rotation: 0
                })
            ))(),
            { idString: "port_fence_side", position: Vec.create(139.95, -131.59), rotation: 1 },

            { idString: "crane_base_end", position: Vec.create(65.5, 18.59), rotation: 0 },
            { idString: "crane_base_end", position: Vec.create(129, -110.46), rotation: 0 },
            { idString: "crane_base_end", position: Vec.create(129, 18.59), rotation: 0 },
            { idString: "crane_base_end", position: Vec.create(65.5, -110.46), rotation: 0 }
        ],
        subBuildings: [
            { idString: "container_1", position: Vec.create(-84, 100), orientation: 1 },
            { idString: "crane", position: Vec.create(97, 25) },
            { idString: "port_warehouse_red", position: Vec.create(-95, -59), orientation: 1 },
            { idString: "port_warehouse_blue", position: Vec.create(-97, 15), orientation: 3 },
            { idString: "port_shed", position: Vec.create(-25, -134), orientation: 1 },
            // Below port shed
            { idString: "porta_potty", position: Vec.create(-47, -140.8), orientation: 1 },
            // Top left corner above crane
            { idString: "porta_potty", position: Vec.create(82.5, -100) },

            // Group 1
            {
                idString: randomContainer2,
                position: Vec.create(-60, 5)
            },
            {
                idString: randomContainer2,
                position: Vec.create(-45, 5)
            },
            {
                idString: randomContainer2,
                position: Vec.create(-30, 5)
            },
            {
                idString: randomContainer2,
                position: Vec.create(60, 25),
                orientation: 2
            },
            {
                idString: randomContainer2,
                position: Vec.create(45, 25),
                orientation: 2
            },
            {
                idString: randomContainer2,
                position: Vec.create(30, 25),
                orientation: 2
            },
            // Group 2
            {
                idString: randomContainer2,
                position: Vec.create(5, 5)
            },
            {
                idString: randomContainer2,
                position: Vec.create(20, 5)
            },
            {
                idString: randomContainer2,
                position: Vec.create(35, 5)
            },
            {
                idString: randomContainer2,
                position: Vec.create(-5, 25),
                orientation: 2
            },
            {
                idString: randomContainer2,
                position: Vec.create(-20, 25),
                orientation: 2
            },
            {
                idString: randomContainer2,
                position: Vec.create(-35, 25),
                orientation: 2
            },
            // Group 3
            {
                idString: randomContainer2,
                position: Vec.create(-100, -60)
            },
            {
                idString: randomContainer2,
                position: Vec.create(-115, -60)
            },
            {
                idString: randomContainer2,
                position: Vec.create(-130, -60)
            },
            {
                idString: randomContainer2,
                position: Vec.create(100, 90),
                orientation: 2
            },
            {
                idString: randomContainer2,
                position: Vec.create(115, 90),
                orientation: 2
            },
            {
                idString: randomContainer2,
                position: Vec.create(130, 90),
                orientation: 2
            },

            // Group 4
            {
                idString: randomContainer2,
                position: Vec.create(82.5, 0)
            },
            {
                idString: randomContainer2,
                position: Vec.create(97.5, 0)
            },
            {
                idString: randomContainer2,
                position: Vec.create(112.5, 0)
            },
            {
                idString: randomContainer2,
                position: Vec.create(-82.5, 30),
                orientation: 2
            },
            {
                idString: randomContainer2,
                position: Vec.create(-97.5, 30),
                orientation: 2
            },
            {
                idString: randomContainer2,
                position: Vec.create(-112.5, 30),
                orientation: 2
            }
        ]
    },
    {
        idString: "port_complex",
        name: "Port Complex",
        spawnHitbox: RectangleHitbox.fromRect(360, 285, Vec.create(-25, 0)),
        spawnMode: MapObjectSpawnMode.Beach,
        subBuildings: [
            { idString: "port", position: Vec.create(-120, 0) },
            { idString: { ship: 1, oil_tanker_ship: 1 }, position: Vec.create(74, -65) }
        ]
    },
    {
        idString: "armory_barracks",
        name: "Armory Barracks",
        spawnHitbox: RectangleHitbox.fromRect(50, 84),
        scopeHitbox: RectangleHitbox.fromRect(50, 84),
        floorImages: [{
            key: "armory_barracks_floor",
            position: Vec.create(0, 0)
        }],
        ceilingImages: [{
            key: "armory_barracks_ceiling",
            position: Vec.create(0, 0)
        }],
        floors: [{
            type: "wood",
            hitbox: RectangleHitbox.fromRect(50, 84)
        }],
        obstacles: [
            { idString: "armory_barracks_walls", position: Vec.create(0, 0), rotation: 0 },
            { idString: "door", position: Vec.create(2.7, -41.3), rotation: 2 },
            { idString: "fridge", position: Vec.create(-19.8, -35.5), rotation: 1 },
            { idString: "stove", position: Vec.create(-19.8, -26.1), rotation: 1 },
            { idString: "bunk_bed", position: Vec.create(18, -31.25), rotation: 0 },
            { idString: "small_drawer", position: Vec.create(18.4, -18.7), rotation: 0 },
            { idString: "small_drawer", position: Vec.create(-2, -13.6), rotation: 1 },
            { idString: "bunk_bed", position: Vec.create(-14.43, -13.21), rotation: 1 },
            { idString: "bunk_bed", position: Vec.create(-18.1, 7.6), rotation: 2 },
            { idString: "bunk_bed", position: Vec.create(17.95, 7), rotation: 0 },
            { idString: "bunk_bed", position: Vec.create(-14.48, 34.83), rotation: 3 },
            { idString: "cabinet", position: Vec.create(16, 37.6), rotation: 2 },
            { idString: "cabinet", position: Vec.create(16, 20.9), rotation: 0 },
            { idString: "door", position: Vec.create(1.15, 41.3), rotation: 0 },
            { idString: "window", position: Vec.create(24.5, -9.5), rotation: 0 },
            { idString: "window", position: Vec.create(24.5, 28.75), rotation: 0 },
            { idString: "window", position: Vec.create(-24.5, 23), rotation: 0 }
        ]
    },
    {
        idString: "armory_center",
        name: "Armory Center",
        spawnHitbox: RectangleHitbox.fromRect(31, 44, Vec.create(1.5, 0)),
        scopeHitbox: RectangleHitbox.fromRect(31, 44, Vec.create(1.5, 0)),
        floorImages: [{
            key: "armory_center_floor",
            position: Vec.create(0, 0)
        }],
        ceilingImages: [{
            key: "armory_center_ceiling",
            position: Vec.create(1.25, 0)
        }],
        floors: [{
            type: "wood",
            hitbox: RectangleHitbox.fromRect(31, 44, Vec.create(1.5, 0))
        }],
        obstacles: [
            { idString: "armory_center_walls", position: Vec.create(0, 0), rotation: 0 },
            { idString: "door", position: Vec.create(-13.9, -12.43), rotation: 1 },
            { idString: "cabinet", position: Vec.create(12.45, -11.6), rotation: 3 },
            { idString: "table", position: Vec.create(8.85, 1.6), rotation: 1 },
            { idString: "chair", position: Vec.create(3, 1.7), rotation: 3 },
            { idString: "chair", position: Vec.create(10.1, 6), rotation: 0 },
            { idString: "small_drawer", position: Vec.create(-9.2, 16.8), rotation: 2 },
            { idString: "gun_mount_maul", position: Vec.create(3, 19.05), rotation: 2 },
            { idString: "window", position: Vec.create(-13.9, 7.1), rotation: 0 }
        ]
    },
    {
        idString: "armory_vault",
        name: "Armory Vault",
        spawnHitbox: RectangleHitbox.fromRect(72, 38, Vec.create(0, -2)),
        scopeHitbox: RectangleHitbox.fromRect(72, 38, Vec.create(0, -2)),
        puzzle: {
            triggerInteractOn: "vault_door",
            interactDelay: 1500,
            order: ["y", "o", "j", "l"],
            solvedSound: true,
            setSolvedImmediately: true
        },
        floorImages: [{
            key: "armory_vault_floor",
            position: Vec.create(0, 0)
        }],
        ceilingImages: [{
            key: "armory_vault_ceiling",
            position: Vec.create(0, -2.5)
        }],
        ceilingZIndex: ZIndexes.BuildingsCeiling + 1,
        floors: [{
            type: "wood",
            hitbox: RectangleHitbox.fromRect(72, 38, Vec.create(0, -2))
        }],
        subBuildings: [{
            idString: "armory_inner_vault",
            position: Vec.create(-25, -2.25)
        }],
        obstacles: [
            { idString: "armory_vault_walls", position: Vec.create(0, 0), rotation: 0 },
            { idString: "door", position: Vec.create(3.8, 16.5), rotation: 0 },
            { idString: "window", position: Vec.create(18.1, 16.5), rotation: 1 },
            { idString: "gun_case", position: Vec.create(31.9, 10), rotation: 3 },
            { idString: "gun_case", position: Vec.create(-7.5, 12.4), rotation: 2 },
            { idString: "ammo_crate", position: Vec.create(29.5, -0.45), rotation: 0 },
            { idString: "ammo_crate", position: Vec.create(12.85, -0.45), rotation: 0 },
            { idString: "tear_gas_crate", position: Vec.create(21.2, -0.45), rotation: 1 },
            { idString: "grenade_crate", position: Vec.create(-9.1, -15.9), rotation: 0 },
            ...Array.from(
                { length: 4 },
                (_, i) => ({
                    idString: "button",
                    position: Vec.create(10 + 4.75 * i, -19.2),
                    rotation: 0,
                    puzzlePiece: ["y", "o", "j", "l"][i]
                } satisfies BuildingObstacle)
            ),
            { idString: "control_panel2", position: Vec.create(30.7, -14), rotation: 1 },
            { idString: "ammo_crate", position: Vec.create(-20, -14.8), rotation: 0 },
            { idString: "regular_crate", position: Vec.create(-29.8, -14.8), rotation: 0 },
            { idString: "barrel", position: Vec.create(-30.9, 11.3) },
            { idString: "briefcase", position: Vec.create(-20.7, 10.85), rotation: 0 },
            { idString: "vault_door", position: Vec.create(-14.1, -3.22), rotation: 3 }
        ]
    },
    {
        idString: "armory_inner_vault",
        name: "Armory Inner Vault",
        spawnHitbox: RectangleHitbox.fromRect(20.87, 36.34),
        scopeHitbox: RectangleHitbox.fromRect(20.87, 36.34),
        ceilingImages: [{
            key: "armory_inner_vault_ceiling",
            position: Vec.create(0, 0)
        }]
    },
    {
        idString: "armory",
        name: "Armory",
        spawnHitbox: RectangleHitbox.fromRect(160, 176),
        spawnMode: MapObjectSpawnMode.GrassAndSand,
        subBuildings: [
            { idString: "armory_barracks", position: Vec.create(-41.31, 27.86) },
            { idString: "armory_center", position: Vec.create(55.4, 15.07) },
            { idString: "armory_vault", position: Vec.create(-35.03, -58.37) },
            { idString: "port_shed", position: Vec.create(-60.9, -65.63), orientation: 2 },
            { idString: "porta_potty", position: Vec.create(31.87, -60.35), orientation: 1 }
        ],
        groundGraphics: [
            {
                color: "#6664",
                hitbox: RectangleHitbox.fromRect(153.09, 1.87, Vec.create(0, -83.96))
            },
            {
                color: "#6664",
                hitbox: RectangleHitbox.fromRect(153.09, 1.87, Vec.create(0, 83.96))
            },
            {
                color: "#6664",
                hitbox: RectangleHitbox.fromRect(1.93, 168, Vec.create(-75.57, 0))
            },
            {
                color: "#6664",
                hitbox: RectangleHitbox.fromRect(1.93, 168, Vec.create(75.57, 0))
            },
            {
                color: 0x404040,
                hitbox: new PolygonHitbox([
                    Vec.create(5.54, -80.63),
                    Vec.create(62.37, -80.63),
                    Vec.create(62.37, -24.57),
                    Vec.create(48.11, -15.97),
                    Vec.create(34.01, -15.97),
                    Vec.create(34.01, 84.86),
                    Vec.create(-8.82, 84.86),
                    Vec.create(-8.82, -32.87),
                    Vec.create(5.54, -41.2)
                ])
            },
            ...Array.from(
                { length: 4 },
                (_, i) => ({
                    color: 0x555555,
                    hitbox: RectangleHitbox.fromRect(13.15, 24.16, Vec.create(-1.5, -3.4 + 25.2 * i))
                })
            ),
            ...Array.from(
                { length: 6 },
                (_, i) => ({
                    color: 0x555555,
                    hitbox: RectangleHitbox.fromRect(13.15, 24.16, Vec.create(12.7, -53.8 + 25.2 * i))
                })
            ),
            ...Array.from(
                { length: 6 },
                (_, i) => ({
                    color: 0x555555,
                    hitbox: RectangleHitbox.fromRect(13.15, 24.16, Vec.create(26.95, -53.8 + 25.2 * i))
                })
            ),
            ...Array.from(
                { length: 2 },
                (_, i) => ({
                    color: 0x555555,
                    hitbox: RectangleHitbox.fromRect(13.15, 24.16, Vec.create(41.1, -53.8 + 25.2 * i))
                })
            ),
            {
                color: 0x555555,
                hitbox: RectangleHitbox.fromRect(13.15, 24.16, Vec.create(55.3, -53.8))
            },
            {
                color: 0x555555,
                hitbox: RectangleHitbox.fromRect(27.27, 13.11, Vec.create(19.83, -73.38))
            },
            {
                color: 0x555555,
                hitbox: RectangleHitbox.fromRect(27.27, 13.11, Vec.create(48.2, -73.38))
            },
            {
                color: 0x555555,
                hitbox: new PolygonHitbox([
                    Vec.create(5.05, -40.17),
                    Vec.create(5.05, -16.47),
                    Vec.create(-8.06, -16.47),
                    Vec.create(-8.06, -32.29)
                ])
            },
            {
                color: 0x555555,
                hitbox: new PolygonHitbox([
                    Vec.create(61.82, -40.67),
                    Vec.create(61.75, -24.97),
                    Vec.create(48.71, -16.97),
                    Vec.create(48.71, -40.73)
                ])
            }
        ],
        floors: [{
            type: "stone",
            hitbox: new PolygonHitbox([
                Vec.create(5.54, -80.63),
                Vec.create(62.37, -80.63),
                Vec.create(62.37, -24.57),
                Vec.create(48.11, -15.97),
                Vec.create(34.01, -15.97),
                Vec.create(34.01, 84.86),
                Vec.create(-8.82, 84.86),
                Vec.create(-8.82, -32.87),
                Vec.create(5.54, -41.2)
            ])
        }],
        obstacles: [
            { idString: "regular_crate", position: Vec.create(63.13, -15.17) },
            { idString: "regular_crate", position: Vec.create(-7.99, 2.28) },
            { idString: "regular_crate", position: Vec.create(7.06, 30.07) },
            { idString: "regular_crate", position: Vec.create(18.06, 27.86) },
            { idString: "regular_crate", position: Vec.create(-64.29, 76.5) },
            { idString: "regular_crate", position: Vec.create(65.01, -56.73) },
            { idString: "regular_crate", position: Vec.create(8.45, -66.79) },
            { idString: "flint_crate", position: Vec.create(33.86, -46.16), rotation: 0 },
            { idString: "barrel", position: Vec.create(-10.72, -7.93) },
            { idString: "barrel", position: Vec.create(9.13, 40.34) },
            { idString: "barrel", position: Vec.create(69.75, 42.55) },
            { idString: "barrel", position: Vec.create(24.36, -46.95) },
            { idString: "barrel", position: Vec.create(70.01, -72.17) },
            { idString: "super_barrel", position: Vec.create(34.44, -55.28), rotation: 0 },
            { idString: "super_barrel", position: Vec.create(44.51, 78.15), rotation: 0 },
            { idString: "sandbags", position: Vec.create(15.15, 17.92), rotation: 0 },
            { idString: "sandbags", position: Vec.create(1.4, 78.77), rotation: 0 },
            { idString: "sandbags", position: Vec.create(18.2, 79.97), rotation: 0 },
            { idString: "sandbags", position: Vec.create(31.6, -36.18), rotation: 0 },
            { idString: "sandbags", position: Vec.create(30.66, -70.69), rotation: 0 },
            { idString: "sandbags", position: Vec.create(18.54, -67.73), rotation: 1 },
            { idString: "m1117", position: Vec.create(48.93, -53.75), rotation: 0 },
            { idString: "gun_case", position: Vec.create(30.66, -28.84), rotation: 0 },
            { idString: "gun_case", position: Vec.create(63.16, -36.39), rotation: 1 },
            { idString: "gun_case", position: Vec.create(19.48, 36.69), rotation: 0 },
            { idString: "tear_gas_crate", position: Vec.create(16.55, 9.68), rotation: 0 },
            { idString: "tear_gas_crate", position: Vec.create(33.06, -62.76), rotation: 0 },
            { idString: "grenade_crate", position: Vec.create(-55.29, 78.02), rotation: 0 },
            { idString: "grenade_crate", position: Vec.create(69.81, -34.24), rotation: 0 },
            { idString: "ammo_crate", position: Vec.create(50.07, -20.07), rotation: 0 },
            { idString: "barrier", position: Vec.create(13.91, 70.32), rotation: 1 },

            { idString: "port_fence_side", position: Vec.create(72.29, 80.72), rotation: 0 },
            { idString: "port_fence_side", position: Vec.create(72.32, -80.71), rotation: 1 },
            { idString: "port_fence_side", position: Vec.create(-72.32, -80.69), rotation: 2 },

            ...Array.from(
                { length: 9 },
                (_, i) => ({
                    idString: "port_fence",
                    position: Vec.create(-63.89 + 8.45 * i, -84.11),
                    rotation: 0
                })
            ),
            ...Array.from(
                { length: 3 },
                (_, i) => ({
                    idString: "port_fence",
                    position: Vec.create(21.1 + 8.45 * i, -84.11),
                    rotation: 0
                })
            ),
            ...Array.from(
                { length: 6 },
                (_, i) => ({
                    idString: "port_fence",
                    position: Vec.create(75.75, -72.31 + 8.45 * i),
                    rotation: 1
                })
            ),
            ...Array.from(
                { length: 9 },
                (_, i) => ({
                    idString: "port_fence",
                    position: Vec.create(75.75, 4.7 + 8.45 * i),
                    rotation: 1
                })
            ),
            ...Array.from(
                { length: 3 },
                (_, i) => ({
                    idString: "port_fence",
                    position: Vec.create(46.95 + 8.45 * i, 84.11),
                    rotation: 0
                })
            ),
            ...Array.from(
                { length: 6 },
                (_, i) => ({
                    idString: "port_fence",
                    position: Vec.create(-55.3 + 8.45 * i, 84.11),
                    rotation: 0
                })
            ),
            ...Array.from(
                { length: 9 },
                (_, i) => ({
                    idString: "port_fence",
                    position: Vec.create(-75.75, 4.7 + 8.45 * i),
                    rotation: 1
                })
            ),
            ...Array.from(
                { length: 8 },
                (_, i) => ({
                    idString: "port_fence",
                    position: Vec.create(-75.75, -72.31 + 8.45 * i),
                    rotation: 1
                })
            )
        ]
    },
    {
        idString: "mobile_home",
        name: "Mobile Home",
        spawnHitbox: RectangleHitbox.fromRect(65, 40),
        scopeHitbox: RectangleHitbox.fromRect(42, 20, Vec.create(2, -1)),
        floorImages: [{
            key: "mobile_home_floor",
            position: Vec.create(0, 0)
        }],
        ceilingImages: [{
            key: "mobile_home_ceiling",
            position: Vec.create(2, -1),
            residue: "mobile_home_residue"
        }],
        floors: [
            {
                type: "wood",
                hitbox: RectangleHitbox.fromRect(43, 20, Vec.create(2, -1))
            },
            {
                type: "metal",
                hitbox: RectangleHitbox.fromRect(10, 4.5, Vec.create(6, 11))
            },
            {
                type: "metal",
                hitbox: RectangleHitbox.fromRect(4.5, 10, Vec.create(-21.3, -4.4))
            }
        ],
        wallsToDestroy: 2,
        obstacles: [
            { idString: "door", position: Vec.create(-18.75, -4.05), rotation: 3 },
            { idString: "door", position: Vec.create(5.5, 8.33), rotation: 2 },
            { idString: "mobile_home_wall_1", position: Vec.create(-16, -10.43), rotation: 0 },
            { idString: "mobile_home_wall_1", position: Vec.create(-18.65, 4.03), rotation: 1 },
            { idString: "mobile_home_wall_2", position: Vec.create(16.45, 8.37), rotation: 0 },
            { idString: "mobile_home_wall_3", position: Vec.create(22.7, -1.03), rotation: 1 },
            { idString: "mobile_home_wall_3", position: Vec.create(11.65, -10.43), rotation: 0 },
            { idString: "mobile_home_wall_3", position: Vec.create(-9.35, 8.32), rotation: 0 },
            { idString: "mobile_home_bed", position: Vec.create(13.55, -5.72), rotation: 3 },
            { idString: "small_drawer", position: Vec.create(17.45, 3.27), rotation: 3 },
            { idString: "mobile_home_sink", position: Vec.create(-12.8, 3.4), rotation: 2 },
            { idString: "mobile_home_stove", position: Vec.create(-3.75, 3.57), rotation: 2 },
            { idString: "tire", position: Vec.create(-21.25, 4.85), rotation: 0 },
            { idString: "mobile_home_window", position: Vec.create(-5.6, -10.42), rotation: 0 },

            { idString: "box", position: Vec.create(26.2, -3.43), rotation: 0 },
            { idString: "box", position: Vec.create(28, 1.52), rotation: 0 },
            { idString: "barrel", position: Vec.create(-18.9, 14.62), rotation: 0 }
        ]
    },
    {
        idString: "tugboat_red",
        name: "Tugboat",
        spawnMode: MapObjectSpawnMode.Beach,
        spawnHitbox: RectangleHitbox.fromRect(70, 110, Vec.create(90, 0)),
        scopeHitbox: RectangleHitbox.fromRect(30, 35, Vec.create(90, 12.5)),
        floorImages: [{
            key: "tugboat_red_floor",
            position: Vec.create(90, 0)
        }],
        ceilingImages: [{
            key: "tugboat_red_ceiling",
            position: Vec.create(90, 12.5)
        }],
        floors: [
<<<<<<< HEAD
            {
                type: "wood",
                hitbox: new HitboxGroup(
                    RectangleHitbox.fromRect(29, 71.5, Vec.create(90, -7))
                )
            },
            { type: "metal", hitbox: RectangleHitbox.fromRect(39.5, 75, Vec.create(90, -8)) }
=======
            { type: "wood", hitbox: RectangleHitbox.fromRect(29, 71.5, Vec.create(90, -7)) },
            { type: "metal", hitbox: RectangleHitbox.fromRect(39.5, 75, Vec.create(90, -8)) },
            { type: "metal", hitbox: RectangleHitbox.fromRect(9.7, 10, Vec.create(71, -23.7)) },
            { type: "metal", hitbox: RectangleHitbox.fromRect(10, 8.7, Vec.create(89.9, -46)) }
        ],
        obstacles: [
            { idString: "tugboat", position: Vec.create(90, 0), rotation: 0 },
            { idString: "tire", position: Vec.create(111.28, 5.18), rotation: 0 },
            { idString: "tire", position: Vec.create(111.4, 14.57), rotation: 0 },
            { idString: "tire", position: Vec.create(111.4, 24.17), rotation: 0 },
            { idString: "tire", position: Vec.create(71.55, 24.17), rotation: 0 },
            { idString: "tire", position: Vec.create(71.5, 14.57), rotation: 0 },
            { idString: "tire", position: Vec.create(71.45, 5.12), rotation: 0 },
            { idString: "regular_crate", position: Vec.create(81.48, -37.36) },
            { idString: "regular_crate", position: Vec.create(101.49, -11.45) },
            { idString: "grenade_crate", position: Vec.create(102.3, -38.43) },
            { idString: "barrel", position: Vec.create(102.74, -26.23) },
            { idString: "tugboat_control_panel", position: Vec.create(90, 24.1), rotation: 0 },
            { idString: "office_chair", position: Vec.create(90, 16.65), rotation: 0 },
            { idString: "door", position: Vec.create(90.45, -4.8), rotation: 0 },
            { idString: "large_drawer", position: Vec.create(99.29, 2.98), rotation: 3 },
            { idString: "life_preserver", position: Vec.create(101.23, 14.67), rotation: 0 },
            { idString: "lux_crate", position: Vec.create(80.38, 4.29), rotation: 1 },
            { idString: "window2", position: Vec.create(83.91, 30.75), rotation: 1 },
            { idString: "window2", position: Vec.create(95.63, 30.75), rotation: 1 }
        ]
    },
    {
        idString: "tugboat_white",
        name: "Tugboat",
        spawnMode: MapObjectSpawnMode.Beach,
        spawnHitbox: RectangleHitbox.fromRect(70, 110, Vec.create(90, 0)),
        scopeHitbox: RectangleHitbox.fromRect(30, 35, Vec.create(90, 12.5)),
        floorImages: [{
            key: "tugboat_white_floor",
            position: Vec.create(90, 0)
        }],
        ceilingImages: [{
            key: "tugboat_white_ceiling",
            position: Vec.create(90, 12.5)
        }],
        floors: [
            { type: "wood", hitbox: RectangleHitbox.fromRect(29, 71.5, Vec.create(90, -7)) },
            { type: "metal", hitbox: RectangleHitbox.fromRect(39.5, 75, Vec.create(90, -8)) },
            { type: "metal", hitbox: RectangleHitbox.fromRect(9.7, 10, Vec.create(71, -23.7)) },
            { type: "metal", hitbox: RectangleHitbox.fromRect(10, 8.7, Vec.create(89.9, -46)) }
>>>>>>> 112d21d7
        ],
        obstacles: [
            { idString: "tugboat", position: Vec.create(0, 0), rotation: 0 },
            { idString: "tire", position: Vec.create(21.28, 5.18), rotation: 0 },
            { idString: "tire", position: Vec.create(21.4, 14.57), rotation: 0 },
            { idString: "tire", position: Vec.create(21.4, 24.17), rotation: 0 },
            { idString: "tire", position: Vec.create(-21.55, 24.17), rotation: 0 },
            { idString: "tire", position: Vec.create(-21.5, 14.57), rotation: 0 },
            { idString: "tire", position: Vec.create(-21.45, 5.12), rotation: 0 },
            { idString: "regular_crate", position: Vec.create(-11.48, -37.36) },
            { idString: "regular_crate", position: Vec.create(11.49, -11.45) },
            { idString: "grenade_crate", position: Vec.create(12.3, -38.43) },
            { idString: "barrel", position: Vec.create(12.74, -26.23) },
            { idString: "tugboat_control_panel", position: Vec.create(0, 24.1), rotation: 0 },
            { idString: "office_chair", position: Vec.create(0, 16.65), rotation: 0 },
            { idString: "door", position: Vec.create(0.45, -4.8), rotation: 0 },
            { idString: "large_drawer", position: Vec.create(9.29, 2.98), rotation: 3 },
            { idString: "life_preserver", position: Vec.create(11.23, 14.67), rotation: 0 },
            { idString: "lux_crate", position: Vec.create(-9.62, 4.29), rotation: 1 },
            { idString: "window2", position: Vec.create(-6.09, 30.75), rotation: 1 },
            { idString: "window2", position: Vec.create(5.63, 30.75), rotation: 1 }
        ]
    },
    {
        idString: "sea_traffic_control",
        name: "Sea Traffic Control",
        spawnHitbox: RectangleHitbox.fromRect(48, 98, Vec.create(0, 15)),
        scopeHitbox: RectangleHitbox.fromRect(40, 55, Vec.create(0, -2)),
        spawnMode: MapObjectSpawnMode.Beach,
        floorImages: [{
            key: "sea_traffic_control_floor",
            position: Vec.create(0, 0)
        }],
        ceilingImages: [{
            key: "sea_traffic_control_ceiling",
            position: Vec.create(-0.25, -2.4)
        }],
        floors: [
            { type: "wood", hitbox: RectangleHitbox.fromRect(55, 40, Vec.create(-2, 0)) },
            { type: "stone", hitbox: RectangleHitbox.fromRect(5.2, 10.5, Vec.create(28.2, 1.7)) }
        ],
        obstacles: [
            { idString: "sea_traffic_control", position: Vec.create(0, 0), rotation: 0 },
            { idString: "sandbags", position: Vec.create(33.53, 16.79), rotation: 0 },
            { idString: "sandbags", position: Vec.create(47.1, 16.79), rotation: 0 },
            { idString: "sandbags", position: Vec.create(58.27, 14.15), rotation: 1 },
            { idString: "barrel", position: Vec.create(47.77, 7.67) },
            { idString: "barrel", position: Vec.create(42, -14.07) },
            { idString: "regular_crate", position: Vec.create(32.15, -11.03), rotation: 0 },
            { idString: "door", position: Vec.create(25.19, 1.35), rotation: 1 },
            { idString: "gun_case", position: Vec.create(20.92, 13.41), rotation: 3 },
            { idString: "large_drawer", position: Vec.create(1.1, -13.83), rotation: 0 },
            { idString: "office_chair", position: Vec.create(-16.77, -0.43), rotation: 3 },
            { idString: "office_chair", position: Vec.create(-16.82, 11.78), rotation: 3 },
            { idString: "office_chair", position: Vec.create(13.88, -5.67), rotation: 2 },
            { idString: "aegis_crate", position: Vec.create(-23.45, -13.27) },
            { idString: "life_preserver", position: Vec.create(-2.6, 17.63), rotation: 3 },
            { idString: "life_preserver", position: Vec.create(7.05, 17.67), rotation: 3 },
            { idString: "table", position: Vec.create(13.95, -13.47), rotation: 1 },
            { idString: "control_panel_activated", position: Vec.create(-24.7, 5.75), rotation: 1 },
            { idString: "control_panel_small", position: Vec.create(-24.71, -3.81), rotation: 1 },
            { idString: "control_panel_small", position: Vec.create(-24.71, 15.34), rotation: 1 },
            { idString: "window2", position: Vec.create(-4.5, -20.57), rotation: 1 },
            { idString: "window2", position: Vec.create(7.4, -20.57), rotation: 1 },
            { idString: "window2", position: Vec.create(19.2, -20.57), rotation: 1 }
        ],
        lootSpawners: [
            { table: "sea_traffic_control_floor", position: Vec.create(0, 0) }
        ]
    },
    {
        idString: "small_bridge",
        name: "Small Bridge",
        spawnHitbox: RectangleHitbox.fromRect(20, 62),
        bridgeSpawnOptions: {
            maxRiverWidth: 20,
            landCheckDist: 30
        },
        floorImages: [{
            key: "small_bridge",
            position: Vec.create(0, 0)
        }],
        floors: [
            { type: "wood", hitbox: RectangleHitbox.fromRect(13.6, 55.7, Vec.create(0, 0)) }
        ],
        obstacles: [
            { idString: "small_bridge", position: Vec.create(0, 0), rotation: 0 }
        ],
        lootSpawners: [
            { table: "ground_loot", position: Vec.create(0, 0) }
        ]
    }
]);<|MERGE_RESOLUTION|>--- conflicted
+++ resolved
@@ -2430,15 +2430,6 @@
             position: Vec.create(90, 12.5)
         }],
         floors: [
-<<<<<<< HEAD
-            {
-                type: "wood",
-                hitbox: new HitboxGroup(
-                    RectangleHitbox.fromRect(29, 71.5, Vec.create(90, -7))
-                )
-            },
-            { type: "metal", hitbox: RectangleHitbox.fromRect(39.5, 75, Vec.create(90, -8)) }
-=======
             { type: "wood", hitbox: RectangleHitbox.fromRect(29, 71.5, Vec.create(90, -7)) },
             { type: "metal", hitbox: RectangleHitbox.fromRect(39.5, 75, Vec.create(90, -8)) },
             { type: "metal", hitbox: RectangleHitbox.fromRect(9.7, 10, Vec.create(71, -23.7)) },
@@ -2485,7 +2476,6 @@
             { type: "metal", hitbox: RectangleHitbox.fromRect(39.5, 75, Vec.create(90, -8)) },
             { type: "metal", hitbox: RectangleHitbox.fromRect(9.7, 10, Vec.create(71, -23.7)) },
             { type: "metal", hitbox: RectangleHitbox.fromRect(10, 8.7, Vec.create(89.9, -46)) }
->>>>>>> 112d21d7
         ],
         obstacles: [
             { idString: "tugboat", position: Vec.create(0, 0), rotation: 0 },
