--- conflicted
+++ resolved
@@ -1,11 +1,8 @@
 import { Layers, ZIndexes, FlyoverPref, MapObjectSpawnMode, RotationMode } from "../constants";
 import { type Orientation, type Variation } from "../typings";
 import { CircleHitbox, GroupHitbox, PolygonHitbox, RectangleHitbox, type Hitbox } from "../utils/hitbox";
-<<<<<<< HEAD
 import { ObjectDefinitions, type ObjectDefinition, type ReferenceOrRandom, type ReferenceTo } from "../utils/objectDefinitions";
-=======
 import { DefinitionType, NullString, ObjectDefinitions, type ObjectDefinition, type ReferenceOrRandom, type ReferenceTo } from "../utils/objectDefinitions";
->>>>>>> 22d978cb
 import { pickRandomInArray, randomBoolean } from "../utils/random";
 import { FloorNames } from "../utils/terrain";
 import { Vec, type Vector } from "../utils/vector";
@@ -1301,129 +1298,6 @@
     )
 } as const);
 
-<<<<<<< HEAD
-=======
-const port_warehouse = (color: string, tint: number): BuildingDefinition => ({
-    idString: `port_warehouse_${color}`,
-    name: "Port Warehouse",
-    defType: DefinitionType.Building,
-    reflectBullets: true,
-    material: "metal_heavy",
-    particle: "metal_particle",
-    hitbox: new GroupHitbox(
-        // Outer corners
-        RectangleHitbox.fromRect(2, 18.4, Vec.create(-29.53, -51.54)),
-        RectangleHitbox.fromRect(2, 18.4, Vec.create(29.53, 51.54)),
-        RectangleHitbox.fromRect(2, 18.4, Vec.create(-29.53, 51.54)),
-        RectangleHitbox.fromRect(2, 18.4, Vec.create(29.53, -51.54)),
-
-        // Top and bottom
-        RectangleHitbox.fromRect(60, 2, Vec.create(0, -59.79)),
-        RectangleHitbox.fromRect(60, 2, Vec.create(0, 59.79)),
-
-        // Sides
-        RectangleHitbox.fromRect(2, 35.55, Vec.create(-29.53, 0)),
-        RectangleHitbox.fromRect(2, 35.55, Vec.create(29.53, 0)),
-
-        // Inner corners
-        RectangleHitbox.fromRect(13, 2, Vec.create(22.34, -16.85)),
-        RectangleHitbox.fromRect(13, 2, Vec.create(-22.34, 16.85)),
-
-        // Doors
-        RectangleHitbox.fromRect(1.74, 25, Vec.create(-29.65, -30)),
-        RectangleHitbox.fromRect(1.74, 25, Vec.create(29.65, 30))
-    ),
-    spawnHitbox: RectangleHitbox.fromRect(72, 130),
-    ceilingHitbox: RectangleHitbox.fromRect(58, 118),
-    floorImages: [
-        { key: "port_warehouse_floor", position: Vec.create(2.04, -30.38) },
-        { key: "port_warehouse_floor", position: Vec.create(-2.04, 30.38), rotation: Math.PI }
-    ],
-    ceilingImages: [
-        {
-            key: "port_warehouse_ceiling",
-            position: Vec.create(0, 0),
-            tint,
-            scale: Vec.create(2.01, 2.05)
-        }
-        // TODO Detect mode somehow
-        // ...(GameConstants.modeName === "winter"
-        //     ? [
-        //         {
-        //             key: "snow_decal_1",
-        //             position: Vec.create(5, 0),
-        //             scale: Vec.create(1.5, 1.5)
-        //         },
-        //         {
-        //             key: "snow_decal_2",
-        //             position: Vec.create(12, -39),
-        //             scale: Vec.create(1.5, 1.5),
-        //             rotation: Math.PI / 2
-        //         },
-        //         {
-        //             key: "snow_decal_3",
-        //             position: Vec.create(-15, 33),
-        //             scale: Vec.create(2, 2),
-        //             rotation: Math.PI
-        //         },
-        //         {
-        //             key: "port_warehouse_snow_decal_1",
-        //             position: Vec.create(-28.5, -53.7),
-        //             scale: Vec.create(2, 2),
-        //             rotation: -Math.PI / 2
-        //         },
-        //         {
-        //             key: "port_warehouse_snow_decal_2",
-        //             position: Vec.create(13.1, 53.5),
-        //             rotation: Math.PI,
-        //             scale: Vec.create(2, 2)
-        //         },
-        //         {
-        //             key: "port_warehouse_snow_decal_3",
-        //             position: Vec.create(17.5, -52.25),
-        //             scale: Vec.create(2, 2),
-        //             rotation: -Math.PI / 2
-        //         },
-        //         {
-        //             key: "port_warehouse_snow_decal_4",
-        //             position: Vec.create(-23, -20),
-        //             scale: Vec.create(2, 2)
-        //         },
-        //         {
-        //             key: "port_warehouse_snow_decal_5",
-        //             position: Vec.create(22.8, -20),
-        //             scale: Vec.create(2, 2)
-        //         },
-        //         {
-        //             key: "port_warehouse_snow_decal_1",
-        //             position: Vec.create(-23.5, 58.6),
-        //             scale: Vec.create(2, 2),
-        //             rotation: Math.PI
-        //         }
-        //     ]
-        //     : [])
-    ],
-    obstacles: [
-        { idString: "super_barrel", position: Vec.create(-10, -52) },
-        { idString: "regular_crate", position: Vec.create(-22, -52) },
-        { idString: "forklift", position: Vec.create(15, -52), rotation: 3 },
-        { idString: "regular_crate", position: Vec.create(-22, -10) },
-        { idString: "regular_crate", position: Vec.create(-20, 0) },
-        { idString: "regular_crate", position: Vec.create(-22, 10) },
-        { idString: "forklift", position: Vec.create(-8, -2), rotation: 2 },
-        { idString: { regular_crate: 0.3, flint_crate: 1 }, position: Vec.create(-11, 50) },
-        { idString: "regular_crate", position: Vec.create(-22, 52) },
-        { idString: "barrel", position: Vec.create(1, 52) },
-        { idString: "super_barrel", position: Vec.create(10, 48) },
-        { idString: "barrel", position: Vec.create(23, 52) },
-        { idString: "barrel", position: Vec.create(17, 5) },
-        { idString: "barrel", position: Vec.create(24, 0) },
-        { idString: "box", position: Vec.create(24, 9) },
-        { idString: "box", position: Vec.create(19, 12) }
-    ]
-} as const);
-
->>>>>>> 22d978cb
 const blueHouse = (idString: string, subBuildings: BuildingDefinition["subBuildings"] = []): BuildingDefinition => ({
     idString,
     name: "Blue House",
@@ -3273,7 +3147,6 @@
         { idString: "super_barrel", position: Vec.create(7.71, -6.26) }
     ]),
     {
-<<<<<<< HEAD
         idString: "port_hay_shed",
         name: "Port Hay Shed",
         spawnHitbox: RectangleHitbox.fromRect(47, 32),
@@ -3302,28 +3175,6 @@
         material: "stone",
         particle: "rock_particle",
         particleVariations: 2,
-=======
-        idString: "cargo_ship_center_roof",
-        name: "Cargo Ship Center Roof",
-        defType: DefinitionType.Building,
-        spawnHitbox: RectangleHitbox.fromRect(40, 95, Vec.create(0, 0)),
-        ceilingHitbox: RectangleHitbox.fromRect(25, 90, Vec.create(0.5, 0)), // why doesn't this work well? (you have to go in full center?)
-        ceilingImages: [
-            {
-                key: "cargo_ship_center_ceiling",
-                position: Vec.create(1.25, 0),
-                scale: Vec.create(2.15, 2.15)
-            }
-        ]
-    },
-    {
-        idString: "cargo_ship",
-        name: "Cargo Ship",
-        defType: DefinitionType.Building,
-        reflectBullets: true,
-        material: "metal_heavy",
-        particle: "metal_particle",
->>>>>>> 22d978cb
         hitbox: new GroupHitbox(
             RectangleHitbox.fromRect(2, 12.1, Vec.create(-19.25, 4)),
             RectangleHitbox.fromRect(18.78, 2.01, Vec.create(-10.85, 9.03)),
@@ -3411,7 +3262,6 @@
         ]
     },
     {
-<<<<<<< HEAD
         idString: "port_main_office",
         name: "Port Main Office",
         spawnHitbox: RectangleHitbox.fromRect(102, 112),
@@ -3426,14 +3276,6 @@
         material: "stone",
         particle: "rock_particle",
         particleVariations: 2,
-=======
-        idString: "oil_tanker_ship",
-        name: "Oil Tanker",
-        defType: DefinitionType.Building,
-        reflectBullets: true,
-        material: "metal_heavy",
-        particle: "metal_particle",
->>>>>>> 22d978cb
         hitbox: new GroupHitbox(
             RectangleHitbox.fromRect(24.17, 2.01, Vec.create(30.5, 34.41)),
             RectangleHitbox.fromRect(24.25, 2.01, Vec.create(18.41, 11.94)),
@@ -4085,52 +3927,7 @@
             { idString: randomPortOpenContainerOneSide, position: Vec.create(141.05, 153.5) },
             { idString: randomPortOpenContainerOneSide, position: Vec.create(155.35, 153.5) }
         ],
-<<<<<<< HEAD
         floors: [ // Follows ground graphics for most part
-=======
-        lootSpawners: [{
-            position: Vec.create(-93, 23),
-            table: "ship_skin"
-        }]
-    },
-    {
-        idString: "oil_tanker_ship_vault",
-        name: "Oil Tanker Ship Vault",
-        defType: DefinitionType.Building,
-        spawnHitbox: RectangleHitbox.fromRect(20, 35),
-        ceilingHitbox: RectangleHitbox.fromRect(20, 35),
-        ceilingZIndex: ZIndexes.BuildingsCeiling - 1,
-        ceilingImages: [{
-            key: "oil_tanker_ship_vault_ceiling",
-            position: Vec.create(0, 0),
-            scale: Vec.create(0.895, 1.28)
-        }]
-    },
-    {
-        idString: "oil_tanker_tanks",
-        name: "Oil Tanker Tanks",
-        defType: DefinitionType.Building,
-        reflectBullets: true,
-        material: "metal_heavy",
-        particle: "metal_particle",
-        hitbox: new GroupHitbox(
-            new CircleHitbox(31.25, Vec.create(-0.5, 4.4)),
-            new CircleHitbox(31.25, Vec.create(-72.25, 4.4)),
-            new CircleHitbox(31.25, Vec.create(73.1, 4.4)),
-            RectangleHitbox.fromRect(10.5, 16.3, Vec.create(-98.5, 5)),
-            RectangleHitbox.fromRect(17.5, 13, Vec.create(-74.7, -29.7)),
-            RectangleHitbox.fromRect(4.6, 37.8, Vec.create(-32.5, 4)),
-            RectangleHitbox.fromRect(4.6, 37.8, Vec.create(-39.9, 4)),
-            RectangleHitbox.fromRect(30, 20, Vec.create(10.5, -13.3)),
-            RectangleHitbox.fromRect(30, 20, Vec.create(10.25, 22.6)),
-            RectangleHitbox.fromRect(30, 20, Vec.create(62, -13.3)),
-            RectangleHitbox.fromRect(30, 20, Vec.create(62, 22.6)),
-            RectangleHitbox.fromRect(30, 20, Vec.create(-61.25, -13.3)),
-            RectangleHitbox.fromRect(30, 20, Vec.create(-60, 22))
-        ),
-        spawnHitbox: RectangleHitbox.fromRect(200, 90),
-        ceilingImages: [
->>>>>>> 22d978cb
             {
                 type: FloorNames.Stone,
                 hitbox: new GroupHitbox(
@@ -4146,7 +3943,6 @@
                     RectangleHitbox.fromRect(148.72, 55.77, Vec.create(-0.32, 216.9))
                 )
             }
-<<<<<<< HEAD
         ],
         // ----------------------------------------------------
         // very important pap notes
@@ -4162,15 +3958,6 @@
         // R - Right
         // C - Center
         // ----------------------------------------------------
-=======
-        ]
-    },
-    {
-        idString: "port",
-        name: "Port",
-        defType: DefinitionType.Building,
-        spawnHitbox: RectangleHitbox.fromRect(315, 290, Vec.create(-5, 0)),
->>>>>>> 22d978cb
         groundGraphics: [
             { // water
                 color: 0x2869af,
@@ -4995,7 +4782,6 @@
                     RectangleHitbox.fromRect(47.91, 36.11, Vec.create(0.54, 148.19))
                 )
             }
-<<<<<<< HEAD
         ],
         obstacles: [
             { idString: "cargo_ship_top_stair", position: Vec.create(63.39, -119.14), rotation: 0, layer: 1 },
@@ -5112,38 +4898,6 @@
             { idString: "kitchen_unit_2", position: Vec.create(46.37, 145.11), rotation: 3 },
             { idString: "kitchen_unit_3", position: Vec.create(45.91, 152.89), rotation: 3 }
         ],
-=======
-        ]
-    },
-    {
-        idString: "cargo_ship_holder",
-        name: "Cargo Ship (Holder)",
-        defType: DefinitionType.Building,
-        spawnHitbox: RectangleHitbox.fromRect(365, 290, Vec.create(-100, 0)),
-        spawnMode: MapObjectSpawnMode.Beach,
-        sounds: {
-            normal: "port_ambience",
-            position: Vec.create(86, 40),
-            maxRange: 380,
-            falloff: 1
-        },
-        subBuildings: [
-            { idString: "cargo_ship", position: Vec.create(40, -86), orientation: 3 }
-        ]
-    },
-    {
-        idString: "oil_tanker_ship_holder",
-        name: "Oil Tanker Ship (Holder)",
-        defType: DefinitionType.Building,
-        spawnHitbox: RectangleHitbox.fromRect(365, 290, Vec.create(-100, 0)),
-        spawnMode: MapObjectSpawnMode.Beach,
-        sounds: {
-            normal: "port_ambience",
-            position: Vec.create(81.8, -55),
-            maxRange: 380,
-            falloff: 1
-        },
->>>>>>> 22d978cb
         subBuildings: [
             { idString: "cargo_ship_top_floor_control_room_ceiling", position: Vec.create(0, 159.5) },
 
@@ -5196,12 +4950,7 @@
     {
         idString: "port_complex",
         name: "Port Complex",
-<<<<<<< HEAD
         spawnHitbox: RectangleHitbox.fromRect(500, 350, Vec.create(-160, -15)),
-=======
-        defType: DefinitionType.Building,
-        spawnHitbox: RectangleHitbox.fromRect(365, 290, Vec.create(-100, 0)),
->>>>>>> 22d978cb
         spawnMode: MapObjectSpawnMode.Beach,
         subBuildings: [
             { idString: "port", position: Vec.create(-14, -160), orientation: 1 } // y, x
@@ -8738,11 +8487,11 @@
             { idString: "memorial_bunker_main", position: Vec.create(0, -8.5), layer: -2 }
         ]
     },
-<<<<<<< HEAD
 
     {
         idString: "blue_stair",
         name: "Blue Stair",
+        defType: DefinitionType.Building,
         spawnHitbox: RectangleHitbox.fromRect(15, 15),
         material: "metal_heavy",
         particle: "metal_particle",
@@ -8808,6 +8557,7 @@
     {
         idString: "large_truck",
         name: "Large Truck",
+        defType: DefinitionType.Building,
         spawnHitbox: RectangleHitbox.fromRect(30, 85),
         floorImages: [
             {
@@ -9008,13 +8758,14 @@
         // we use tugboat "HACK" to generate these in the ocean
         idString: "buoy",
         name: "Buoy",
+        defType: DefinitionType.Building,
         spawnMode: MapObjectSpawnMode.Beach,
         spawnHitbox: RectangleHitbox.fromRect(70, 110, Vec.create(50, 0)),
         obstacles: [{
             idString: "buoy",
             position: Vec.create(50, 0)
         }]
-=======
+    },
     { // implemented by pap with a lot of love >w<
         idString: "campsite",
         name: "Campsite",
@@ -10270,6 +10021,5 @@
         subBuildings: [
             { idString: randomHayShed, position: Vec.create(9.77, 87) }
         ]
->>>>>>> 22d978cb
     }
 ]);