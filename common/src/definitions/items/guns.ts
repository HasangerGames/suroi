--- conflicted
+++ resolved
@@ -533,15 +533,9 @@
             tier: Tier.S,
             leftRightOffset: 1.3,
             ammoSpawnAmount: 60,
-<<<<<<< HEAD
-            fireDelay: 200,
-            shotSpread: 4,
-            moveSpread: 10,
-=======
             fireDelay: 400,
             shotSpread: 14,
             moveSpread: 18,
->>>>>>> 50ed569d
             capacity: 10,
             reloadTime: 4.2
         }
@@ -768,13 +762,8 @@
             leftRightOffset: 1.3,
             ammoSpawnAmount: 60,
             fireDelay: 175,
-<<<<<<< HEAD
-            shotSpread: 2,
-            moveSpread: 7,
-=======
             shotSpread: 5,
             moveSpread: 9,
->>>>>>> 50ed569d
             capacity: 10,
             reloadTime: 4.0
         }
