import { DefinitionType, ObjectDefinitions, type ItemDefinition } from "../../utils/objectDefinitions";
import { FloorTypes } from "../../utils/terrain";

interface BasePerkDefinition extends ItemDefinition {
    readonly defType: DefinitionType.Perk

    readonly category: PerkCategories
    readonly mechanical?: boolean
    readonly updateInterval?: number
    readonly quality?: PerkQualities
    readonly noSwap?: boolean
    readonly alwaysAllowSwap?: boolean
    readonly plumpkinGambleIgnore?: boolean
    readonly infectedEffectIgnore?: boolean
}

/**
 * As the name implies, loosens numeric literal type (e.g. 1.2) to be `number`
 */
type LoosenNumerics<T> = T extends object
    ? {
        [K in keyof T]: LoosenNumerics<T[K]>
    }
    : (
        T extends number
            ? number extends T
                ? T
                : number
            : T
    );

export type PerkDefinition = LoosenNumerics<typeof perks[number]> & BasePerkDefinition;

export const enum PerkCategories {
    Normal,
    Halloween,
    Hunted,
    Infection
}

export const enum PerkQualities {
    Positive = "positive",
    Neutral = "neutral",
    Negative = "negative"
}

export const enum PerkIds {
    //
    // Normal Perks
    //
    SecondWind = "second_wind",
    Flechettes = "flechettes",
    SabotRounds = "sabot_rounds",
    ExtendedMags = "extended_mags",
    DemoExpert = "demo_expert",
    AdvancedAthletics = "advanced_athletics",
    Toploaded = "toploaded",
    InfiniteAmmo = "infinite_ammo",
    FieldMedic = "field_medic",
    Berserker = "berserker",
    CloseQuartersCombat = "close_quarters_combat",
    LowProfile = "low_profile",
    CombatExpert = "combat_expert",
    PrecisionRecycling = "precision_recycling",
    LootBaron = "loot_baron",
    Overclocked = "overclocked",
    ReflectiveRounds = "reflective_rounds",

    //
    // Halloween Perks
    //
    PlumpkinGamble = "plumpkin_gamble",
    PlumpkinShuffle = "plumpkin_shuffle",
    Lycanthropy = "lycanthropy",
    Bloodthirst = "bloodthirst",
    PlumpkinBomb = "plumpkin_bomb",
    Shrouded = "shrouded",
    EnternalMagnetism = "enternal_magnetism",
    LastStand = "last_stand",
    PlumpkinBlessing = "plumpkin_blessing",
    ExperimentalTreatment = "experimental_treatment",
    Engorged = "engorged",
    BabyPlumpkinPie = "baby_plumpkin_pie",
    Costumed = "costumed",
    TornPockets = "torn_pockets",
    Claustrophobic = "claustrophobic",
    LacedStimulants = "laced_stimulants",
    RottenPlumpkin = "rotten_plumpkin",
    PriorityTarget = "priority_target",
    Butterfingers = "butterfingers",
    Overweight = "overweight",
    AchingKnees = "aching_knees",

    //
    // Infection
    //
    Infected = "infected",
    Necrosis = "necrosis",
    Immunity = "immunity",

    // H.U.N.T.E.D.
    HollowPoints = "hollow_points",
    ExperimentalForcefield = "experimental_forcefield",
    ThermalGoggles = "thermal_goggles",
    Overdrive = "overdrive"
}

const perks = [
    //
    // Normal Perks
    //
    {
        idString: PerkIds.SecondWind,
        name: "Second Wind",
        defType: DefinitionType.Perk,
        category: PerkCategories.Normal,

        cutoff: 0.5,
        speedMod: 1.4
    },
    {
        idString: PerkIds.Flechettes,
        name: "Fléchettes",
        defType: DefinitionType.Perk,
        category: PerkCategories.Normal,

        split: 3,
        deviation: 0.7,
        damageMod: 0.4
    },
    {
        idString: PerkIds.SabotRounds,
        name: "Sabot Rounds",
        defType: DefinitionType.Perk,
        category: PerkCategories.Normal,

        rangeMod: 1.5,
        speedMod: 1.5,
        spreadMod: 0.6,
        damageMod: 0.9,
        tracerLengthMod: 1.2
    },
    {
        idString: PerkIds.ExtendedMags,
        name: "Extended Mags",
        defType: DefinitionType.Perk,
        category: PerkCategories.Normal

        // define for each weapon individually
    },
    {
        idString: PerkIds.DemoExpert,
        name: "Demo Expert",
        defType: DefinitionType.Perk,
        category: PerkCategories.Normal,

        updateInterval: 10e3, // milliseconds
        rangeMod: 2,
        restoreAmount: 0.25 // times max capacity
    },
    {
        idString: PerkIds.AdvancedAthletics,
        name: "Advanced Athletics",
        defType: DefinitionType.Perk,
        category: PerkCategories.Normal,

        // all multiplicative
        waterSpeedMod: (1 / (FloorTypes.water.speedMultiplier ?? 1)) * 1.3,
        smokeSpeedMod: 1.3
    },
    {
        idString: PerkIds.Toploaded,
        name: "Toploaded",
        defType: DefinitionType.Perk,
        category: PerkCategories.Normal,

        thresholds: [
            [0.2, 1.25],
            [0.49, 1.1]
        ] as ReadonlyArray<readonly [number, number]>
    },
    {
        idString: PerkIds.InfiniteAmmo,
        name: "Infinite Ammo",
        defType: DefinitionType.Perk,
        category: PerkCategories.Normal,

        airdropCallerLimit: 3
    },
    {
        idString: PerkIds.FieldMedic,
        name: "Field Medic",
        defType: DefinitionType.Perk,
        category: PerkCategories.Normal,

        usageMod: 1.5 // divide
    },
    {
        idString: PerkIds.Berserker,
        name: "Berserker",
        defType: DefinitionType.Perk,
        category: PerkCategories.Normal,

        speedMod: 1.2, // multiplicative
        damageMod: 1.2 // multiplicative
    },
    {
        idString: PerkIds.CloseQuartersCombat,
        name: "Close Quarters Combat",
        defType: DefinitionType.Perk,
        category: PerkCategories.Normal,

        cutoff: 50,
        reloadMod: 1.3, // divide
        damageMod: 1.2 // multiplicative
    },
    {
        idString: PerkIds.LowProfile,
        name: "Low Profile",
        defType: DefinitionType.Perk,
        category: PerkCategories.Normal,

        sizeMod: 0.8, // multiplicative
        explosionMod: 0.5 // multiplicative
    },
    {
        idString: PerkIds.CombatExpert,
        name: "Combat Expert",
        defType: DefinitionType.Perk,
        category: PerkCategories.Normal,
        reloadMod: 1.25
    },
    {
        idString: PerkIds.PrecisionRecycling,
        name: "Precision Recycling",
        defType: DefinitionType.Perk,
        category: PerkCategories.Normal,
        updateInterval: 1e3, // milliseconds
        hitReq: 2,
        accThreshold: 0.5,
        refund: 2,
        margin: 3 // times fireDelay
    },
    {
        idString: PerkIds.LootBaron,
        name: "Loot Baron",
        defType: DefinitionType.Perk,
        category: PerkCategories.Normal,
        lootBonus: 1
    },
    {
        idString: PerkIds.Overclocked,
        name: "Overclocked",
        defType: DefinitionType.Perk,
        category: PerkCategories.Normal,
<<<<<<< HEAD
        fireRateMod: 0.65,
        spreadMod: 2.0
=======
        fireRateMod: 0.5,
        spreadMod: 4
>>>>>>> aa8a556d
    },
    {
        idString: PerkIds.ReflectiveRounds,
        name: "Reflective Rounds",
        defType: DefinitionType.Perk,
        category: PerkCategories.Normal
    },
    //
    // Halloween perks
    //
    {
        idString: PerkIds.PlumpkinGamble,
        name: "Plumpkin Gamble",
        defType: DefinitionType.Perk,
        category: PerkCategories.Halloween,
        mechanical: true,

        noDrop: true,
        plumpkinGambleIgnore: true,
        infectedEffectIgnore: true

        /*
            krr krr krr *buzzer* aw dang it! krr krr krr *buzzer* aw dang it!
            krr krr krr *buzzer* aw dang it! krr krr krr *buzzer* aw dang it!
            krr krr krr *buzzer* aw dang it! krr krr krr *buzzer* aw dang it!
            krr krr krr *buzzer* aw dang it! krr krr krr *buzzer* aw dang it!
            krr krr krr *buzzer* aw dang it! krr krr krr *buzzer* aw dang it!
            krr krr krr *buzzer* aw dang it! krr krr krr *buzzer* aw dang it!
            krr krr krr *buzzer* aw dang it! krr krr krr *buzzer* aw dang it!
            krr krr krr *buzzer* aw dang it! krr krr krr *buzzer* aw dang it!
            krr krr krr *buzzer* aw dang it! krr krr krr *buzzer* aw dang it!
            krr krr krr *buzzer* aw dang it! krr krr krr *buzzer* aw dang it!
            krr krr krr *buzzer* aw dang it! krr krr krr *buzzer* aw dang it!
            krr krr krr *buzzer* aw dang it! krr krr krr *buzzer* aw dang it!
            krr krr krr *buzzer* aw dang it! krr krr krr *buzzer* aw dang it!
            krr krr krr *buzzer* aw dang it! krr krr krr *buzzer* aw dang it!
            krr krr krr *buzzer* aw dang it! krr krr krr *buzzer* aw dang it!
            krr krr krr *buzzer* aw dang it! krr krr krr *buzzer* aw dang it!
            krr krr krr *buzzer* aw dang it! krr krr krr *buzzer* aw dang it!
            krr krr krr *buzzer* aw dang it! krr krr krr *buzzer* aw dang it!
            krr krr krr *buzzer* aw dang it! krr krr krr *buzzer* aw dang it!
        */
    },
    {
        idString: PerkIds.PlumpkinShuffle,
        name: "Plumpkin Shuffle",
        defType: DefinitionType.Perk,
        category: PerkCategories.Halloween,
        noDrop: true,
        plumpkinGambleIgnore: true,
        infectedEffectIgnore: true,
        mechanical: true

        /*
            genuinely, fuck your inventory
        */
    },
    {
        idString: PerkIds.Lycanthropy,
        name: "Lycanthropy",
        defType: DefinitionType.Perk,
        category: PerkCategories.Halloween,
        quality: PerkQualities.Positive,

        speedMod: 1.3,
        healthMod: 1.5,
        regenRate: 1,
        damageMod: 2,
        noDrop: true,
        infectedEffectIgnore: true
    },
    {
        idString: PerkIds.Bloodthirst,
        name: "Bloodthirst",
        defType: DefinitionType.Perk,
        category: PerkCategories.Halloween,
        quality: PerkQualities.Neutral,

        updateInterval: 1e3,
        speedMod: 1.5,
        speedBoostDuration: 2000, // sec
        healthLoss: 1,
        healBonus: 25,
        adrenalineBonus: 25,
        noDrop: true
    },
    {
        idString: PerkIds.PlumpkinBomb,
        name: "Plumpkin Bomb",
        defType: DefinitionType.Perk,
        category: PerkCategories.Halloween,
        quality: PerkQualities.Positive,

        damageMod: 1.2, // for grenades
        noDrop: true
    },
    {
        idString: PerkIds.Shrouded,
        name: "Shrouded",
        defType: DefinitionType.Perk,
        category: PerkCategories.Halloween,
        quality: PerkQualities.Positive,

        updateInterval: 100,
        noDrop: true
    },
    {
        idString: PerkIds.EnternalMagnetism,
        name: "Enternal Magnetism",
        defType: DefinitionType.Perk,
        category: PerkCategories.Halloween,
        quality: PerkQualities.Positive,
        radius: 20,
        depletion: 0.05,
        spriteScale: 1.5,
        minHealth: 5,
        lootPush: 0.0005,
        noDrop: true
    },
    {
        idString: PerkIds.LastStand,
        name: "Last Stand",
        defType: DefinitionType.Perk,
        category: PerkCategories.Halloween,
        quality: PerkQualities.Positive,
        healthReq: 10,
        damageMod: 1.25,
        damageReceivedMod: 0.85,
        noDrop: true
    },
    {
        idString: PerkIds.ExperimentalTreatment,
        name: "Experimental Treatment",
        defType: DefinitionType.Perk,
        category: PerkCategories.Halloween,
        quality: PerkQualities.Neutral,

        adrenDecay: 0,
        adrenSet: 1,
        healthMod: 0.8,
        noDrop: true,
        infectedEffectIgnore: true
    },
    {
        idString: PerkIds.Engorged,
        name: "Engorged",
        defType: DefinitionType.Perk,
        category: PerkCategories.Halloween,
        quality: PerkQualities.Neutral,

        healthMod: 10, // additive
        sizeMod: 1.05, // multiplicative
        killsLimit: 10,
        noDrop: true,
        infectedEffectIgnore: true
    },
    {
        idString: PerkIds.BabyPlumpkinPie,
        name: "Baby Plumpkin Pie",
        defType: DefinitionType.Perk,
        category: PerkCategories.Halloween,
        quality: PerkQualities.Neutral, // how is this neutral it's annoying

        updateInterval: 10e3, // milliseconds
        noDrop: true
    },
    {
        idString: PerkIds.Costumed,
        name: "Costumed",
        defType: DefinitionType.Perk,
        category: PerkCategories.Halloween,
        quality: PerkQualities.Neutral,

        choices: {
            oak_tree: 1,
            dormant_oak_tree: 1,
            maple_tree: 1,
            pine_tree: 1,
            birch_tree: 1,
            stump: 1,
            rock: 1,
            regular_crate: 1,
            barrel: 1,
            super_barrel: 1,
            vibrant_bush: 1,
            oak_leaf_pile: 1,
            hay_bale: 1,
            large_pumpkin: 1,

            clearing_boulder: 0.8,
            oil_tank: 0.8,
            stove: 0.8,

            grenade_crate: 0.75,
            flint_crate: 0.75,
            aegis_crate: 0.75,

            airdrop_crate: 0.1,
            loot_tree: 0.1,
            loot_barrel: 0.1,
            gold_rock: 0.1,

            baby_plumpkin: 0.01,
            plumpkin: 0.01,
            diseased_plumpkin: 0.01,
            large_refinery_barrel: 0.01
        },
        noDrop: true,
        alwaysAllowSwap: true,
        infectedEffectIgnore: true
    },
    {
        idString: PerkIds.PlumpkinBlessing,
        name: "Plumpkin's Blessing",
        defType: DefinitionType.Perk,
        category: PerkCategories.Halloween,
        quality: PerkQualities.Positive,
        // damageReceivedMod: 1.5,
        noDrop: true,

        // |||
        // VVV DANGER: the "heart" of the perk !!!!!! Do NOT touch, for the wikians, this value is used for which "rare" tables will be forced to be selected
        qualityValue: 0.21
        /**
         /EXAMPLE//: normal mode, "equipment" table:
            equipment: [
                { item: "basic_helmet", weight: 1 },
                { item: "regular_helmet", weight: 0.2 },
                { item: "tactical_helmet", weight: 0.01 },

                { item: "basic_vest", weight: 1 },
                { item: "regular_vest", weight: 0.2 },
                { item: "tactical_vest", weight: 0.01 },

                { item: "basic_pack", weight: 1 },
                { item: "regular_pack", weight: 0.2 },
                { item: "tactical_pack", weight: 0.01 }
            ],

        //: Only items with weight value less than the quality value will be selected, therefore, the table will temporarily be converted to:
             equipment: [
                { item: "regular_helmet", weight: 0.2 },
                { item: "tactical_helmet", weight: 0.01 },

                { item: "regular_vest", weight: 0.2 },
                { item: "tactical_vest", weight: 0.01 },

                { item: "regular_pack", weight: 0.2 },
                { item: "tactical_pack", weight: 0.01 }
             ] 
        */
    },
    {
        idString: PerkIds.TornPockets,
        name: "Torn Pockets",
        defType: DefinitionType.Perk,
        category: PerkCategories.Halloween,
        quality: PerkQualities.Negative,

        updateInterval: 2e3,
        dropCount: 2,
        noDrop: true
    },
    {
        idString: PerkIds.Claustrophobic,
        name: "Claustrophobic",
        defType: DefinitionType.Perk,
        category: PerkCategories.Halloween,
        quality: PerkQualities.Negative,

        speedMod: 0.75,
        noDrop: true
    },
    {
        idString: PerkIds.LacedStimulants,
        name: "Laced Stimulants",
        defType: DefinitionType.Perk,
        category: PerkCategories.Halloween,
        quality: PerkQualities.Negative,

        healDmgRate: 0.5,
        lowerHpLimit: 5, // absolute
        noDrop: true
    },
    {
        idString: PerkIds.RottenPlumpkin,
        name: "Rotten Plumpkin",
        defType: DefinitionType.Perk,
        category: PerkCategories.Halloween,
        quality: PerkQualities.Negative,

        updateInterval: 10e3, // milliseconds
        emote: "vomiting_face",
        adrenLoss: 5, // percentage
        healthLoss: 5, // absolute
        decals: {
            ground: "vomit_pool",
            water: "vomit_pool_wtr"
        },
        decalFadeTime: 30e3,
        noDrop: true
    },
    {
        idString: PerkIds.PriorityTarget,
        name: "Priority Target",
        defType: DefinitionType.Perk,
        category: PerkCategories.Halloween,
        quality: PerkQualities.Negative,
        mapIndicator: PerkIds.PriorityTarget,
        noDrop: true
    },
    {
        idString: PerkIds.Butterfingers,
        name: "Butterfingers",
        defType: DefinitionType.Perk,
        category: PerkCategories.Halloween,
        quality: PerkQualities.Negative,
        reloadMod: 0.75,
        noDrop: true
    },
    {
        idString: PerkIds.Overweight,
        name: "Overweight",
        defType: DefinitionType.Perk,
        category: PerkCategories.Halloween,
        quality: PerkQualities.Negative,
        sizeMod: 1.3,
        noDrop: true
    },
    {
        idString: PerkIds.AchingKnees,
        name: "Aching Knees",
        defType: DefinitionType.Perk,
        category: PerkCategories.Halloween,
        quality: PerkQualities.Negative,
        updateInterval: 10000,
        noDrop: true
    },
    //
    // Infection Mode
    //
    {
        idString: PerkIds.Infected,
        name: "Infected",
        defType: DefinitionType.Perk,
        category: PerkCategories.Infection,
        quality: PerkQualities.Negative,
        updateInterval: 30000,
        noDrop: true,
        plumpkinGambleIgnore: true
    },
    {
        idString: PerkIds.Necrosis,
        name: "Necrosis",
        defType: DefinitionType.Perk,
        category: PerkCategories.Infection,
        updateInterval: 1000,
        dps: 0.78,
        infectionRadius: 20,
        infectionUnits: 5,
        minHealth: 5,
        hideInHUD: true,
        noDrop: true
        // what are you looking at? i dont wanna be added in the wiki im not even visible to you
    },
    {
        idString: PerkIds.Immunity,
        name: "Immunity",
        defType: DefinitionType.Perk,
        category: PerkCategories.Infection,
        quality: PerkQualities.Positive,
        duration: 15000,
        noDrop: true,
        plumpkinGambleIgnore: true
    },
    //
    // Hunted Mode
    //
    {
        idString: PerkIds.HollowPoints,
        name: "Hollow Points",
        defType: DefinitionType.Perk,
        category: PerkCategories.Hunted,
        damageMod: 1.1,
        soundMod: 75,
        highlightDuration: 5000,
        noDrop: true,
        infectedEffectIgnore: true
    },
    {
        idString: PerkIds.ExperimentalForcefield,
        name: "Experimental Forcefield",
        defType: DefinitionType.Perk,
        category: PerkCategories.Hunted,
        noDrop: true,
        shieldRegenRate: 1,
        shieldRespawnTime: 20e3, // seconds

        shieldObtainSound: "shield_obtained",
        shieldDestroySound: "shield_destroyed",
        shieldHitSound: "glass", // "_hit_1/2" is added by the client
        shieldParticle: "window_particle",
        infectedEffectIgnore: true
    },
    {
        idString: PerkIds.ThermalGoggles,
        name: "Thermal Goggles",
        defType: DefinitionType.Perk,
        category: PerkCategories.Hunted,
        noDrop: true,
        detectionRadius: 100,
        infectedEffectIgnore: true
    },
    {
        idString: PerkIds.Overdrive,
        name: "Overdrive",
        defType: DefinitionType.Perk,
        category: PerkCategories.Hunted,
        quality: PerkQualities.Negative,
        plumpkinGambleIgnore: true,
        infectedEffectIgnore: true,
        noDrop: true,

        particle: "charged_particle",
        activatedSound: "overdrive",
        requiredKills: 0, // its actually 1 i know but code works with 0 (it takes it as 1)
        speedMod: 1.25,
        speedBoostDuration: 10e3, // msec
        sizeMod: 1.05,
        healBonus: 25,
        adrenalineBonus: 25,
        // achieveTime: 30e3, // msec
        cooldown: 12e3 // msec
    }
] as const satisfies ReadonlyArray<BasePerkDefinition & Record<string, unknown>>;

export const Perks = new ObjectDefinitions<PerkDefinition>(perks);
export const PerkData = Perks.idStringToDef as { [K in PerkIds]: Extract<PerkDefinition, { idString: K }> };<|MERGE_RESOLUTION|>--- conflicted
+++ resolved
@@ -253,13 +253,8 @@
         name: "Overclocked",
         defType: DefinitionType.Perk,
         category: PerkCategories.Normal,
-<<<<<<< HEAD
-        fireRateMod: 0.65,
-        spreadMod: 2.0
-=======
         fireRateMod: 0.5,
         spreadMod: 4
->>>>>>> aa8a556d
     },
     {
         idString: PerkIds.ReflectiveRounds,
@@ -509,7 +504,7 @@
 
                 { item: "regular_pack", weight: 0.2 },
                 { item: "tactical_pack", weight: 0.01 }
-             ] 
+             ]
         */
     },
     {
