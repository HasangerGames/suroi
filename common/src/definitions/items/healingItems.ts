--- conflicted
+++ resolved
@@ -1,29 +1,13 @@
-<<<<<<< HEAD
 import { ItemType, ObjectDefinitions, ReferenceTo, type ItemDefinition } from "../../utils/objectDefinitions";
-import { PerkIds } from "./perks";
-import { PerkDefinition } from "../../definitions/items/perks";
-=======
-import { ItemType, ObjectDefinitions, type ItemDefinition } from "../../utils/objectDefinitions";
-import { PerkIds } from "./perks";
-
->>>>>>> a23071d7
+import { PerkIds, PerkDefinition } from "./perks";
 export interface HealingItemDefinition extends ItemDefinition {
     readonly itemType: ItemType.Healing
     readonly healType: HealType
     readonly restoreAmount: number
     readonly useTime: number
-<<<<<<< HEAD
     readonly removePerk?: ReferenceTo<PerkDefinition>
     readonly restoreAmounts?: Record<string, number>
     readonly hideUnlessPresent?: boolean
-=======
-    readonly effect?: {
-        readonly removePerk: PerkIds
-        readonly adrenaline: number
-    }
-    readonly hideUnlessPresent?: boolean
-    readonly particleFrame?: string
->>>>>>> a23071d7
 }
 export enum HealType {
     Health,
@@ -71,23 +55,12 @@
         hideUnlessPresent: true,
         itemType: ItemType.Healing,
         healType: HealType.Special,
-<<<<<<< HEAD
         useTime: 2,
         removePerk: PerkIds.Infected,
         restoreAmount: 0,
         restoreAmounts: {
             "adrenaline": 50,
           }
-=======
-        particleFrame: "vaccine",
-        restoreAmount: 0,
-        useTime: 2,
-        effect: {
-            removePerk: PerkIds.Infected,
-            adrenaline: 50
-        },
-        hideUnlessPresent: true
->>>>>>> a23071d7
     }
     
 ]);