--- conflicted
+++ resolved
@@ -51,8 +51,7 @@
             angle: 60
         },
         detonation: {
-<<<<<<< HEAD
-            explosion: "barrel_explosion"
+            explosion: "frag_explosion"
         },
         animation: {
             cook: {
@@ -62,9 +61,6 @@
                 leftFist: Vec.create(38, -35),
                 rightFist: Vec.create(-10, 43)
             }
-=======
-            explosion: "frag_explosion"
->>>>>>> 01a2c2a0
         }
     },
     {
@@ -82,8 +78,7 @@
             angle: 60
         },
         detonation: {
-<<<<<<< HEAD
-            explosion: "barrel_explosion"
+            explosion: "smoke_explosion"
         },
         animation: {
             cook: {
@@ -94,9 +89,6 @@
                 leftFist: Vec.create(38, -35),
                 rightFist: Vec.create(-10, 43)
             }
-=======
-            explosion: "smoke_explosion"
->>>>>>> 01a2c2a0
         }
     }
 ];