import { Ammos } from "./definitions/ammos";
import { HealingItems } from "./definitions/healingItems";
import { Scopes } from "./definitions/scopes";
import { Throwables } from "./definitions/throwables";
import { freezeDeep } from "./utils/misc";
import { ItemType } from "./utils/objectDefinitions";

export enum ObjectCategory {
    Player,
    Obstacle,
    DeathMarker,
    Loot,
    Building,
    Decal,
    Parachute,
    ThrowableProjectile
}

export enum PacketType {
    Join,
    Joined,
    Map,
    Update,
    Input,
    GameOver,
    Pickup,
    Ping,
    Spectate,
    Report,
    MapPing
}

export enum AnimationType {
    None,
    Melee,
    ThrowableCook,
    ThrowableThrow,
    Gun,
    GunAlt,
    GunClick,
    LastShot
}

export enum KillFeedMessageType {
    Kill,
    KillLeaderAssigned,
    KillLeaderDead,
    KillLeaderUpdated
}

export enum GasState {
    Inactive,
    Waiting,
    Advancing
}

export enum FireMode {
    Single,
    Burst,
    Auto
}

export enum InputActions {
    EquipItem,
    EquipLastItem,
    DropItem,
    SwapGunSlots,
    Interact,
    Reload,
    Cancel,
    UseItem,
    TopEmoteSlot,
    RightEmoteSlot,
    BottomEmoteSlot,
    LeftEmoteSlot
}

export enum SpectateActions {
    BeginSpectating,
    SpectatePrevious,
    SpectateNext,
    SpectateSpecific,
    SpectateKillLeader,
    Report
}

export enum PlayerActions {
    None,
    Reload,
    UseItem
}

export enum KillType {
    Suicide,
    TwoPartyInteraction,
    Gas,
    Airdrop
}

export const DEFAULT_INVENTORY: Record<string, number> = {};

for (const item of [...HealingItems, ...Ammos, ...Scopes, ...Throwables]) {
    let amount = 0;

    switch (true) {
        case item.itemType === ItemType.Ammo && item.ephemeral: amount = Infinity; break;
        case item.itemType === ItemType.Scope && item.giveByDefault: amount = 1; break;
    }

    DEFAULT_INVENTORY[item.idString] = amount;
}

Object.freeze(DEFAULT_INVENTORY);

<<<<<<< HEAD
const tickrate = 40;
=======
const tickrate = 100;
>>>>>>> 9d9b903a
const inventorySlotTypings = Object.freeze([ItemType.Gun, ItemType.Gun, ItemType.Melee, ItemType.Throwable] as const);
export const GameConstants = freezeDeep({
    // !!!!! NOTE: Increase this every time a bit stream change is made between latest release and master
    // or a new item is added to a definition list
<<<<<<< HEAD
    protocolVersion: 11,
=======
    protocolVersion: 12,
>>>>>>> 9d9b903a
    gridSize: 32,
    tickrate,
    // this is fine cause the object is frozen anyways, so
    // these two attributes can't ever be desynced
    msPerTick: 1000 / tickrate,
    maxPosition: 1632,
    player: {
        radius: 2.25,
        nameMaxLength: 16,
        defaultName: "Player",
        defaultHealth: 100,
        maxAdrenaline: 100,
        inventorySlotTypings,
        maxWeapons: inventorySlotTypings.length,
        killLeaderMinKills: 3,
        maxMouseDist: 128
    },
    airdrop: {
        fallTime: 8000,
        flyTime: 30000,
        damage: 300
    }
});

export enum ZIndexes {
    Ground,
    UnderWaterDeathMarkers,
    UnderWaterDeadObstacles,
    UnderWaterObstacles,
    UnderWaterLoot,
    UnderwaterPlayers,
    BuildingsFloor,
    Decals,
    DeadObstacles,
    DeathMarkers,
    /**
     * This is the default layer for obstacles
     */
    ObstaclesLayer1,
    Loot,
    ObstaclesLayer2,
    Bullets,
    Players,
    /**
     * bushes, tables etc
     */
    ObstaclesLayer3,
    /**
     * trees
     */
    ObstaclesLayer4,
    BuildingsCeiling,
    /**
     * obstacles that should show on top of ceilings
     */
    ObstaclesLayer5,
    Emotes,
    Gas
}<|MERGE_RESOLUTION|>--- conflicted
+++ resolved
@@ -112,20 +112,12 @@
 
 Object.freeze(DEFAULT_INVENTORY);
 
-<<<<<<< HEAD
 const tickrate = 40;
-=======
-const tickrate = 100;
->>>>>>> 9d9b903a
 const inventorySlotTypings = Object.freeze([ItemType.Gun, ItemType.Gun, ItemType.Melee, ItemType.Throwable] as const);
 export const GameConstants = freezeDeep({
     // !!!!! NOTE: Increase this every time a bit stream change is made between latest release and master
     // or a new item is added to a definition list
-<<<<<<< HEAD
-    protocolVersion: 11,
-=======
     protocolVersion: 12,
->>>>>>> 9d9b903a
     gridSize: 32,
     tickrate,
     // this is fine cause the object is frozen anyways, so
