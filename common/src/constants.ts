export enum ObjectCategory {
    Player,
    Obstacle,
    Explosion,
    DeathMarker,
    Loot,
<<<<<<< HEAD
    Building
=======
    Emote
>>>>>>> 5d238fcd
}

export enum PacketType {
    Join,
    Joined,
    Map,
    Update,
    Input,
    GameOver,
    Kill,
    KillFeed,
    Pickup,
    Ping,
    Item
}

export enum AnimationType {
    None,
    Melee,
    Gun,
    GunClick
}

export enum KillFeedMessageType {
    Kill,
    Join
}

export enum GasState {
    Inactive,
    Waiting,
    Advancing
}

export enum FireMode {
    Single,
    Burst,
    Auto
}

export enum InputActions {
    None,
    EquipItem,
    DropItem,
    SwapGunSlots,
    Interact,
    Reload,
    Cancel,
    TopEmoteSlot,
    RightEmoteSlot,
    BottomEmoteSlot,
    LeftEmoteSlot
}

export enum PlayerActions {
    None,
    Reload,
    UseItem
}

// ArmorType has to be in constants.ts and not armors.ts, or it'll cause recursive import issues
export enum ArmorType {
    Helmet,
    Vest
}

const calculateEnumPacketBits = (enumeration: Record<string | number, string | number>): number => Math.ceil(Math.log2(Object.keys(enumeration).length / 2));

export const PACKET_TYPE_BITS = calculateEnumPacketBits(PacketType);
export const OBJECT_CATEGORY_BITS = calculateEnumPacketBits(ObjectCategory);
export const OBJECT_ID_BITS = 11;
export const VARIATION_BITS = 3;
export const ANIMATION_TYPE_BITS = calculateEnumPacketBits(AnimationType);
export const INPUT_ACTIONS_BITS = calculateEnumPacketBits(InputActions);
export const PLAYER_ACTIONS_BITS = calculateEnumPacketBits(PlayerActions);
export const KILL_FEED_MESSAGE_TYPE_BITS = calculateEnumPacketBits(KillFeedMessageType);
export const INVENTORY_MAX_WEAPONS = 3;
export const MIN_OBJECT_SCALE = 0.25;
export const MAX_OBJECT_SCALE = 2;
export const PLAYER_NAME_MAX_LENGTH = 16;
export const MAP_WIDTH = 1024;
export const MAP_HEIGHT = 1024;

export const PLAYER_RADIUS = 2.25;

export const LootRadius = {
    0: 3.4, // Gun
    1: 2, // Ammo
    2: 3, // Melee
    3: 2.5, // Healing
    4: 3, // Armor
    5: 3, // Backpack
    6: 3, // Scope
    7: 3 // Skin
};<|MERGE_RESOLUTION|>--- conflicted
+++ resolved
@@ -4,11 +4,8 @@
     Explosion,
     DeathMarker,
     Loot,
-<<<<<<< HEAD
-    Building
-=======
+    Building,
     Emote
->>>>>>> 5d238fcd
 }
 
 export enum PacketType {
