--- conflicted
+++ resolved
@@ -109,28 +109,19 @@
     DEFAULT_INVENTORY[item.idString] = amount;
 }
 
-<<<<<<< HEAD
-export const GameConstants = Object.freeze({
-=======
 Object.freeze(DEFAULT_INVENTORY);
 
 const tickrate = 35;
 const inventorySlotTypings = Object.freeze([ItemType.Gun, ItemType.Gun, ItemType.Melee, ItemType.Throwable] as const);
 export const GameConstants = freezeDeep({
->>>>>>> 15e1cd77
     // !!!!! NOTE: Increase this every time a bit stream change is made between latest release and master
     // or a new item is added to a definition list
     protocolVersion: 11,
     gridSize: 32,
-<<<<<<< HEAD
-    tickrate: 35,
-    get msPerTick() { return 1000 / this.tickrate; },
-=======
     tickrate,
     // this is fine cause the object is frozen anyways, so
     // these two attributes can't ever be desynced
     msPerTick: 1000 / tickrate,
->>>>>>> 15e1cd77
     maxPosition: 1632,
     player: {
         radius: 2.25,
@@ -138,12 +129,8 @@
         defaultName: "Player",
         defaultHealth: 100,
         maxAdrenaline: 100,
-<<<<<<< HEAD
-        maxWeapons: 4,
-=======
         inventorySlotTypings,
         maxWeapons: inventorySlotTypings.length,
->>>>>>> 15e1cd77
         killLeaderMinKills: 3,
         maxMouseDist: 128
     },
