<!--suppress HtmlUnknownTarget -->
<!doctype html>
<html lang="en">
  <head>
    <meta charset="UTF-8" />
    <meta
      name="viewport"
      content="width=device-width, initial-scale=1.0, maximum-scale=1.0, user-scalable=no"
    />

    <meta name="apple-itunes-app" content="app-id=4N5YQ8X3F5, app-argument=https://suroi.io">

    <meta name="title" content="Suroi - 2D battle royale game" />
    <meta
      name="description"
      content="Miss surviv.io and Surviv Reloaded? Suroi is an open-source 2D battle royale game inspired by surviv.io. Work in progress."
    />
    <meta
      name="keywords"
      content="battle royale, io game, browser game, open source"
    />

    <meta property="og:title" content="Suroi - 2D battle royale game" />
    <meta
      property="og:description"
      content="Miss surviv.io and Surviv Reloaded? Suroi is an open-source 2D battle royale game inspired by surviv.io. Work in progress."
    />
    <meta property="og:site_name" content="suroi.io" />
    <meta
      property="og:image"
      content="https://suroi.io/img/backgrounds/embed_background.png"
    />

    <title>Suroi - 2D battle royale game</title>

    <link rel="icon" type="image/x-icon" href="./favicon.ico" />
    <link
      rel="icon"
      type="image/svg+xml"
      sizes="any"
      href="./img/logos/suroi_favicon.svg"
    />

    <link
      rel="icon"
      type="image/x-icon"
      sizes="16x16"
      href="./img/logos/suroi_favicon_16x16.png"
    />
    <link
      rel="icon"
      type="image/x-icon"
      sizes="32x32"
      href="./img/logos/suroi_favicon_32x32.png"
    />
    <link
      rel="icon"
      type="image/x-icon"
      sizes="96x96"
      href="./img/logos/suroi_favicon_96x96.png"
    />

    <link rel="manifest" href="./manifest.json" />
    <style>
      body {
        background-color: #3d3e48;
        overflow: hidden;
      }

      #splash-ui, #game {
        opacity: 0;
      }

      .loader {
        background-image: url('data:image/svg+xml,<svg width="96" height="96" xml:space="preserve" xmlns="http://www.w3.org/2000/svg"><circle style="fill:%23000000;fill-opacity:1;stroke:%23008af0;stroke-width:5.74001;stroke-linejoin:round;stroke-miterlimit:4;stroke-dasharray:none;stroke-opacity:1" cx="48" cy="48" r="45.13"/><circle style="fill:none;fill-opacity:1;stroke:%23ff7500;stroke-width:4.59201;stroke-linejoin:round;stroke-miterlimit:4;stroke-dasharray:none;stroke-opacity:1" cx="48" cy="48" r="43.707"/><path style="fill:%23ff7500;fill-opacity:1;stroke-width:4.41161" d="M45.105 10.499a21.548 21.621 0 0 0-18.674 21.37 21.548 21.621 0 0 0 .318 3.564 21.548 21.621 0 0 0-3.226 1.494 21.548 21.621 0 0 0-9.11 26.92l.672-.389a15.084 15.135 0 0 1 6.692-18.03 15.084 15.135 0 0 1 8.258-2.011 15.084 15.135 0 0 1 11.94 6.956l1.97-1.147a4.31 4.324 0 0 1-.276-1.502 4.31 4.324 0 0 1 3.587-4.255v-2.296a15.084 15.135 0 0 1-14.365-15.07 15.084 15.135 0 0 1 12.214-14.845Zm5.746 0v.76a15.084 15.135 0 0 1 12.215 14.844 15.084 15.135 0 0 1-14.365 15.113v2.253a4.31 4.324 0 0 1 3.587 4.255 4.31 4.324 0 0 1-.275 1.502l1.97 1.147a15.084 15.135 0 0 1 11.939-6.956 15.084 15.135 0 0 1 8.258 2.011 15.084 15.135 0 0 1 6.718 18.047l.688.397a21.548 21.621 0 0 0-9.152-26.945 21.548 21.621 0 0 0-3.226-1.494 21.548 21.621 0 0 0 .318-3.564 21.548 21.621 0 0 0-18.675-21.37Zm-6.184 39.978-1.944 1.13a15.084 15.135 0 0 1-5.867 20.033 15.084 15.135 0 0 1-18.898-3.193l-.671.388a21.548 21.621 0 0 0 27.784 5.541 21.548 21.621 0 0 0 2.925-2.045 21.548 21.621 0 0 0 2.89 2.045 21.548 21.621 0 0 0 27.784-5.54l-.67-.39a15.084 15.135 0 0 1-18.9 3.194 15.084 15.135 0 0 1-5.84-20.015l-1.97-1.14a4.31 4.324 0 0 1-3.312 1.563 4.31 4.324 0 0 1-3.311-1.57z"/><path style="fill:%23008aff;fill-opacity:1;stroke-width:4.41161" d="M47.978 28.27c-4.539 0-8.715 1.59-12.025 4.229a13.647 13.693 0 0 0 3.114 3.918 14.28 14.28 0 0 1 8.911-3.107c3.391 0 6.495 1.17 8.946 3.125a13.647 13.693 0 0 0 3.106-3.919c-3.315-2.65-7.502-4.246-12.052-4.246ZM29.966 44.858a13.647 13.693 0 0 0-1.153.052c-.134.922-.232 1.856-.232 2.814 0 8.199 5.113 15.225 12.292 18.082a13.647 13.693 0 0 0 1.841-4.67 14.365 14.365 0 0 1-9.101-13.412c0-.701.068-1.381.163-2.055a13.647 13.693 0 0 0-3.81-.81zm36.025 0a13.647 13.693 0 0 0-3.81.812c.094.673.163 1.353.163 2.054 0 6.107-3.74 11.295-9.058 13.404a13.647 13.693 0 0 0 1.832 4.67c7.162-2.866 12.258-9.887 12.258-18.074 0-.958-.098-1.892-.233-2.814a13.647 13.693 0 0 0-1.152-.052z"/></svg>');
        width: 96px;
        height: 96px;
        animation: rotate 3s infinite linear;
      }

      #loader-container, #initial-loader {
        position: absolute;
        top: 0;
        left: 0;
        bottom: 0;
        right: 0;
        margin: auto;
        z-index: 1000;
        pointer-events: none;
      }

      #loader-container {
        display: flex;
        gap: 10px;
        flex-direction: column;
        justify-content: center;
        align-items: center;
      }

      #splash-options.loading #splash-options-wrapper {
        filter: blur(3px);
      }

      #loader-text {
        text-align: center;
        font-size: 20px;
        font-weight: bold;
        text-shadow: 1px 1px 4px rgba(0, 0, 0, 0.6);
      }

      #privacy-policy-link {
        color: white;
      }

      @keyframes rotate {
        from {
          transform: rotate(0deg);
        }
        to {
          transform: rotate(360deg);
        }
      }
    </style>
  </head>

  <body>
    <!-- Loader, appears on initial page load (spinning Suroi logo) -->
    <div id="initial-loader" class="loader"></div>

    <!-- Console -->
    <div id="console" style="display: none">
      <div id="console-container">
        <div id="console-header">
          <span>Console</span>
          <button id="console-close"><i class="fa-solid fa-xmark"></i></button>
        </div>
        <div id="console-out"></div>
        <textarea id="console-in" autocapitalize="off" autocomplete="off" ></textarea>
      </div>
      <div id="console-autocmp" style="display: none"></div>
    </div>

    <!-- Main UI -->
    <div id="splash-ui">
      <!-- Logo -->
      <div id="splash-logo">
        <img
          src="./img/logos/suroi_beta.svg"
          alt="Suroi logo"
          draggable="false"
        />
      </div>

      <!-- Hardware acceleration warning -->
      <div style="display: none;" id="splash-hw-acceleration-warning">
        <div translation="warning_hw_accel_1">Graphics acceleration has been disabled or is not supported by your browser.</div>
        <span translation="warning_hw_accel_2">Suroi may not perform well.</span>
        <a translation="warning_hw_accel_link" target="_blank" href="https://www.computerhope.com/issues/ch002154.htm">Read more</a>
      </div>

      <!-- Main menu -->
      <div id="splash-modals">
        <!-- News (left pane) -->
        <div id="splash-news" class="persistent-scrollbar">
          <h2>
            <a href="./news/">
              <i class="fa-solid fa-newspaper"></i>
              <span translation="news"></span>
              <i class="fa-solid fa-arrow-up-right-from-square"></i>
            </a>
          </h2>
          <div id="news-posts"></div>
        </div>

        <!-- Center pane -->
        <div id="splash-center">
          <!-- Error messages from the server -->
          <div id="splash-server-message" style="display: none">
            <span id="splash-server-message-text"></span>
          </div>

          <!-- Displays a message telling the user to rotate their device to landscape if it's in portrait -->
          <div id="splash-rotate-message" style="display: none">
            <i class="fa-solid fa-rotate"></i> <span translation="msg_rotate"></span>
          </div>

          <!-- Username field, server selector, play buttons, & rules button -->
          <div id="splash-options" class="loading">
            <!-- Loading icon (spinning Suroi logo) -->
            <div id="loader-container">
              <div class="loader"></div>
              <span id="loader-text" translation="msg_loading"></span>
            </div>

            <div id="splash-options-wrapper">
              <!-- Username input -->
              <input
                type="text"
                name="username-input"
                id="username-input"
                placeholder="Enter a nickname"
                autocomplete="off"
                maxlength="16"
              />
              <!-- Dummy input to make password managers ignore the nickname field -->
              <input type="password" style="width:0;height:0;background:transparent;border:none;padding:0;margin:0;display:block">

              <!-- Server selector -->
              <div id="server-select" class="dropdown">
                <button id="btn-server-select">
                  <span id="server-name">-</span>
                  <span style="margin-left: auto">
                    <img src="./img/misc/player_icon.svg" width="16" height="16" alt="Player count">
                    <span id="server-player-count">-</span>
                  </span>
                  <i class="fa-solid fa-caret-down"></i>
                </button>
                <ul class="dropdown-content" id="server-list"></ul>
              </div>

              <!-- Play buttons -->
              <button class="btn btn-lg btn-darken btn-primary" id="btn-play-solo">
                <span translation="play_solo"></span>
              </button>
              <div class="team-btns-container">
                <button class="btn btn-lg btn-darken btn-primary" id="btn-play-duo">
                  <span translation="play_duo"></span>
                </button>
                <button class="btn btn-lg btn-darken btn-primary" id="btn-play-squad">
                  <span translation="play_squad"></span>
                </button>
              </div>
              <div id="team-option-btns" class="team-btns-container">
                <button class="btn btn-lg btn-darken btn-purple" id="btn-join-team" translation="join_team"></button>
                <button class="btn btn-lg btn-darken btn-purple" id="btn-create-team" translation="create_team"></button>
              </div>

              <!-- Mode/team switch messages -->
              <div id="next-switch-messages">
                <span id="next-team-size-msg" class="next-switch-msg" style="display: none">
                  <div class="next-switch-icon"></div>
                  <span class="next-switch-time"></span>
                </span>
                <span id="next-mode-msg" class="next-switch-msg" style="display: none">
                  <div class="next-switch-icon"></div>
                  <span class="next-switch-time"></span>
                </span>
              </div>

              <!-- Rules & tutorial button -->
              <button class="btn btn-lg btn-darken btn-secondary" id="btn-rules" style="display: none">
                <div class="pulsating-circle" style="display: none"></div>
                <span translation="rules_and_tutorial"></span>
                <button class="btn-darken" id="rules-close-btn" style="display: none">
                  <i class="fa-solid fa-xmark"></i>
                </button>
              </button>
            </div>
          </div>

          <!-- Social buttons -->
          <div id="splash-socials">
            <div>
              <a class="btn btn-darken btn-wiki" href="https://wiki.suroi.io" target="_blank">
                <img src="img/socials/wiki.svg" width="32">
                <span translation="wiki" style="color: white"></span>
              </a>
              <a class="btn btn-darken btn-kofi" href="https://ko-fi.com/suroi" target="_blank">
                <img src="img/socials/kofi.svg" width="32">
                <span translation="donate" style="color: white"></span>
              </a>
            </div>
            <div>
              <a
                href="https://discord.suroi.io"
                rel="noopener noreferrer"
                class="btn btn-darken btn-social btn-discord"
                target="_blank"
              ></a>
              <a href="https://reddit.com/r/suroigame" rel="noopener noreferrer" class="btn btn-darken btn-social btn-reddit" target="_blank"></a>
              <a
                href="https://bsky.app/profile/suroi.io"
                rel="noopener noreferrer"
                class="btn btn-darken btn-social btn-bsky"
                target="_blank"
              ></a>
              <a
                href="https://instagram.com/suroigame"
                rel="noopener noreferrer"
                class="btn btn-darken btn-social btn-instagram"
                target="_blank"
              ></a>
              <a
                href="https://www.youtube.com/@suroigame"
                rel="noopener noreferrer"
                class="btn btn-darken btn-social btn-youtube"
                target="_blank"
              ></a>
              <a
                href="https://github.com/HasangerGames/suroi"
                rel="noopener noreferrer"
                class="btn btn-darken btn-social btn-github"
                target="_blank"
              ></a>
            </div>
          </div>
        </div>

        <!-- Settings & skin options (right pane) -->
        <div id="splash-customize">
          <!-- Skin preview -->
          <div id="skin-container">
            <div id="skin-base"></div>
            <div id="skin-left-fist"></div>
            <div id="skin-right-fist"></div>
          </div>

          <!-- Loadout & settings buttons -->
          <div style="display: flex; flex-direction: row; gap: 15px">
            <button class="btn btn-lg btn-darken btn-primary" id="btn-customize">
              <i class="fa-solid fa-shirt"></i>
              <span translation="loadout"></span>
            </button>

            <button class="btn btn-lg btn-darken btn-secondary" id="btn-settings">
              <i class="fa-solid fa-gear"></i>
              <span translation="settings"></span>
            </button>
          </div>
        </div>

        <!-- Featured Youtubr & Streamr -->
        <div id="splash-featured-people">
          <div class="featured-container">
            <p class="featured-heading" translation="featured_youtubr"></p>
            <a
              class="featured-content"
              id="youtube-featured-content"
              href=""
              target="_blank"
            >
              <img
                id="featured-youtube-logo"
                src="./img/misc/youtube-icon.svg"
                alt="YouTube icon"
                width="36"
                height="25"
              />
              <span class="featured-name" id="youtube-featured-name"></span>
            </a>
          </div>
          <div class="featured-container">
            <p class="featured-heading" translation="featured_streamr"></p>
            <a
              class="featured-content"
              id="twitch-featured-content"
              target="_blank"
              href=""
            >
              <img
                id="featured-twitch-logo"
                src="./img/misc/twitch-icon.svg"
                alt="Twitch icon"
                width="26.333"
                height="30"
              />
              <span class="featured-name" id="twitch-featured-name"></span>
            </a>
          </div>
        </div>

        <!-- More dropdown (currently unused) -->
        <!--<div id="splash-more" class="dropdown">
          <button class="btn btn-darken btn-primary btn-dropdown" id="btn-dropdown-more">
            More
            <i class="fa-solid fa-caret-down"></i>
          </button>
          <div class="dropdown-content">
            <a href="https://wiki.suroi.io" target="_blank" rel="noopener noreferrer">
              Wiki
              <i class="fa-solid fa-arrow-up-right-from-square"></i>
            </a>
            <a href="./proxy.txt" target="_blank" rel="noopener noreferrer">
              Proxies
              <i class="fa-solid fa-arrow-up-right-from-square"></i>
            </a>
            <a href="./leaderboard/" target="_blank" rel="noopener noreferrer">
              Leaderboard
              <i class="fa-solid fa-arrow-up-right-from-square"></i>
            </a>
            <a href="./news/" target="_blank" rel="noopener noreferrer">
              News
              <i class="fa-solid fa-arrow-up-right-from-square"></i>
            </a>
          </div>
        </div>-->
      </div>

      <!-- Language selector -->
      <div id="language-dropdown" class="dropdown">
        <button class="btn btn-darken btn-secondary" id="btn-language">
          <specialI class="fa-solid fa-globe"></specialI>
          <txt translation="languages"></txt>
          <i class="fa-solid fa-caret-down"></i></button>
        <div id="languages-selector" class="dropdown-content persistent-scrollbar"></div>
      </div>

      <!-- Bottom left & right links -->
      <div id="splash-version">
        <a href="./changelog/" target="_blank" rel="noopener noreferrer">v%VITE_APP_VERSION%</a>
      </div>
      <div id="splash-partners">
        <a id="partners-link" href="#">Partners</a>
        <!-- <a id="privacy-policy-link" href="./privacy/" target="_blank" rel="noopener noreferrer" translation="privacy"></a> -->
      </div>
    </div>

    <!-- Game UI -->
    <div id="game">
      <div id="game-ui">
        <!-- Mobile joysticks containers -->
        <div id="joysticks-containers">
          <div id="left-joystick-container"></div>
          <div id="right-joystick-container"></div>
        </div>

        <!-- Button to close minimap -->
        <button
          class="btn btn-lg btn-primary"
          id="btn-close-minimap"
          style="display: none"
        >
          <i class="fa-solid fa-close"></i>
        </button>

        <!-- Minimap, gas timer, mobile options, coordinate display, & spectating controls -->
        <div id="top-left-container">
          <!-- Minimap border -->
          <div id="minimap-border"></div>

          <!-- Mobile options menu -->
          <div id="mobile-options" style="display: none">
            <button id="btn-game-menu" class="btn btn-lg btn-primary fa-solid fa-bars"></button>
            <button id="btn-emotes" class="btn btn-lg btn-primary">
              <img src="./img/misc/emotes_icon.svg"/>
            </button>
            <button id="btn-toggle-ping" class="btn btn-lg btn-primary fa-solid fa-tower-broadcast"></button>
          </div>

          <!-- Gas timer & coordinate display -->
          <div id="gas-and-debug">
            <div id="gas-timer">
              <img id="gas-timer-image" src="./img/misc/gas-waiting-icon.svg" />
              <span id="gas-timer-text">0:00</span>
            </div>
            <div id="debug-hud">
              <div id="coordinates-hud">X: -- Y: -- Z: --</div>
            </div>
          </div>

          <!-- Spectating controls -->
          <div id="spectating-container">
            <button id="btn-spectate-previous" class="btn btn-lg btn-primary">
              <i class="fa-solid fa-arrow-left"></i>
            </button>
            <button id="btn-report" class="btn btn-lg btn-danger" translation="btn_report">
            </button>
            <button id="btn-spectate-next" class="btn btn-lg btn-primary">
              <i class="fa-solid fa-arrow-right"></i>
            </button>
            <button id="btn-spectate-kill-leader" class="btn btn-lg btn-secondary" translation="btn_spectate_kill_leader"></button>
            <button id="btn-spectate-replay" class="btn btn-lg btn-primary" translation="btn_play_again"></button>
            <button id="btn-spectate-menu" class="btn btn-lg btn-secondary" translation="btn_menu"></button>
          </div>
        </div>

        <!-- Teammate indicators -->
        <div id="team-container"></div>

        <!-- Alive & kill counters, kill leader & killfeed -->
        <div class="ui-leaderboard">
          <!-- Kill leader -->
          <div id="ui-kill-leader">
            <div id="kill-leader-leader-container">
              <span id="kill-leader-leader" translation="msg_waiting_for_leader"></span>
              <i
                class="fa-solid fa-crown"
                style="margin-left: 5px; margin-right: 5px"
              ></i>
              <span id="kill-leader-kills-counter">0</span>
            </div>
          </div>

          <!-- Alive & kill counters -->
          <div id="counter-holder">
            <div class="counter" id="kill-counter">
              <img src="./img/misc/skull_icon.svg" />
              <div class="counter-text" id="ui-kills">0</div>
            </div>
            <div class="counter">
              <img src="./img/misc/player_icon.svg" />
              <div class="counter-text" id="ui-players-alive">1</div>
            </div>
          </div>

          <div id="kill-feed"></div>
        </div>

        <!-- Action timer -->
        <div id="action-container" style="display: none">
          <div id="action-timer">
            <h2 id="action-time">0.0</h2>
            <svg
              id="action-timer-anim"
              width="160"
              height="160"
              xmlns="http://www.w3.org/2000/svg"
            >
              <circle
                r="36"
                cy="81"
                cx="81"
                stroke="#ffffff"
                stroke-width="7"
                stroke-dasharray="226"
                fill="#16161675"
              />
            </svg>
          </div>
          <div id="action-name"></div>
        </div>

        <!-- Interact message -->
        <div id="interact-message" style="display: none">
          <kbd id="interact-key"></kbd>
          <span id="interact-text"></span>
        </div>

        <!-- Inventory messages, active weapon ammo counters, health & adrenaline bar, & killstreak display -->
        <div id="center-bottom-container">
          <!-- Inventory messages -->
          <span id="inventory-message"></span>

          <!-- Active weapon ammo counters -->
          <div id="weapon-ammo-container" style="display: none">
            <div id="weapon-clip-ammo">
              <span id="weapon-clip-ammo-count"></span>
              <i id="weapon-clip-reload-icon" class="fa-solid fa-rotate-right" style="display: none"></i>
            </div>
            <div id="weapon-inventory-ammo"></div>
          </div>

          <!-- Adrenaline bar -->
          <div id="adrenaline-bar-container">
            <div id="adrenaline-bar"></div>
            <div id="adrenaline-bar-min-wrapper">
              <div id="adrenaline-bar-min"></div>
            </div>
            <span id="adrenaline-bar-amount"></span>
            <span id="adrenaline-bar-min-max"></span>
          </div>

          <!-- Health bar -->
          <div id="health-bar-container">
            <div id="health-bar-animation"></div>
            <div id="health-bar"></div>
            <span id="health-bar-amount"></span>
            <span id="health-bar-max"></span>
          </div>

          <!-- Killstreak display -->
          <div id="killstreak-indicator-container" style="display: none">
            <span id="killstreak-indicator-counter">Streak: 0</span>
          </div>
        </div>

        <!-- Scopes, name of spectating player, spectate controls toggle, gas messages, screen recording indicator -->
        <div id="center-top-container">
          <!-- Scopes -->
          <div class="inventory-container" id="scopes-container"></div>

          <!-- Name of player being spectated & spectate controls toggle -->
          <div id="spectating-msg">
            <span translation="msg_spectating"></span> <span id="spectating-msg-player"></span>
            <button id="btn-spectate-options" class="btn btn-lg btn-primary">
              <i id="btn-spectate-options-icon" class="fa-solid fa-eye-slash"></i>
            </button>
          </div>

          <!-- Gas messages -->
          <div id="gas-msg" style="display: none">
            <div id="gas-msg-info"></div>
          </div>

          <!-- Screen recording indicator -->
          <div id="recording-pill" style="display: none">
            <i class="fa-solid fa-video" style="margin-top: -2px"></i>
            <span translation="recording"></span>
            <span id="recording-time">0:00</span>
            <button id="stop-recording-button"><i class="fa-solid fa-stop"></i></button>
          </div>
        </div>

        <!-- Kill modal -->
        <div id="kill-msg" style="display: none">
          <div id="kill-msg-kills"></div>
          <div id="kill-msg-cont"></div>
        </div>

        <!-- Healing items -->
        <div class="inventory-container items-container" id="healing-items-container"></div>

        <!-- Ammo -->
        <div id="ammos-container">
          <div class="inventory-container items-container" id="special-ammo-container"></div>
          <div class="inventory-container items-container" id="ammo-container"></div>
        </div>

        <div id="c4-detonate-btn">
          <img class="item-image" src="./img/misc/c4-explode.svg" draggable="false">
          <div id="detonate-key"></div>
        </div>

        <!-- Equipment -->
        <div class="inventory-container" id="equipment-container">
          <div class="inventory-slot has-item" id="helmet-slot">
            <img class="item-image" draggable="false" />
            <span class="item-name"></span>
            <div class="item-tooltip"></div>
          </div>
          <div class="inventory-slot has-item" id="vest-slot">
            <img class="item-image" draggable="false" />
            <span class="item-name"></span>
            <div class="item-tooltip"></div>
          </div>
          <div class="inventory-slot has-item" id="backpack-slot">
            <img class="item-image" draggable="false" />
            <span class="item-name"></span>
            <div class="item-tooltip"></div>
          </div>
        </div>

        <!-- Perks -->
        <div class="inventory-container" id="perk-container">
          <!-- Slot 0 is intentionally in center -->
          <div class="inventory-slot has-item" id="perk-slot-1">
            <img class="item-image" draggable="false" />
            <div class="item-tooltip"></div>
          </div>
          <div class="inventory-slot has-item" id="perk-slot-0">
            <img class="item-image" draggable="false" />
            <div class="item-tooltip"></div>
          </div>
          <div class="inventory-slot has-item" id="perk-slot-2">
            <img class="item-image" draggable="false" />
            <div class="item-tooltip"></div>
          </div>
        </div>

        <!-- Weapons -->
        <div class="inventory-container" id="weapons-container"></div>

        <!-- Emote wheel -->
        <div id="emote-wheel" style="display: none">
          <div class="emote-top"></div>
          <div class="emote-right"></div>
          <div class="emote-bottom"></div>
          <div class="emote-left"></div>
          <div class="button-center"></div>
        </div>

        <!-- Game over screen -->
        <div id="game-over-overlay" style="display: none">
          <!-- Win/death message -->
          <div id="game-over-top-screen">
            <img id="chicken-dinner" src="./img/game/shared/emotes/chicken_dinner.svg">
            <h1 id="game-over-text" class="modal-item" translation="msg_you_died"></h1>
            <div id="game-over-rank-and-team-kills-holder">
              <div id="game-over-rank-container">
                <span translation="msg_your_rank"></span>
                <span id="game-over-rank" class="modal-item"></span>
              </div>
              <div id="game-over-team-kills-container">
                <span id="game-over-team-kills" translation="msg_kills"></span>
              </div>
            </div>
          </div>

          <!-- Stats -->
          <div id="player-game-over-cards"></div>

          <!-- Buttons -->
          <div class="modal-item" id="game-over-buttons-holder">
            <button class="btn btn-lg btn-darken btn-primary" id="btn-play-again" translation="btn_play_again"></button>
            <div style="display: flex; gap: 8px">
              <button class="btn btn-lg btn-darken btn-primary" id="btn-spectate" translation="btn_spectate"></button>
              <button class="btn btn-lg btn-darken btn-secondary" id="btn-menu" translation="btn_menu"></button>
            </div>
          </div>
        </div>
      </div>

      <!-- Game canvas, where the rendering happens -->
      <canvas id="game-canvas"></canvas>
    </div>

    <!-- "Pause" menu -->
    <div class="modal" id="game-menu" style="display: none">
      <div class="modal-item">
        <button class="btn btn-lg btn-darken btn-secondary" id="btn-settings-game"><i class="fa-solid fa-gear"></i>
          <span translation="settings"></span>
        </button>
      </div>
      <div class="modal-item">
        <button class="btn btn-lg btn-darken btn-secondary" id="btn-fullscreen"><i class="fa-solid fa-expand"></i>
          <span translation="fullscreen"></span>
        </button>
      </div>
      <div class="modal-item">
        <button class="btn btn-lg btn-darken btn-primary" id="btn-resume-game"><i class="fa-solid fa-play"></i>
          <span translation="resume"></span>
        </button>
      </div>
      <div class="modal-item">
        <button class="btn btn-lg btn-darken btn-danger" id="btn-quit-game"><i
            class="fa-solid fa-arrow-right-from-bracket"></i>
          <span translation="quit"></span>
        </button>
      </div>
    </div>

    <!-- Report modal -->
    <div class="modal dialog" id="report-modal" style="display: none">
      <div class="dialog-header">
        <h3><span style="font-weight: 600" translation="report_reporting"></span><span id="reporting-name"></span></h3>
        <span class="dialog-close-btn fa-solid fa-xmark" id="close-report"></span>
      </div>
      <div id="report-modal-content">
        <div id="report-id-container">
          <span translation="report_id"></span>
          <span id="report-id"></span>
        </div>
        <span translation="report_instructions" use-html></span>
      </div>
    </div>

    <!-- Game warn/ban message -->
    <div class="modal dialog" id="warning-modal" style="display: none">
      <div id="warning-modal-content">
        <h1 id="warning-modal-title"></h1>
        <p id="warning-modal-text"></p>
        <div id="warning-modal-agree-options" style="display: none">
          <br><br>
          <input type="checkbox" class="regular-checkbox" id="warning-modal-agree-checkbox">
          <label for="warning-modal-agree-checkbox" translation="msg_punishment_warn_agreement"></label>
          <br><br>
          <button class="btn btn-lg btn-darken btn-primary btn-disabled" id="warning-continue-btn" style="width: 100%"><strong>Continue</strong></button>
        </div>
      </div>
    </div>

    <!-- Settings menu -->
    <div class="modal dialog" id="settings-menu" style="display: none">
      <!-- Header -->
      <div class="dialog-header">
        <h3 translation="settings"></h3>
        <span class="dialog-close-btn fa-solid fa-xmark" id="close-settings"></span>
      </div>

      <!-- Content -->
      <div id="settings-tabs-container">
        <!-- Tab buttons -->
        <div class="tab-bar" id="settings-tab-bar">
          <button class="tab active" id="tab-volume"><i class="fa-solid fa-volume-high"></i><span translation="settings_volume"></span></button>
          <button class="tab" id="tab-keybinds"><i class="fa-solid fa-keyboard"></i><span translation="settings_keybinds"></span></button>
          <button class="tab" id="tab-graphics"><i class="fa-solid fa-display"></i><span translation="settings_graphics"></span></button>
          <button class="tab" id="tab-interface"><i class="fa-solid fa-list"></i><span translation="settings_interface" use-html></span></button>
          <button class="tab" id="tab-import-export"><i class="fa-solid fa-file-export"></i><span translation="settings_save_load"></span></button>
          <button class="tab" id="tab-mobile" style="display: none"><i class="fa-solid fa-mobile"></i><span translation="settings_mobile"></span></button>
        </div>

        <!-- Tabs -->
        <div id="settings-tabs" class="persistent-scrollbar">
          <!-- Volume tab -->
          <div class="tab-content active" id="tab-volume-content">
            <div class="modal-item">
              <label>
                <span class="setting-title" translation="settings_master_volume"></span>
                <span class="range-input-value"></span>
                <input type="range" max="1" min="0" id="slider-master-volume" step="0.1" value="1">
              </label>
            </div>
            <div class="modal-item">
              <label>
                <span class="setting-title" translation="settings_sfx_volume"></span>
                <span class="range-input-value"></span>
                <input type="range" max="1" min="0" id="slider-sfx-volume" step="0.1" value="1">
              </label>
            </div>
            <div class="modal-item">
              <label>
                <span class="setting-title" translation="settings_ambience_volume"></span>
                <span class="range-input-value"></span>
                <input type="range" max="1" min="0" id="slider-ambience-volume" step="0.1" value="1">
              </label>
            </div>
            <div class="modal-item">
              <label>
                <span class="setting-title" translation="settings_music_volume"></span>
                <span class="range-input-value"></span>
                <input type="range" max="1" min="0" id="slider-music-volume" step="0.1" value="1">
              </label>
            </div>
            <div class="modal-item checkbox-setting">
              <label>
                <span class="setting-title"><span translation="settings_old_menu_music"></span><i>*</i></span>
                <input type="checkbox" id="toggle-old-music">
              </label>
            </div>
            <p style="color: red"><i translation="settings_require_reload"></i></p>
          </div>

          <!-- Keybinds tab -->
          <div class="tab-content" id="tab-keybinds-content" style="display: none"></div>

          <!-- Graphics tab -->
          <div class="tab-content" id="tab-graphics-content" style="display: none">
            <div class="modal-item select-setting">
              <label>
                <span class="setting-title"><span translation="settings_render_mode"></span><i>*</i></span>
                <select id="render-mode-select">
                  <option value="webgl1">WebGL 1</option>
                  <option value="webgl2">WebGL 2</option>
                  <option value="webgpu" id="webgpu-option">WebGPU</option>
                </select>
              </label>
            </div>
            <div class="modal-item select-setting">
              <label>
                <span class="setting-title"><span translation="settings_render_resolution"></span><i>*</i></span>
                <select id="render-res-select">
                  <option value="auto" translation="settings_render_resolution_auto">auto</option>
                  <option value="0.5">0.5</option>
                  <option value="1">1</option>
                  <option value="2">2</option>
                  <option value="3">3</option>
                </select>
              </label>
            </div>
            <div class="modal-item checkbox-setting">
              <label>
                <span class="setting-title"><span translation="settings_hires_textures"></span><i>*</i></span>
                <input type="checkbox" id="toggle-high-res">
              </label>
            </div>
            <div id="alt-texture-loading-item" class="modal-item checkbox-setting">
              <label>
                <span class="setting-title"><span translation="settings_alt_texture_loading"></span><i>*</i></span>
                <input type="checkbox" id="toggle-alt-texture-loading">
              </label>
            </div>
            <div class="modal-item checkbox-setting">
              <label>
                <span class="setting-title" translation="settings_cooler_graphics"></span>
                <input type="checkbox" id="toggle-cooler-graphics">
              </label>
            </div>
            <div class="modal-item checkbox-setting">
              <label>
                <span class="setting-title" translation="settings_ambient_particles"></span>
                <input type="checkbox" id="toggle-ambient-particles">
              </label>
            </div>
            <div class="modal-item checkbox-setting">
              <label>
                <span class="setting-title"><span translation="settings_antialias"></span><i>*</i></span>
                <input type="checkbox" id="toggle-antialias">
              </label>
            </div>
            <div class="modal-item checkbox-setting">
              <label>
                <span class="setting-title" translation="settings_movement_smoothing">Movement smoothing</span>
                <input type="checkbox" id="toggle-movement-smoothing">
              </label>
            </div>
            <div class="modal-item checkbox-setting">
              <label>
                <span class="setting-title" translation="settings_responsive_rotation">Responsive rotation</span>
                <input type="checkbox" id="toggle-responsive-rotation">
              </label>
            </div>
            <div class="modal-item checkbox-setting">
              <label>
                <span class="setting-title" translation="settings_camera_shake"></span>
                <input type="checkbox" id="toggle-camera-shake">
              </label>
            </div>
            <div class="modal-item select-setting">
              <label>
                <span class="setting-title" translation="settings_record_res"></span>
                <select id="record-res-select">
                  <option value="480p">480p</option>
                  <option value="720p">720p</option>
                  <option value="1080p">1080p</option>
                  <option value="maximum">Maximum</option>
                </select>
              </label>
            </div>
            <p style="color: red"><i translation="settings_require_reload"></i></p>
          </div>

          <!-- Interface tab -->
          <div class="tab-content" id="tab-interface-content" style="display: none">
            <div class="modal-item" id="ui-scale-container">
              <label>
                <span class="setting-title" translation="settings_interface_scale">Interface scale</span>
                <span class="range-input-value"></span>
                <input type="range" max="2" min="0.1" id="slider-ui-scale" step="0.05">
              </label>
            </div>
            <div class="modal-item">
              <label>
                <span class="setting-title" translation="settings_minimap_opacity">Minimap opacity</span>
                <span class="range-input-value"></span>
                <input type="range" max="1" min="0.1" id="slider-minimap-transparency" step="0.1">
              </label>
            </div>
            <div class="modal-item">
              <label>
                <span class="setting-title" translation="settings_fs_map_opacity">Fullscreen map opacity</span>
                <span class="range-input-value"></span>
                <input type="range" max="1" min="0.1" id="slider-big-map-transparency" step="0.1">
              </label>
            </div>
            <div class="modal-item checkbox-setting">
              <label>
                <span class="setting-title" translation="settings_hide_minimap">Hide minimap</span>
                <input type="checkbox" id="toggle-hide-minimap">
              </label>
            </div>
            <div class="modal-item checkbox-setting">
              <label>
                <span class="setting-title" translation="settings_blur_splash">Blur splash screen</span>
                <input type="checkbox" id="toggle-blur-splash">
              </label>
            </div>
            <div class="modal-item checkbox-setting">
              <label>
                <span class="setting-title" translation="settings_hide_rules">Hide rules button</span>
                <input type="checkbox" id="toggle-hide-rules">
              </label>
            </div>
            <div class="modal-item checkbox-setting">
              <label>
                <span class="setting-title" translation="settings_warn_before_leaving">Warn before leaving</span>
                <input type="checkbox" id="toggle-leave-warning">
              </label>
            </div>
            <div class="modal-item checkbox-setting">
              <label>
                <span class="setting-title" translation="settings_show_fps">Show FPS</span>
                <input type="checkbox" id="toggle-fps">
              </label>
            </div>
            <div class="modal-item checkbox-setting">
              <label>
                <span class="setting-title" translation="settings_show_ping">Show ping</span>
                <input type="checkbox" id="toggle-ping">
              </label>
            </div>
            <div class="modal-item checkbox-setting">
              <label>
                <span class="setting-title" translation="settings_show_inout">Show network stats</span>
                <input type="checkbox" id="toggle-inout">
              </label>
            </div>
            <div class="modal-item checkbox-setting">
              <label>
                <span class="setting-title" translation="settings_show_coordinates">Show coordinates</span>
                <input type="checkbox" id="toggle-pos">
              </label>
            </div>
            <div class="modal-item checkbox-setting">
              <label>
                <span class="setting-title" translation="settings_anon_names">Anonymous player names</span>
                <input type="checkbox" id="toggle-anonymous-player">
              </label>
            </div>
            <div class="modal-item checkbox-setting">
              <label>
                <span class="setting-title" translation="settings_hide_emotes">Hide emotes</span>
                <input type="checkbox" id="toggle-hide-emote">
              </label>
            </div>
            <div class="modal-item checkbox-setting" id="toggle-text-kill-feed-option">
              <label>
                <span class="setting-title" translation="settings_text_killfeed">Text-based killfeed</span>
                <input type="checkbox" id="toggle-text-kill-feed">
              </label>
            </div>
            <div class="modal-item checkbox-setting">
              <label>
                <span class="setting-title" translation="settings_colored_weapon_slots">Colored weapon slots</span>
                <input type="checkbox" id="toggle-colored-slots">
              </label>
            </div>
            <div class="modal-item checkbox-setting">
              <label>
                <span class="setting-title" translation="settings_scope_looping">Loop scope selection</span>
                <input type="checkbox" id="toggle-scope-looping">
              </label>
            </div>
            <div class="modal-item checkbox-setting">
              <label>
                <span class="setting-title" translation="settings_draw_hud">Draw HUD</span>
                <input type="checkbox" id="toggle-draw-hud">
              </label>
            </div>
            <div class="modal-item checkbox-setting">
              <label>
                <span class="setting-title" translation="settings_autopickup">Enable Autopickup</span>
                <input type="checkbox" id="toggle-autopickup">
              </label>
            </div>
            <div class="modal-item checkbox-setting">
              <label>
                <span class="setting-title" translation="settings_autopickup_dual_guns">Autopickup Dual Guns</span>
                <input type="checkbox" id="toggle-autopickup-dual-guns">
              </label>
            </div>
          </div>

          <!-- Import/Export tab -->
          <div class="tab-content" id="tab-import-export-content" style="display: none">
            <div class="modal-item">
              <button class="btn btn-darken btn-lg btn-secondary" id="import-settings-btn">
                <i class="fa-solid fa-file-import"></i>
                <span translation="settings_load_settings"></span>
              </button>
            </div>
            <div class="modal-item">
              <button class="btn btn-darken btn-lg btn-secondary" id="export-settings-btn">
                <i class="fa-solid fa-file-export"></i>
                <span translation="settings_copy_settings"></span>
              </button>
            </div>
            <div class="modal-item">
              <button class="btn btn-darken btn-lg btn-danger" id="reset-settings-btn">
                <i class="fa-solid fa-trash"></i>
                <span translation="settings_reset_settings"></span>
              </button>
            </div>
          </div>

          <!-- Mobile tab -->
          <div class="tab-content" id="tab-mobile-content" style="display: none">
            <i translation="settings_require_reload"></i>
            <div class="modal-item">
              <button style="margin-bottom: 10px;" class="btn btn-lg btn-darken btn-secondary"
                onclick="location.reload()"><i class="fa-solid fa-rotate-right"></i><span translation="settings_reload"></span></button>
            </div>
            <div class="modal-item checkbox-setting">
              <label>
                <span class="setting-title" translation="settings_mobile_controls"></span>
                <input type="checkbox" id="toggle-mobile-controls">
              </label>
            </div>
            <div class="modal-item">
              <label>
                <span class="setting-title" translation="settings_joystick_size"></span>
                <span class="range-input-value"></span>
                <input type="range" max="400" min="25" id="slider-joystick-size" step="25">
              </label>
            </div>
            <div class="modal-item">
              <label>
                <span class="setting-title" translation="settings_joystick_opacity"></span>
                <span class="range-input-value"></span>
                <input type="range" max="1" min="0.1" id="slider-joystick-transparency" step="0.1">
              </label>
            </div>
            <div class="modal-item">
              <label>
                <span class="setting-title" translation="settings_left_joystick_color"></span>
                <input type="color" style="margin-right: 135px" id="left-joystick-color-picker">
              </label>
            </div>
            <div style="margin-top: 25px" class="modal-item">
              <label>
                <span class="setting-title" translation="settings_right_joystick_color"></span>
                <input type="color" style="margin-right: 135px" id="right-joystick-color-picker">
              </label>
            </div>
            <div class="modal-item checkbox-setting" style="margin-top: 25px">
              <label>
                <span class="setting-title" translation="settings_gyro_angle"></span>
                <span class="range-input-value"></span>
                <input type="range" max="45" min="0" id="slider-gyro-angle" step="1">
              </label>
            </div>
            <div class="modal-item checkbox-setting">
              <label>
                <span class="setting-title" translation="settings_switch_joysticks"></span>
                <input type="checkbox" id="toggle-mobile-joysticks">
              </label>
            </div>
            <p style="color: red; font-size: 15px"><i id="mb-joystick-info"></i></p>
            <div class="modal-item checkbox-setting">
              <label>
                <span class="setting-title" translation="settings_autopickup"></span>
                <input type="checkbox" id="toggle-auto-pickup">
              </label>
            </div>
            <div class="modal-item checkbox-setting">
              <label>
                <span class="setting-title" translation="settings_lock_joysticks"></span>
                <input type="checkbox" id="toggle-mobile-joystick-lock">
              </label>
            </div>
            <div class="modal-item checkbox-setting">
              <label>
                <span class="setting-title" translation="settings_haptics"></span>
                <input type="checkbox" id="toggle-haptics">
              </label>
            </div>
            <div class="modal-item checkbox-setting">
              <label>
                <span class="setting-title"><span translation="settings_hires_textures"></span><i>*</i></span>
                <input type="checkbox" id="toggle-high-res-mobile">
              </label>
            </div>
            <div class="modal-item checkbox-setting">
              <label>
                <span class="setting-title"><span translation="settings_antialias"></span><i>*</i></span>
                <input type="checkbox" id="toggle-antialias-mobile">
              </label>
            </div>
            <p style="color: red"><i translation="settings_performance_warning"></i></p>
          </div>
        </div>
      </div>
    </div>

    <!-- Loadout menu -->
    <div class="modal dialog persistent-scrollbar" id="customize-menu" style="display: none">
      <!-- Header -->
      <div class="dialog-header">
        <h3 translation="loadout"></h3>
        <span class="dialog-close-btn fa-solid fa-xmark" id="close-customize"></span>
      </div>

      <!-- Content -->
      <div id="customize-tabs-container">
        <!-- Tab buttons -->
        <div class="tab-bar" id="customize-tab-bar">
          <button class="tab active" id="tab-skins"><i class="fa-solid fa-shirt"></i><span translation="loadout_skins"></span></button>
          <button class="tab" id="tab-emotes"><img src="./img/misc/emotes_icon.svg"><span translation="loadout_emotes"></span></button>
          <button class="tab" id="tab-crosshairs"><img src="./img/misc/crosshair_icon.svg"><span translation="loadout_crosshairs"></span></button>
          <button class="tab" id="tab-badges" style="display: none"><i class="fa-solid fa-certificate"></i><span translation="loadout_badges"></span></button>
          <button class="tab" id="tab-special" style="display: none"><i class="fa-solid fa-code"></i><span translation="loadout_special"></span></button>
        </div>

        <!-- Tabs -->
        <div id="customize-tabs">
          <!-- Skins tab -->
          <div class="tab-content active" id="tab-skins-content">
            <div id="skins-list"></div>
          </div>

          <!-- Emotes tab -->
          <div class="tab-content" id="tab-emotes-content" style="display: none">
            <div id="emote-wheel-container">
              <div id="emote-customize-wheel">
                <div class="emote-top"></div>
                <div class="emote-right"></div>
                <div class="emote-bottom"></div>
                <div class="emote-left"></div>
              </div>
              <div id="emote-wheel-bottom">
                <div class="emote-win">
                  <i class="fa-solid fa-crown"></i>
                  <i class="remove-emote-btn fa-solid fa-trash" title="Remove emote"></i>
                </div>
                <div class="emote-death">
                  <img src="./img/misc/skull_icon.svg" />
                  <i class="remove-emote-btn fa-solid fa-trash" title="Remove emote"></i>
                </div>
              </div>
            </div>
            <div id="emotes-list"></div>
          </div>

          <!-- Crosshairs tab -->
          <div class="tab-content" id="tab-crosshairs-content" style="display: none;">
            <div id="crosshair-customize">
              <div id="crosshair-preview">
                <div id="crosshair-image"></div>
              </div>
              <div id="crosshair-controls">
                <span id="crosshair-controls-disabled" style="display: none" translation="loadout_crosshairs_default"></span>
                <div class="modal-item">
                  <label>
                    <span class="setting-title" translation="loadout_crosshairs_size"></span>
                    <span class="range-input-value"></span>
                    <input type="range" max="5" min="0.5" id="slider-crosshair-size" step="0.1">
                  </label>
                </div>
                <div class="modal-item">
                  <label>
                    <span class="setting-title" translation="loadout_crosshairs_color"></span>
                    <input type="color" id="crosshair-color-picker" value="#000000">
                  </label>
                </div>
                <div class="modal-item">
                  <label>
                    <span class="setting-title" translation="loadout_crosshairs_stroke_size"></span>
                    <span class="range-input-value"></span>
                    <input type="range" max="0.2" min="0" id="slider-crosshair-stroke-size" step="0.005">
                  </label>
                </div>
                <div class="modal-item">
                  <label>
                    <span class="setting-title" translation="loadout_crosshairs_stroke_color"></span>
                    <input type="color" id="crosshair-stroke-picker" value="#000000">
                  </label>
                </div>
              </div>
            </div>
            <div id="crosshairs-list"></div>
          </div>

          <!-- Badges tab -->
          <div class="tab-content" id="tab-badges-content" style="display: none">
            <div id="badges-list"></div>
          </div>

          <!-- Developer tab -->
          <div class="tab-content" id="tab-special-content" style="display: none;">
            <div class="modal-item">
              Note that the role you are inputting may not exist on the game server configuration.
            </div>
            <div class="modal-item">
              <label>
                <span class="setting-title">Role Name:</span>
                <input type="text" class="text-field" id="role-name">
              </label>
            </div>
            <div class="modal-item">
              <label>
                <span class="setting-title">Role Password:</span>
                <input type="password" class="text-field" id="role-password">
              </label>
            </div>
            <div class="modal-item">
              <button class="btn btn-primary btn-lg" onclick="window.location.reload(false)">Login</button>
            </div>
            <div class="modal-item">
              Note that some of these settings may not be avaliable depending on game server configuration.
            </div>
            <div class="modal-item">
              <label>
                <span class="setting-title">Name Color:</span>
                <input type="color" id="namecolor-color-picker" value="#000000">
              </label>
            </div>
            <div class="modal-item checkbox-setting">
              <label>
                <span class="setting-title">Developer Cheats</span>
                <input type="checkbox" id="toggle-lobbyclearing">
              </label>
            </div>
            <div class="modal-item">
              <label>
                <span class="setting-title">Weapon Preset:</span>
                <input type="text" class="text-field" id="weapon-preset" placeholder="USAGE: Gun1 Gun2 Melee" title="NOTE: Please use valid weapon ids from Guns.ts">
              </label>
            </div>
          </div>
        </div>
      </div>
    </div>

    <!-- Team menu -->
    <div class="modal dialog persistent-scrollbar" id="create-team-menu" style="display: none">
      <div class="dialog-header">
        <h3 translation="create_team"></h3>
        <span class="dialog-close-btn fa-solid fa-xmark" id="close-create-team"></span>
      </div>
      <div id="create-team-container">
        <div id="create-team-players"></div>
        <div id="create-team-url">
          <button class="btn btn-lg btn-danger btn-darken" id="btn-hide-team-url">
            <i class="fa-solid fa-eye-slash"></i>
          </button>
          <input
            type="text"
            readonly
            id="create-team-url-field"
          />
          <button class="btn btn-lg btn-darken btn-secondary" id="btn-copy-team-url">
            <i class="fa-solid fa-clipboard"></i>
            <span translation="copy"></span>
          </button>
        </div>
        <div id="create-team-options">
          <div id="create-team-toggles">
            <label>
              <span class="setting-title" translation="create_team_autofill"></span>
              <input type="checkbox" id="create-team-toggle-auto-fill">
            </label>
            <label>
              <span class="setting-title" translation="create_team_lock"></span>
              <input type="checkbox" id="create-team-toggle-lock">
            </label>
            <label>
              <span class="setting-title" translation="create_team_force_start"></span>
              <input type="checkbox" id="create-team-toggle-force-start">
            </label>
          </div>
          <button class="btn btn-lg btn-darken btn-primary" id="btn-start-game">
            <span translation="create_team_play"></span>
          </button>
        </div>
      </div>
    </div>

    <!-- Partners modal -->
    <div class="modal dialog" id="partners-modal" style="display: none">
      <div class="dialog-header">
        <h3>Partners</h3>
        <span class="dialog-close-btn fa-solid fa-xmark" id="close-partners"></span>
      </div>
      <div id="partners-list" class="persistent-scrollbar">
        <a href="https://iogamesonl.com" target="_blank">iogamesonl.com</a>
        <a href="https://iogameslist.org" target="_blank">iogameslist.org</a>
        <a href="https://www.addictinggames.com" target="_blank">Addicting Games</a>
        <a href="https://www.agame.fun" target="_blank">Agame.fun</a>
        <a href="https://www.atmegame.com" target="_blank">Atmegame.com</a>
        <a href="https://azgames.io" target="_blank">Az Games</a>
        <a href="https://best-io-games.com" target="_blank">best-io-games.com</a>
        <a href="https://www.bestgames.com" target="_blank">BestGames.com</a>
        <a href="https://www.brightestgames.com" target="_blank">Brightest Games</a>
        <a href="https://www.brightygames.com" target="_blank">BrightyGames.com</a>
        <a href="https://www.bubbleshooter.net" target="_blank">Bubble Shooter</a>
        <a href="https://www.cargames.com" target="_blank">CarGames.com</a>
        <a href="https://cellgames.com" target="_blank">Cell Games</a>
<<<<<<< HEAD
        <a href="https://crazygames-poki.com" target="_blank">CrazyGames-Poki</a>
=======
>>>>>>> 4dbf8730
        <a href="https://fuzigames.com" target="_blank">Fuzi Games</a>
        <a href="https://www.gameflare.com" target="_blank">Gameflare.com</a>
        <a href="https://iowebgames.weebly.com" target="_blank">gamesio.tk</a>
        <a href="https://www.gameszap.com" target="_blank">GamesZap</a>
        <a href="https://www.gazpo.com/contact-us" target="_blank">Gazpo</a>
<<<<<<< HEAD
        <a href="https://iogames.gg" target="_blank">ioGames.gg</a>
        <a href="https://iogames.onl" target="_blank">iogames.onl</a>
=======
>>>>>>> 4dbf8730
        <a href="https://iogames.games" target="_blank">iogames.games</a>
        <a href="https://io-games.onl" target="_blank">io-games.onl</a>
        <a href="https://iogamelist.com" target="_blank">iogamelist.com</a>
        <a href="https://iogameslist.co" target="_blank">iogameslist.co</a>
        <a href="https://io-game.com/en" target="_blank">io-game.com</a>
        <a href="https://iogame.games" target="_blank">iogame.games</a>
        <a href="https://iogame.io" target="_blank">iogame.io</a>
        <a href="https://iogame.me/en" target="_blank">iogame.me</a>
        <a href="https://iogamesio.com" target="_blank">IoGamesio.com</a>
        <a href="https://www.iogames-io.io" target="_blank">iogames-io.io</a>
        <a href="https://iogames.fun" target="_blank">iogames.fun</a>
        <a href="https://iogames.onl" target="_blank">iogames.onl</a>
        <a href="https://ioground.net" target="_blank">ioGround.net</a>
        <a href="https://www.jopi.com" target="_blank">Jopi</a>
        <a href="https://kevin.games" target="_blank">Kevin Games</a>
        <a href="https://gameforge.com/en-US/littlegames/" target="_blank">LittleGames</a>
        <a href="https://www.miniplay.com" target="_blank">Miniplay</a>
        <a href="https://onlinegames.io" target="_blank">OnlineGames.io</a>
        <a href="https://en.onlygames.io" target="_blank">onlygames.io</a>
        <a href="https://play-games.com" target="_blank">Play-Games.com</a>
        <a href="https://playhop.com" target="_blank">Playhop.com</a>
        <a href="https://poki.com" target="_blank">Poki</a>
        <a href="https://www.silvergames.com/en" target="_blank">Silvergames.com</a>
        <a href="https://slithere.com/io-games" target="_blank">Slither.io Game Guide</a>
        <a href="https://www.snokido.com" target="_blank">Snokido</a>
        <a href="https://titotu.io" target="_blank">Titotu.io</a>
        <a href="https://www.topgames.com" target="_blank">TopGames.Com</a>
        <a href="https://unblockedgames-76.com" target="_blank">Unblocked Games 76</a>
        <a href="https://unblocked-games76-x.github.io" target="_blank">Unblocked Games 76X</a>
        <a href="https://www.vitalitygames.com" target="_blank">Vitalitygames.com</a>
        <a href="https://webgames.io" target="_blank">WebGames.io</a>
        <a href="https://www.weblfg.com/games" target="_blank">WebLFG</a>
        <a href="https://wellgames.com" target="_blank">Wellgames</a>
        <a href="https://igroutka.ru" target="_blank">ИгроУтка</a>
        <a href="https://multoigri.ru" target="_blank">Мультоигры.ру</a>
      </div>
    </div>

    <!-- JS -->
    <script src="./src/index.ts" type="module"></script>
  </body>
</html><|MERGE_RESOLUTION|>--- conflicted
+++ resolved
@@ -1344,20 +1344,11 @@
         <a href="https://www.bubbleshooter.net" target="_blank">Bubble Shooter</a>
         <a href="https://www.cargames.com" target="_blank">CarGames.com</a>
         <a href="https://cellgames.com" target="_blank">Cell Games</a>
-<<<<<<< HEAD
-        <a href="https://crazygames-poki.com" target="_blank">CrazyGames-Poki</a>
-=======
->>>>>>> 4dbf8730
         <a href="https://fuzigames.com" target="_blank">Fuzi Games</a>
         <a href="https://www.gameflare.com" target="_blank">Gameflare.com</a>
         <a href="https://iowebgames.weebly.com" target="_blank">gamesio.tk</a>
         <a href="https://www.gameszap.com" target="_blank">GamesZap</a>
         <a href="https://www.gazpo.com/contact-us" target="_blank">Gazpo</a>
-<<<<<<< HEAD
-        <a href="https://iogames.gg" target="_blank">ioGames.gg</a>
-        <a href="https://iogames.onl" target="_blank">iogames.onl</a>
-=======
->>>>>>> 4dbf8730
         <a href="https://iogames.games" target="_blank">iogames.games</a>
         <a href="https://io-games.onl" target="_blank">io-games.onl</a>
         <a href="https://iogamelist.com" target="_blank">iogamelist.com</a>
