<!--suppress HtmlUnknownTarget -->
<!doctype html>
<html lang="en">
  <head>
    <meta charset="UTF-8" />
    <meta
      name="viewport"
      content="width=device-width, initial-scale=1.0, maximum-scale=1.0, user-scalable=no"
    />

    <meta name="title" content="Suroi - 2D battle royale game" />
    <meta
      name="description"
      content="Miss surviv.io and Surviv Reloaded? Suroi is an open-source 2D battle royale game inspired by surviv.io. Work in progress."
    />
    <meta
      name="keywords"
      content="battle royale, io game, browser game, open source"
    />

    <meta property="og:title" content="Suroi - 2D battle royale game" />
    <meta
      property="og:description"
      content="Miss surviv.io and Surviv Reloaded? Suroi is an open-source 2D battle royale game inspired by surviv.io. Work in progress."
    />
    <meta property="og:site_name" content="suroi.io" />
    <meta
      property="og:image"
      content="https://suroi.io/img/backgrounds/embed_background.png"
    />

    <title>Suroi - 2D battle royale game</title>

    <link rel="icon" type="image/x-icon" href="./favicon.ico" />
    <link
      rel="icon"
      type="image/svg+xml"
      sizes="any"
      href="./img/logos/suroi_small.svg"
    />

    <link
      rel="icon"
      type="image/x-icon"
      sizes="16x16"
      href="./img/logos/suroi_favicon_16x16.png"
    />
    <link
      rel="icon"
      type="image/x-icon"
      sizes="32x32"
      href="./img/logos/suroi_favicon_32x32.png"
    />
    <link
      rel="icon"
      type="image/x-icon"
      sizes="96x96"
      href="./img/logos/suroi_favicon_96x96.png"
    />

    <link rel="manifest" href="./manifest.json" />
    <style>
      body {
        background-color: #49993e;
      }
      body > :not(.loading-logo) {
        opacity: 0;
      }

      .loading-logo {
        position: absolute;
        width: 100px;
        height: 100px;
        margin-left: auto;
        margin-right: auto;
        margin-top: auto;
        margin-bottom: auto;
        left: 0;
        right: 0;
        top: 0;
        bottom: 0;
        z-index: 1000;
        pointer-events: none;
        animation: fade-out 3s, rotate 3s infinite linear;
      }

      #splash-options.loading #splash-options-wrapper {
        filter: blur(3px);
      }

      @keyframes rotate {
        from {
          transform: rotate(0deg);
        }
        to {
          transform: rotate(360deg);
        }
      }
    </style>
  </head>

  <body>
    <img alt="Suroi Loader Logo" class="loading-logo" src="data:image/png;base64,iVBORw0KGgoAAAANSUhEUgAAAGAAAABgCAYAAADimHc4AAAABGdBTUEAALGPC/xhBQAAACBjSFJNAAB6JgAAgIQAAPoAAACA6AAAdTAAAOpgAAA6mAAAF3CculE8AAAABmJLR0QAAAAAAAD5Q7t/AAAACXBIWXMAAA7DAAAOwwHHb6hkAAAAB3RJTUUH5wwDFw0d3xFkFAAAJvtJREFUeNrlnXd4XNW19n/7TFeXLblItiR3Yxv3brANpthAaB+QUJJQkw8DgQA2TiHcXALBJpQLAW4S03IpSWgJAWyw6XEBLFfAvVuybMlWsaTRtLPvH+uM5sxIGo1kGe79vvd59NhzZs4ua52z9yrv3lvxPwmLqgGtQGWhKQIGoTgJ1GCgCOgFKhdIB7ygHHKjjgBNQAPoaqAC2Ad6O7AV2IpmH5o6wGRB7rfd02aob7X23x2FiAOU9oEuAcajmYRSo8DoD6ob4AGtlA7jIYhHB/AQxKVDOIgAEMFBSLkI4CagPARwo5UTUBoIgD4K5m7QG4HVwBpQu9FOP6oJ5uf9f6SAB2vABBRutB6C4nRQZ4MaDUZPMA2vbqS3eYjiyD4GRXbRP7KHQvMgvc0KcnQt6boRtw7iwLQUYBBUbhpUGjUqm0NGDw4YBexylLDD0Z/djmIqjB74VTpgmKAPg7kerd9D8T6oraADoGB+zv+jClhYDYYDzEh34DSUugTUTDB6OHRQFZjljA5/ySmhVYwJb2RwZAf55hF82t/pRmrAr7xUGXlsd/RnrXM0K1yTWOccSZlRQES5NZiHQX8C+hXgQ7RRhTJh/jczTJ14BSysBpcDQpEC4CKUugqMsQrt7h0pZ3poBXOCy5ka+oy+ZhkeHey6VuqWlwLKxX6jD6tcE3nHfSafuqZS7ihAYwTBXAf6ReA1dh87SHGmPtHzxYlTwKIaSwIqH60vQ6nrwTHSpQPGyPAmLg38nfOC7zI4sgOXDrffoo62VLd/PaScbHf05y33bF71XMB650hCymtCZBNaL0apv6KpxADm5ZwQMZ0YBSyqBvAB54D6KRiT3TrgmBpazbVNL3B2cDn55pFY5YmtsH0OhaEuCEeboLJR/q0NQEMIQjIF4DIg3QXZHujmhfw0yPVClhvcziRKsX2uNLrzrnsWT3u/z0rXZILKEwFzNVo/glLvAP4TMT90rQIWVoOOKAzHScB8MC41tJk2IbyGm/yLOS+4lFyzNr5mbf1fWWN2EPbWwZdVsPYQbDkCu2uh0g/HgtAUhrDZUpYKcBrgdUKmG/J8UJINw7rDmB4wIg+KsyHNbVWtbXXblFFtZPOWezZP+K7nC+d4TGU0gvkKsAiXbzOhJt2Viug6BSysBvAC30WpX4AxqCiyl7n+xfyw6SV6mZWxGu0dV1AfgE1V8P5e+Hi/CL+qEcK6Mw1pCYeSt2J4d5hRBGcUw8l5kOGJCb65TdbnQ0Y+z3sv5wnfDexzFAPmDtD3AX8Bmrpqkj5+BSyqAa1BUYjmlyjjB24dTDs/+DY/b3yI0aFNUold8ApMDXtr4Z1d8MY2WHNIhpZvAtkeGNcTLhoE5/aH4hwwou2zKUID650n89u02/mH5zyCyu0H83lQv0HrMpQB87O/RQUsqgZtAOZ4lHoQjJkFkTLu8j/CNf4XydQN8bVYgt9cBS98Da9tg501cq09pDmhTyYUZsD6w1CdoKxcD4zqAeX1cOAYNIbbL9NQ0D8bLhkCVw6Dk/LkbYl7K4B6lc4z3itZmPZTyh2FgPkRMA/0GjRwV+ffhs4rYFGN3K/1OSj1CKhBk0Ofs6j+bk4JrW7x1GsFu6ph8UZ48WvYf6z9KnxOGN0DZveDsT3l2pYj8PAaONgQ/9ve6XD7eBjaXT6vOwRLd8O6w+BPQRl9M0UJ14+E/rmWD53wNvzLPZn56f/OatckJMyhb0fxNlp1el7onALEynEAV4FaaGjd87LAa/y24deURPbHl66gtkmE/vha2HK0/eIzXHB2P7j2ZBieB58fhJc3w8oysYTMNu4zkLF+SiFccRJM6g1fV8HTm+DdPTKJt4ch3eAnY0UZ2V5iw5KFPY6+/Dz9Hv7muZiIMg6BvgvNCyginZkXOq4AmWydwPUo436PDuTO9f+JuxsXiYVjf+qBLw7Cb1bJ0xgykxdtKDi1D8ybALOKofQQ3LcKPtgHgUjHmul2wKwi+MUUGe8/2AcPfg6fHoBIO0Oey5AH4O4pMKG3zWqy+lZtZHNv2jye9P2IgPJUg/lzYDEQ7qgSHB369aJqUDiAG1DGQp/25yxofIhfNT4o471N+I1heGYj3PI+fFHR/jif44E7J8BDp8lY/KcNcPNyWF/ZvsBaQ0TDjhp4eyeku+HSoXDBQPA4YcNhaEqiUFPDtmp4d7cMg8PzxJmP9s2nA0wPrcRBmM9cE3xh5Z4uAT/WceYCzbKFJ0ABi2oApYDvo4wHfdqf86uGB5jnfxyvFcdCAwZUNMAvPoUHPhPHqT2UZMFjZ8CNY8SWv38V/Hpl11hFDSH4cD9ETDi9BE4vgoG58mbWtFN+XRCW75Vhb1wvm9mqwKXDTA6vwaMDrHRN9oSVexrog0TURs5aAMsf6EIFxEzN80A97tHBvJ81PsSd/scldhMdyAyZJG9cBn/dkpodPyQX/jQbzh0oVTzyBdy3uuNDTjKETfjsoFhSUwthRD6MzofVB+GIP/m9EQ2lFeKbjO8FeenWFwqcOsKE8FoUmlWuSb6Ick5B6S2gtnHmXbC8/TehfQUsrLEmUzUB1B8NbRb9xP+f3N34YOzJtxq05iBctxQ+OZCaYEqy4U9nw2nF8vmfO2DeR1Af6jrhJwpyeB4M6Q4lOeKYfXyg/TcBZDj77CCM7QEFmfFKmBgu5ZhK53Pn+AytjAnAKlDlnLUAliV/E5IrYPEB8LtB6UJQT4Ea973AayxsuCc25lsNWVUG1y8VGz0V5Hrg8Vny5KOhrB5uWgY7a7te+FE0RWBXDZzTX+JE/XKgTwYs35N8ToiivB5WlUtoo29WrO8uHWZiuJS9jiK+dA7vjmIwiuXAMUpuhLWPdlIBp9wNCi9wPzgumRL6jCfrb6e3eThuzF9zEG5YKq9pKjAUzJ8IPx4tpiPAf66H5786ccK3C7FnOkwrlM9Dustw9+mBtgOodhxulDdhQi8ozCRuYh4XXs/nrvEccPQtQZs+4H26ecLJhiKjzW8WVmM94t8Dxw8LI2UsrL9H7Hyb8LccgbnLJJaTKmb2hZvHWl4n4lS99PWJFz5Ws1/eLIYCSBtuGittShVfVsnbuuWIJUFLCSWRfTzQ8CsKI2WgjKtRfA9U1G/qoAKUAhgO6ucuHfDNb3yUU0OrYr1QcLAefvqBmJmpIssNd0yAvLRYOSvL4Osj34wCAL6qghVlND9I+WnSpkx36mV8USF9P1gfKwdgenAV8/2P4tJBH6ifgx6e7NVqXQELa0BrH1rPA2PQhcG3uKbpBZtyxL2/d6U4WB3BnP5wejFxjs1H+9p30roSIVOirvY2nF4sc0NHsHS3yMAfJs6lvcb/AhcG3waMQSjuROFt6y1oqYCFzT88B+W4tCiylwUNj8QmXaui576EZzZ1rMFpTvjhcInZR5+KhiBsqvzmhB/FxkrxEUDa4nXCD4ZLGzuCZzaJLIBm+WTqBhY0PExRZC9gXIrmXLSCB1sqoaUClAJFD5S6TelI2lz/YsaGNzY3FCWT0AOdsNXH9pQ4jT0fUBOE8oaOldMVKK+3OXrWWzC1MBb0SxWBiMjis4PEDUVjwxuZ61+M0mY6St2GIh/dMvITr4AHLA1pfRkYUyeGS/lh08uxRlqBtftWwb4UopmJOKsf5HhtF5S8AfUpBMm6GvXRem0yyfFKGzuKfcdEJrVNxI0SP2x6mYnhUsCYClwGGhbG29nxClCA1oUodZ1bB4yb/H+iV9TktL5/8WtY0sFxHyRne2qfltcjOrV8QFfD1K3HmE4tlLZ2FEt3i2zssuplHmaufzEuHTCA69AUJBq7MQVIfB8UF4Fj1LTQas4LLpVr1pCxoxp+v1Zc+46iMAMG5RJfvwaPwwp0fcNwOaTuxPYM6iZt7ShCJvx+HeyMWu9Wud8JLmFaaDXgGIXiYpQWI8dC/JSjVB5wpVM3qWuaXoiFl5E4zdMbYXMK8fzW0C8buntbXs9yC4PhQHtDmtML2YXQfSB0K4GMnuC2AjPBBqg/BEf3wJEdUFsG4eRRwG5eyPK0vN7dKyGSbdV0GJuPSMLp/ulRKx5yzVquaXqBf7mmGGHlvAL4C4pmr0kUEA22oU5DGWPHhDdxdnC5JXnAgK8qj89Z6ptlWT+JCvBIWrBVS0g5IG8QDJ0Dg86EXiMgPR9cnqixEGuj1hAKQEMlVHwJ25fB1qVQuc3i7sajfzZkt2L3e52SHessXtosyZwR+TRnjmYHlzMmvJEvXOPHgXka8AqLqmF+rjUEaQ3gBi4B031J4O/0MI/EJhQt41tnJt4o8ny0mv5xOyVzlSB56D0Szn8EbngPvvM7GDYHcvqCy0tztse0/rR1j8srvxk2R+65/l04/1EpK6HySQXgas3ktBgUncW+OmsusBEQephHuCTwD8C0ZEyUHBOdAxSghqLUjMJIOecG34srdFetJNCPB8kmttOKZEgAwJcLM+fDNW/BKbdAbl9pZkdM3ojVtdy+cMrNUtbMu6RspK7TijrX1lTw2jaRmR3nBt+lIHIQUNPRDI1eNyTcrAE9C4yep4ZWMjiyQ761tLhkl0zAJwRa2Awz+gDOdLjgMZhznwjPno+1WRcY1p9q5bP9t9H7c/vCnN/ABY+DM50ZfWFkPqlF3zqBHdUiM/tkPDiyg+mhlYDRC6VPRwMPVltzgFY+FGcZOsic4HLhalqdOBYQ3s7xtrWxrRi/Bp8Lrh8Fyw80cay+UljUdlZCNCnbVA9HdkLlVqjeB021ct2bA7lFkD8UuvcHbwbNw1S04YYD6g+T6Wzi+pFSp0WTT72tKUIDb2wXrz/DmmdcOszs4DL+5rkQUznOQvEHtPI7rRb2A8eoPuZ+poY+i5WkJPJXeug4pY9QC1vVovWUzCqGywdH+OMnD0Hf8dD/VOt7DUf2wJdvwNdvQsVX4K9uObEqhwwxvYbDsPNhxEXQvUQqUMCuT+CTh7h8cIRZ9lhUK9I73Hj8/S2tkAhxs+cPTAt9Rh+znH2O4tFg9gO+ljlAqfGgeo4Ob6KvGZ/OWr43tYxRMvRIE6ujTYdLS7L8rskwMa0M3rxdBB2og08fh6fnwFt3wq6PobGqVasGHZHvdn0sv316Dnz6mJRR8RW8eQeT0spYMFnqauuVNjX0z5E2Hw9qAkK1tKOvWcbo8CZA9QTGoTVOAiZ4HZPANKaFVuPRoeYnozEIn+zvaNUx9EoXfs4PhsOwPIv+1xoUYErHH50F17yzhq1/uQYy8mD7cjA7OiZoGabemgdb34X6KoY0ruGRcyQL1tbQA9LGeROFsvjnr8SsrOhkrOqT/SLDNJfU59FBpoU+403PuQYwGdR/GXgdOcAon25kbHhDnFD21KWe5bLDZcDFg+DvF8GimTCqp1xLOpFYQ9GUQlg8G0YFvoCtSzohfBvMEGxdwqjAFyye3TIQ2JbuXIa0edFM+MdF0he3kVqVdnxZJTK01zc2vB6fbgQYCTrHAIrA6NfLPMSgyM74AiqFktER5Pvggenw3Dliazusp7tZyO1Bwyl94eXz4ZLBnet4FG5Dynj5fCkzJUsi2kZT2j6xQPry2xnSt47gcKMkf+wYFNlFL/MQYPRD0dcAPRhUt5LIPvLN+LTUusMdI0UNyIGnZ8Nt0exSRwSfoIST8uCZOfDUWZJ/dXVAES5DKCRPnSVlnJSXovDbUESmG24bL9PKgJzUi4ho4ajakW9WURLZh6wAVYOdwBDAOyiyizQdI8kEwxLbSBWDc+GPZwv/vsXih87A6vi1I+G8ATKhvb1LrIvyejEVo7wjpyGJlIIMoSGeO0Csqh7pxDzmzrbFGhoNBd8ZKLGrH72beqzo6yOyyicacEzTfgZGdvEhp/lAD3GCGgSafpE9sQoRVtieFCkifTLg92d0ofBt7UCLRXL5MLh0iAyJ+45B2TG410pR3z1FGApFmRJGcEajnIlO3PG0xSprRpH09dolcKC+/Vv31Iosu/ti5fSP7IkWOMgJFCsdpo9ZFldhdZNlu7eDdBfceyqcWdJKhxNWwrQJ3crvE2HKk947A3pnQhh4xkoFnj/Eiirq2G/bLKezbbL16cwS6fPNy21pzTZQ6Rd6Zve0WJl9zHKUDqOVUeIEenkISuLFfmNjanTua0aIqRnX2Oi/BoQiMmTsqJanocovw1uaS4TZP0fG1e5pYEQtpdYUYSf+hoRJsc96Qz/aI+nENCdJHaxom0wNRxplcciuGmE2NIYkMBhdWzYwV4Y0lyOhTda/l58EayrgiXXJ5XMsKMutBnWLXetlHsJDkCa8vZygcr26iRwdP94cbZIFcckwMh9un2CtRLQnaQw46hfG2Rvbhd9/sMFiDzh9kFUIkRBGqJYM8xj9MiLMLBZzb2KBLWmfuIhOxYi/f90Se/oufAMuGyJx+F7prd+HIf35vBxe3yZMjN31DuqNLExXFjhcUHcAwk34nLLgY1JvuGiwzCfdfMS9FR6n9P2T/ck5UU1hOJKQmsjWdXh0gCbly3EC6W5CpOt4e7M2kDzz5VQwd4zl2NiGnkBEKOH/USrk12Ci01o8GS57BlCYDVXUVW1nw6bX2VD6Ks99qTm3P/x0PIztZVu3ZQ0BIVNyr4lsjIYQPPulDIcPn26zmKx7TWDtQXhkjUzktQEDTr4ETr5I8g3peRKSf+Ua2PkR/rBEM3fVwmvbRRG3jYNzBoDX9kb0zxFS103L2rYWw2ZLlneGbsBNECDDCXhdOog7YYV6Qyi55TaulzyxzU+qIa/yfauEptHm2JjZSwJnyoBuxVAyDpxu+Op1agMRXtosnJ2fTZYVMj5nrPwtR+DVJGHxV7fBj0bByT1ongf8YVHYA6ttk6ahYOz3YNRFsTC3aUrbEhC0aItrD8HVI2TBR+8Mmt/4iwZJ+Z8fbL1NmpbBPbcO4tYhAI8ByuHAbN74Ior2iFLfHQr50dfdkFzodUtkTEw6Mbl8smAsqjgTCNSLACyU1cOdH8I9K+BYiObhZJc1h7SFKr8tDq/k3ntWSFlxFotpSmQ1msxpTui0HQBqCEnfrlti5X2t+apHusgiGRJlaWBaO70oZ6f8zD4ZsnAu2tH9dXDjeymyJXQrmjUcLSbOpogMGfettJjLSuYGRxLLxamsMLOSe+5bKWW0YD4rq85EmO1nfZbslr7ut4UY5vTrXCIfwAAdiWAQSWCoJPM8J/S2PEItT8av/gXL9pIaAsdaRjN9uWC0TEOFTXhsLTz/JRxtlFUtOsm4aGpYXQZHGuSex9picBgu8OXEX9MReRNTwLK90ueGkMhgQI7IpC0kytLEIIID0GEDaAopN0EVn6FOd7VtJk8ttCwfJdHClzanKHyA+sPxjAWNWEWerFZ/7g/Dv6+E2a/I8tQphbKeLBE5HmnXo6Uw+1X49Yoky1O9WZDdJ36SCzVBQ4qLGxCG9cubRQZuZ4zungiFFQ21IajcBJULIGAADQFksyM7sj3i+CQiunYXJXb446WtWDrJUFsGjUfjzcScvkI1aQPRxdd/PAveuhieOlM6nO+Tv2mFcu2fF8uKm7JjLdcRxyG3JF4BCvAflbaliEAEHiu1fBEFo/JbZ304DZGlHfUqnSBugHon6OqA8vSsUfFL7rt5pcBQgjOW6xWXHyT53JF1AQAcq5C0Yq4tK57WDfqdCgfWtHlbyISibFko991hMLu/CBokDJHtFTn2yUyBad3vVKnTjqod0rYOYFOV+BS3TYTiLOjmgfKEt87rtMIQNtSqLALKA+hqA6gI4KbCiGel5qe1zpfv5hWnpK5JnKwOI9QIe1fGPkft/OEXgLftfReq/JKbRkuWMscDw/PlL8cTW9n+xvbklhLebKnLviUBwN5V0rYO4vXtIotuXshtJVydZe3cYkeF0ZOAvAGHDGCvVk4OGAVxQsn1th7/znKLy/91lVC8O4Vty6CpTv4fFUTRRBgyO+ltH+6TGJW9nXYhVjfJb5JiyGwomhTvLfvrYPt7dAabKiVqnOYS2SQiL82i3NjaecAokE0Ftd5jANtBsctREusUwhoraeWBdDtkXFt/+DjW8R4ohb2rY8LXiH9wyq2Q2bY5sbNG9hJq1TpQ8t3OmiT1ZhXAqbcJgcse6ti3Gg6s7VRXagIiC4chsklESZZNMVqqFFkrUGw30GwBmnY4+tOoYo+8ywkndW9ZoKll0fPWTnJEAQjWQ+nzEA7Ese8ongwz54Gj9bVCNQHZ4qYt7KlN8lA43DDjzvinXyF0xjXPSZs6ia1HRSatkQ6GdY9n4DUqHzscAwD8aLYaKLaDPrrHUUSlEb9/5pieLR2fhpBsQ3DoeKkbX78F2z+IfwtQMPnHMGVuq45S2Exe7+HGtux+h5Q5+cfE8YUUsON92Pz2cXXlkBVoTIwAOJXI0I5KI489jr5YWxtsM9B6H5i7K4yebHfEL5IakdeSJ1kdkARDe5HSdhGog48WwbFD8SapKw3O/jWccpswohOQrN5W7X6nV8o6+9dStt30PHZI2hCoO76uREQmNQlRz/w0kaEd2x0DLIPH3A3sN0DVABv8Ko21zlGxX2oZvxILOOqXJ83bFZz+XR/DJw+DGYxXgicLZt8rxNrckrhb3Enq9SR+l1siBN/Z90qZduGbQfj4ISFsHSc8DnkLEvfFGJEn5ql9Al7rHIVffK6NKF1jWDPDajDMFa7JBJS7+YY0N8xIWD9bF5TkyvEwiGPQsPIJ+PxZwIxXgtMHk38EV78Jk/8vZPRs3vutLeT5rCEzo6fcc/U/ZNhx+hKydabUuepJksd8U0N+mmxlUJfgM03vKzKM9img3KxwTcbavXc1GNEAkC4FfWi982T2G/E+9azieNff1LJGtl/bJnvHEGyApb+AtS+1VAIKCk6Gi5+AGXeS6YairLaLKs6yfJcZ8+SeAouWnij8tS9KncGuWR1Yki3ZMfsknOORzQHt2Gf0YYPzZMA8hFalaDBkoYPaDeaGA0YBK1yTYndoeY3GJYTJV5RBYVbHFjYnReMRePNWWPkURJriV65pkBTbHkoyZVhs9aHVIojiDGSlDEb87wwgEpA63rxN6uwCZLrF+/5XwgYl43tZw7etDStdkzhg9Ab0emC3NEvCi360ftdUbpa6zySknM2WQqZHkg52Y2jzEfis3EqWdBUaj8Lb8+Cf86DmQLwS6spgx0dM69PSq7Qjz2cRsHZ+KPfYhV9zQKiKb8+TuroIPqdsVGJfuqWACwfZ9hfSskvvEvcZmMoN6PdQ+EFjyI5/GpT6AMyKT11T2eYYGCtJy+r2gbmxChpC8OiarmERxyHklznh+Ytg3V8kdO0ANr9DZt0WLhwkibS23gBlwAWDIKN2C2xeIvcG6mH9X6XMFb+XOroQhxsl/WrPeg3MFZnZve2tjoF86poKmBWgPgDgrtzoIj0FsAX0J2WO3pe97T6b4eEtzQX2z4b/M1h2wIqiM9uIpQYtQbm/XQMDZsLwC2H1H5nVJ5Kc22lbbD2rT4R/rPpPifF/9Q/Y+RGEu1bwdiTK4pLBIjM73nafTbmjN8hO7c3CNaJ9BoJoXgUj+KrnAg4beXEOy5XDkk+AXY5wkyyye30uedXr+Ml42fstqdGi5Tc/GQ/dq9fC63OF4HsChZ+Ioiy4YhhxDuZhI49XPRcARhD0q6CC0X6IAu7KiQr6QzBL1zlHstQ9S35hFTQ8z8b/+QbhUCY3j9FMj5Jrk5GprLbO6As3j9E41De4A4iFK08SWdnbutR9BuudIwGzFPgQdPNmr7apTgNUgX4prDzms96rqDaym7WolGxq2lp8aHLvlg5bV+Hyk+DW8Qk72iaDlt/eNl7uPREYkQdTClpeP6k7XDfSWiNsya3ayOZZ71WElccE/SKaquZFxHEKuCtXEq6aNyCyYYVrMv90W+Fhq8ABuXDzmJY5zlwv/HZ6xze6SAZDweVD4cGZlh+SKt/UamuOR+69fGiShSGdwNie0tfEtKjLgFvGiozsbf2ne45l2kc2iGyJO4sgXpQaUKoMrZ8OKY/5pO8GKowecYywK4cJC8COJbslEfLYLDh/QHLmQirIdMMd4+HxM1thuqUCSwm90qWMO8Yfv8/iUNK3x2dJXxMZIHP6W0O0TVYHjR486buekPJE0PppoFzMOFu5cZ+WL4Qz7gLYg2JqudG7KE8f5ZTQ6uafeF3CAnhvN9TaXO8NVnLm19PES95Zk5A8SQEuQ17tB2fCj8dApqsN4dvDya0RgW1KSHMJo3lEXixX3JHNQRTS319MgZvGwOPrhHhmL6IoEx4/w/b0W3jCdwN/9l4OihXAPUAjd+UkUQDAWQtAqUa0rkMZ525zDHTPCP+L3mYsalmYKQ7I+3tjHH2NJCb21MGNo+Gak+UJbAwJQbWtxL1DCf38tCJhw909VWiJzWN+G8IPmfDWDmHLDciVhEhbSnAYMDQPzh8o43Q4InmDpnDbCzezPTLc3DQGFs6Qh2rex/C3LfH3eB3wm1PF/2i+GVjrGsWdGfdRa+Q0gL4LpUpRmsRddVt/sRdWR3dLfAocV18aeJ2n626K247eHxbG2ZPrW95+Une4Z6p40IGIlb6sEkZZlV+E53OKgoZ0E5Jv/xyLVNUWO9r21Jcfk43An1onl28cDT8ZZ+3nmcL9/pCwojdWSjKlwornuwzxpgfmygEPw/KEhPv3bbKTb2v72s0dDb87zUahBI6pdK7LeoJXPBeDjjyH4kbaOPSh7ZF1YQ2gh6HUGy4dGvy7hl9yS+MfYjdYTOVrl7TOiEtzijt+y1gY3xucFoNa2wSk7LW3JrgELn9NU4z4u6YiPsY2vhfcOk5Wx+TYc7BtlWm71qJNBoTDUHpQyF1/39H64u05/WQJVPM8Zf3zWNqPmZf+G0LKtQ2tLwK+buuMgbYV0LyDClejjCcLI+W+l45dy/TgqpiTYRFmf/B22zsn5vlkM7zvDhWWcTefTfDJxmLrN+GIcIKW7ZVNMFaXt71Vmschc8gVJ8EZJbLridORel1aQ7Vfth/7yxY53aMthsWEXvDnc63zCqILQjR84prC5VnPUO4oaARzLqjn0ZA49revALCfC/MwynHj5NBnvFR3Hf0i++KUsOagvAnJOEI+p+RHT+0Dkwtk6OmZJgw8t0OUEjGt7FJAyLSbKiXyuqpc8r2phj8cSkLTUwuFtHVyvkQss91Sl8MQYQcjEtc61ChD0epy+FeZDJnJTuAYkQfPzpE32y783Y4irsh6Wg540JGngNuBpmQnbCRXwL/tB18moAtR6r9Anfa9pld4sv6OuM2colsX//jd1IhaDiWTXJ5PSEvpLrHVQ6YI/4hfFjXUB48/XaKQ/Rq6e6WuLI+M9abFaz3il6e8NpCagkfkyWJE+xYEUYdrbsZD/MV7KWj9IejvoyjjnSXw0RWdVADEtjKD8cCLhtaDb/U/yX0N9+LTTXFKWHNQdtHtyEau/5swoRc8eab15NuE71defpF+N//hm4up1Da0vhJFSufLtJ/ZXfYAnLkAtC4HdmulTl/nHJ1hEGFK+AucOtKshIJMmN5HfICk/Jz/ZVAIHf8PZ8PIHsQJP6DcLEq7lYfTbiGsnBVobkLxMVqldLhPaqn1ZQ+If2DoHUBlRLlmfOaa4HPrIBPDa2NK0LK//qxisRo2VXbdWWDfFrwOuGEUPHK6bHlvH/MDys0jvrnclz6PJuWtRus7UZHXwEj5ZKXUuQ3LFsIZCwC+BF0dVu7pK12TPKCZGC6N7TGkZcw9vVgWum2sjPeY/zehbybcdyrMnyTxLvtKyUblZVHardyfPg+/8tWB+TOUeg4MsyPnyHSMXLJ8IZy5QAMbQB8JK/e0Va5JvjqVwaRwKT7bUSYuh+SST+kjlI1dtd/O/qCdgcuQ3VJ+fwacP8i20YjVt2ojm39L/zmPpN1iPfnmz1Asho6fpNRxds/yhXDWAhPFetDlEeWc+rlzQsYeR1/Gh9eRY8ZITkpJ2OKcAbKsaWdNO8zl/wEY2g3+bSrcM01CHAriTLE9jr7cnnE/z3p/QEg5D6H1HSj1HFpFOnOgW+fjluIpKxTngBzkNin0OQ82/IpTgqukYFs8RyvYXR07yO14dmA8EUjtILcp1kFuE0EOcvspSr2D5hs+yC2KRTWy6E4Z44FFYJxWECljvv9RrvW/0PIoQ2QO22IdZfhqB44yPBGwH2V4lXWUYfPaZIiL7Tzru4qFvtvkKENtfoTSd2LqUgzjuI5BP/5UxQM11uNCAfBLlPHD6GGeP2t8mDGhjS3eBpQIfV+tdZjndontHO/WaKkiJ3qY52AJkxRnJznM03Uy9/vu4E3PuQSVuxFtPo9SvwHKMYEFnRd+1yggikVW2EJzGUr9EoxBfSP7mOtfzNVNL8X2okgMMys5zvbLKtmf7hPrONvKE3Cc7Yg8yRfPKm7/ONsKI5/nvVfwpO8G9jmKAHM76PvQ/JV2wgvfjgJAhqR0l6I+OBSYjzIuNbSZPj5cyk3+P/GdTh7ovKdO+DcdOdA533ag8+gespVwSRb4UjzQ+fe+G1jjHBc70FmziFDGZlwNuq3A2revgGZFVIMcaT4HOdJ8ilsHHFOsI81nB98n36yKC2231Sr7keZVjRIjqg2Io2c/0jzNOtK8uze2LCjLnbA9caLWbJ8rje4sdZ/B097vs8o1KXqk+SrQjwBLAH9XHeJ84hUA9hhSPnApcD04Rrp0wDEyvIlLA3/nvOC7DI7sECeuvRZ1tKW6/esh5WS7YwBvuc/mFc+FbHCeTEh5TYhsROvFwN9AVaJMmN8tlVo7jBOngCgW1oAnAgGjN4qLQF0FxjiFdveOlHNKaBXnBJcxLbSavmaZHI3YVa1sRQkB5WK/0YeVrkm84z6TT11TOOgoQGMEwVyH1i8ArzMzt5yPj54wwR9v1zqORUch4gJHuDtwGqhLQM0Eo4dDB1WBeZDR4U1MC61mbHgDgyM7yTer8NKEoTs3G2skUllp5LHD0Z9S52hWuCax3jmSMqOAiHJrMA8LXZBXQH8A+ggcn2nZEXxzCojiwZroVi9uFENAnw7qbFCjwegBpsOrG+ltHqI4sp+BkV0MiOymwDxIb/MQObpW9tvRweYdXiIYBJWbepVOrcrikNGD/UYhuxwl7HD0Z4+jiAqjp7UyxTBBH0ab64WlrN4HvRWQOMo3JPhvTwF2/O4ohB1gmD6gBM14YBJKjQKjP6hcwAtaKR3GQxCPDuBG9ttxWJv9RHAQVC6CuAkoDwHcsg5XHJSALIgzdwMbgVWgS9HsRrn86Ca46wTR+v7HKyARi6qRoIXKQlMEDEIxFNRgoBjoBSoHyAA8oCwbR4eBAFAPugaoAL0X2GEtw90G7ENRh8bsKhu+K/DfQcqL34dEn20AAAAldEVYdGRhdGU6Y3JlYXRlADIwMjMtMTItMDNUMjM6MTM6MjgrMDA6MDAKKMdNAAAAJXRFWHRkYXRlOm1vZGlmeQAyMDIzLTEyLTAzVDIzOjEzOjI4KzAwOjAwe3V/8QAAABl0RVh0U29mdHdhcmUAd3d3Lmlua3NjYXBlLm9yZ5vuPBoAAAAASUVORK5CYII=" />
    <div id="console" style="display: none">
        <div id="console-container">
          <div id="console-header">
            <span>Console</span>
            <button id="console-close"><i class="fa-solid fa-xmark"></i></button>
          </div>
          <div id="console-out"></div>
          <textarea id="console-in" autocapitalize="off" autocomplete="off" ></textarea>
        </div>
      <div id="console-autocmp" style="display: none"></div>
    </div>
    <div id="splash-ui">
      <div id="splash-logo">
        <img
          src="./img/logos/suroi_beta.svg"
          alt="Suroi logo"
          draggable="false"
        />
      </div>
      <div id="splash-modals">
        <div id="splash-news" class="persistent-scrollbar">
          <h2>
            <a href="./news/">
              <i class="fa-solid fa-newspaper"></i>
              News
              <i class="fa-solid fa-arrow-up-right-from-square"></i>
            </a>
          </h2>
          <div id="news-posts"></div>
        </div>
        <div id="splash-center">
          <div id="splash-server-message" style="display: none">
            <span id="splash-server-message-text"></span>
          </div>
          <div id="splash-rotate-message" style="display: none">
            <i class="fa-solid fa-rotate"></i> For a better experience, please
            rotate your device to landscape.
          </div>

          <div id="splash-options" class="loading">
            <img class="loading-logo" src="data:image/svg+xml,%3Csvg xmlns='http://www.w3.org/2000/svg' viewBox='-26 -28 512 512' width='512' height='512'%3E%3Cdefs%3E%3CclipPath id='b'%3E%3Ccircle cy='-15' r='9.5'/%3E%3Ccircle cy='-15' r='9.5' transform='rotate(120)'/%3E%3Ccircle cy='-15' r='9.5' transform='rotate(-120)'/%3E%3C/clipPath%3E%3Cmask id='a' width='60' height='60' x='-30' y='-30' maskUnits='userSpaceOnUse'%3E%3Cpath fill='%23fff' d='M-27-27h54v54h-54Z'/%3E%3Cpath d='M2-23v-4h-4v4M-.5-6v4h1v-4'/%3E%3Ccircle cy='-15' r='10.5'/%3E%3Cg transform='rotate(120)'%3E%3Cpath d='M2-23v-4h-4v4M-.5-6v4h1v-4'/%3E%3Ccircle cy='-15' r='10.5'/%3E%3C/g%3E%3Cg transform='rotate(-120)'%3E%3Cpath d='M2-23v-4h-4v4M-.5-6v4h1v-4'/%3E%3Ccircle cy='-15' r='10.5'/%3E%3C/g%3E%3Ccircle r='3'/%3E%3C/mask%3E%3C/defs%3E%3Cg transform='matrix(8.16357 0 0 8.16357 191.355 205.682)'%3E%3Ccircle style='fill:%23000;fill-opacity:1;stroke:%23008af0;stroke-width:3.75;stroke-linejoin:round;stroke-miterlimit:4;stroke-dasharray:none;stroke-opacity:1' cx='4.734' cy='2.734' r='29.484'/%3E%3Ccircle style='fill:none;fill-opacity:1;stroke:%23ff7500;stroke-width:3;stroke-linejoin:round;stroke-miterlimit:4;stroke-dasharray:none;stroke-opacity:1' cx='4.734' cy='2.734' r='28.554'/%3E%3Cg transform='matrix(.93777 0 0 .93777 4.734 2.616)'%3E%3Cg mask='url(%23a)' style='fill:%23ff7500;fill-opacity:1;stroke:none;stroke-opacity:1'%3E%3Ccircle cy='-11' r='15' style='fill:%23ff7500;fill-opacity:1;stroke:none;stroke-opacity:1'/%3E%3Ccircle cy='-11' r='15' transform='rotate(120)' style='fill:%23ff7500;fill-opacity:1;stroke:none;stroke-opacity:1'/%3E%3Ccircle cy='-11' r='15' transform='rotate(-120)' style='fill:%23ff7500;fill-opacity:1;stroke:none;stroke-opacity:1'/%3E%3C/g%3E%3Ccircle r='11.75' fill='none' stroke='%23000' stroke-width='3.5' clip-path='url(%23b)' style='stroke:%23008aff;stroke-opacity:1'/%3E%3C/g%3E%3C/g%3E%3C/svg%3E" />
            <div id="splash-options-wrapper">
              <input
                type="text"
                name="username-input"
                id="username-input"
                placeholder="Enter a nickname"
                maxlength="16"
              />
              <div id="server-select" class="dropdown">
                <button id="btn-server-select">
                  <span id="server-name">-</span>
                  <span style="margin-left: auto">
                    <img
                      src="./img/misc/player_icon.svg"
                      width="16"
                      height="16"
                      alt="Player count"
                    />
                    <span id="server-player-count">-</span>
                  </span>
                  <!--<span style="margin-left: 5px">
                    <img src="./img/misc/ping_icon.svg" width="16" height="16" alt="Ping">
                    <span id="server-ping">-</span>
                  </span>-->
                  <i class="fa-solid fa-caret-down"></i>
                </button>
                <ul class="dropdown-content" id="server-list"></ul>
              </div>

              <button class="btn btn-lg btn-darken btn-primary" id="btn-play-solo">Play Solo</button>
              <div class="team-btns-container">
                <button class="btn btn-lg btn-darken btn-primary" id="btn-play-duo">Play Duo</button>
                <!--<button class="btn btn-lg btn-darken btn-primary btn-disabled" id="btn-play-squad">Play Squad</button>-->
              </div>
              <div class="team-btns-container">
                <button class="btn btn-lg btn-darken btn-purple" id="btn-join-team">Join Team</button>
                <button class="btn btn-lg btn-darken btn-purple" id="btn-create-team">Create Team</button>
              </div>

              <span id="locked-msg" style="display: none">
                <i class="fa-solid fa-lock"></i>
                <span id="locked-time">--:--:--</span>
                <button id="locked-info">
                  <i class="fa-solid fa-info-circle"></i>
                </button>
                <div id="locked-tooltip" style="display: none">
                  The game switches between solos and duos every 24 hours, as there aren't enough players for both.
                </div>
              </span>

              <button class="rules-close-btn btn-darken" id="rules-close-btn" style="display: none">
                <i class="fa-solid fa-xmark"></i>
              </button>
              <button class="btn btn-lg btn-darken btn-secondary" id="btn-rules" style="display: none">
                <div class="pulsating-circle" style="display: none"></div>
                <span>Rules &amp; Tutorial</span>
              </button>
            </div>
          </div>
          <div id="splash-socials">
            <a
              href="https://discord.suroi.io"
              target="_blank"
              rel="noopener noreferrer"
              class="btn btn-darken btn-social btn-discord"
            ></a>
            <a
              href="https://reddit.com/r/suroigame"
              target="_blank"
              rel="noopener noreferrer"
              class="btn btn-darken btn-social btn-reddit"
            ></a>
            <a
              href="https://twitter.com/suroigame"
              target="_blank"
              rel="noopener noreferrer"
              class="btn btn-darken btn-social btn-twitter"
            ></a>
            <a
              href="https://www.youtube.com/@suroigame"
              target="_blank"
              rel="noopener noreferrer"
              class="btn btn-darken btn-social btn-youtube"
            ></a>
            <a
              href="https://github.com/HasangerGames/suroi"
              target="_blank"
              rel="noopener noreferrer"
              class="btn btn-darken btn-social btn-github"
            ></a>
            <a
              href="https://wiki.suroi.io"
              target="_blank"
              rel="noopener noreferrer"
              class="btn btn-darken btn-social btn-wiki"
            ></a>
          </div>
        </div>
        <div id="splash-customize">
          <div id="skin-container">
            <div id="skin-base"></div>
            <div id="skin-left-fist"></div>
            <div id="skin-right-fist"></div>
          </div>
          <div style="display: flex; flex-direction: row; gap: 15px">
            <button
              class="btn btn-lg btn-darken btn-primary"
              id="btn-customize"
            >
              <i class="fa-solid fa-shirt"></i>
              Loadout
            </button>
            <button
              class="btn btn-lg btn-darken btn-secondary"
              id="btn-settings"
            >
              <i class="fa-solid fa-gear"></i>
              Settings
            </button>
          </div>
        </div>
        <div id="splash-featured-people">
          <div class="featured-container">
            <p class="featured-heading">Featured YouTubr</p>
            <a
              class="featured-content"
              id="youtube-featured-content"
              href=""
              target="_blank"
            >
              <img
                class="featured-logo"
                src="./img/misc/youtube-icon.svg"
                alt="YouTube icon"
              />
              <span class="featured-name" id="youtube-featured-name"></span>
            </a>
          </div>
          <div class="featured-container">
            <p class="featured-heading">Featured Streamr</p>
            <a
              class="featured-content"
              id="twitch-featured-content"
              target="_blank"
              href=""
            >
              <img
                class="featured-logo"
                src="./img/misc/twitch-icon.svg"
                alt="Twitch icon"
              />
              <span class="featured-name" id="twitch-featured-name"></span>
            </a>
          </div>
        </div>
        <!--<div id="splash-more" class="dropdown">
          <button class="btn btn-darken btn-primary btn-dropdown" id="btn-dropdown-more">
            More
            <i class="fa-solid fa-caret-down"></i>
          </button>
          <div class="dropdown-content">
            <a href="https://wiki.suroi.io" target="_blank" rel="noopener noreferrer">
              Wiki
              <i class="fa-solid fa-arrow-up-right-from-square"></i>
            </a>
            <a href="./proxy.txt" target="_blank" rel="noopener noreferrer">
              Proxies
              <i class="fa-solid fa-arrow-up-right-from-square"></i>
            </a>
            <a href="./leaderboard/" target="_blank" rel="noopener noreferrer">
              Leaderboard
              <i class="fa-solid fa-arrow-up-right-from-square"></i>
            </a>
            <a href="./news/" target="_blank" rel="noopener noreferrer">
              News
              <i class="fa-solid fa-arrow-up-right-from-square"></i>
            </a>
          </div>
        </div>-->
      </div>
      <div>
        <div id="splash-backlinks">
          <a href="./changelog/" target="_blank" rel="noopener noreferrer"
            >v%VITE_APP_VERSION%</a
          >
        </div>
        <div id="splash-settings">
          <button
            style="display: none"
            class="btn btn-darken btn-secondary"
            id="btn-language"
          >
            <i class="fa-solid fa-earth-americas"></i>
          </button>
          <button
            style="display: none"
            class="btn btn-darken btn-secondary"
            id="btn-volume"
          >
            <i class="fa-solid fa-volume-high"></i>
          </button>
        </div>
      </div>
    </div>
    <div id="game">
      <div id="game-ui">
        <div id="joysticks-containers">
          <div id="left-joystick-container"></div>
          <div id="right-joystick-container"></div>
        </div>
        <button
          class="btn btn-lg btn-primary"
          id="btn-close-minimap"
          style="display: none"
        >
          <i class="fa-solid fa-close"></i>
        </button>
        <button
          class="btn btn-lg btn-primary"
          id="btn-reload"
          style="display: none"
        >
          <i class="fa-solid fa-rotate-right"></i>
        </button>
        <div id="top-left-container">
          <div style="display: flex">
            <div id="minimap-border"></div>
            <div style="display: flex; flex-direction: column; gap: 5px">
              <button
                class="btn btn-lg btn-primary fa-solid fa-bars"
                style="display: none; margin-left: 5px"
                id="btn-game-menu"
              ></button>
              <button
                class="btn btn-lg btn-primary"
                id="btn-emotes"
                style="display: none; margin-left: 5px"
              >
                <img
                  src="./img/misc/emotes_icon.svg"
                  style="margin-bottom: -3px"
                />
              </button>
              <button
                class="btn btn-lg btn-primary fa-solid fa-tower-broadcast"
                style="display: none; margin-left: 5px"
                id="btn-toggle-ping"
              ></button>
            </div>
          </div>
          <div id="gas-timer">
            <img id="gas-timer-image" src="./img/misc/gas-waiting-icon.svg" />
            <span id="gas-timer-text">0:00</span>
          </div>
          <div id="debug-hud">
            <div id="fps-counter"></div>
            <div id="ping-counter"></div>
            <div id="coordinates-hud"></div>
          </div>
        </div>

        <div id="team-container"></div>

        <div class="ui-leaderboard">
          <div id="ui-kill-leader">
            <div id="kill-leader-leader-container">
              <span id="kill-leader-leader">Waiting for leader</span>
              <i
                class="fa-solid fa-crown"
                style="margin-left: 5px; margin-right: 5px"
              ></i>
              <span id="kill-leader-kills-counter">0</span>
            </div>
          </div>
          <div class="counter">
            <img src="./img/misc/player_icon.svg" />
            <div class="counter-text" id="ui-players-alive">1</div>
          </div>
          <div
            class="counter"
            id="kill-counter"
            style="margin-top: 5px; display: none"
          >
            <img src="./img/misc/skull_icon.svg" />
            <div class="counter-text" id="ui-kills">0</div>
          </div>
          <div id="kill-feed"></div>
        </div>
        <div id="action-container" style="display: none">
          <div id="action-timer">
            <h2 id="action-time">0.0</h2>
            <svg
              id="action-timer-anim"
              width="160"
              height="160"
              xmlns="http://www.w3.org/2000/svg"
            >
              <circle
                r="36"
                cy="81"
                cx="81"
                stroke="#ffffff"
                stroke-width="7"
                stroke-dasharray="226"
                fill="#16161675"
              />
            </svg>
          </div>
          <div id="action-name"></div>
        </div>
        <div id="interact-message" style="display: none">
          <kbd id="interact-key"></kbd>
          <span id="interact-text"></span>
        </div>
        <div id="center-bottom-container">
          <div id="weapon-ammo-container" style="display: none">
            <div id="weapon-clip-ammo"></div>
            <div id="weapon-inventory-ammo"></div>
          </div>
          <div id="adrenaline-bar-container">
            <div id="adrenaline-bar"></div>
            <span id="adrenaline-bar-percentage"></span>
            <span id="adrenaline-bar-min-max"></span>
          </div>
          <div id="health-bar-container">
            <div id="health-bar-animation"></div>
            <div id="health-bar"></div>
            <span id="health-bar-percentage"></span>
            <span id="health-bar-max"></span>
          </div>
          <div id="killstreak-indicator-container" style="display: none">
            <span id="killstreak-indicator-counter">Streak: 0</span>
          </div>
        </div>

        <div id="center-top-container">
          <div class="inventory-container" id="scopes-container"></div>
          <div id="spectating-container" style="display: none">
            <div id="spectating-msg">
              Spectating <span id="spectating-msg-player"></span>
            </div>
            <div id="spectating-buttons-container">
              <button id="btn-spectate-previous" class="btn btn-lg btn-primary">
                <i class="fa-solid fa-arrow-left"></i>
              </button>
              <button id="btn-report" class="btn btn-lg btn-danger">
                Report
              </button>
              <button id="btn-spectate-next" class="btn btn-lg btn-primary">
                <i class="fa-solid fa-arrow-right"></i>
              </button>
              <button
                id="btn-spectate-kill-leader"
                class="btn btn-lg btn-secondary"
              >
                Spectate Kill Leader
              </button>
              <button id="btn-spectate-replay" class="btn btn-lg btn-primary">
                Play Again
              </button>
              <button id="btn-spectate-menu" class="btn btn-lg btn-secondary">
                Menu
              </button>
            </div>
          </div>
          <div id="gas-msg" style="display: none">
            <div id="gas-msg-info"></div>
          </div>
        </div>

        <div id="kill-msg" style="display: none">
          <div id="kill-msg-kills"></div>
          <span id="kill-msg-severity"></span>
          <span id="kill-msg-player-name"></span>
          <span id="kill-msg-weapon-used"></span>
        </div>
        <div class="items-container" id="healing">
          <div class="inventory-container" id="healing-items-container"></div>
        </div>
        <div class="items-container" id="ammo">
          <div class="inventory-container" id="ammo-container"></div>
          <div class="inventory-container" id="special-ammo-container"></div>
        </div>
        <div class="inventory-container" id="equipment-container">
          <div class="inventory-slot has-item" id="helmet-slot">
            <img class="item-image" draggable="false" />
            <span class="item-name"></span>
            <div class="item-tooltip"></div>
          </div>
          <div class="inventory-slot has-item" id="vest-slot">
            <img class="item-image" draggable="false" />
            <span class="item-name"></span>
            <div class="item-tooltip"></div>
          </div>
          <div class="inventory-slot has-item" id="backpack-slot">
            <img class="item-image" draggable="false" />
            <span class="item-name"></span>
            <div class="item-tooltip"></div>
          </div>
        </div>
        <div class="inventory-container" id="weapons-container">
          <div class="inventory-slot" id="weapon-slot-1">
            <span class="slot-number">1</span>
            <span class="item-ammo"></span>
            <img class="item-image" draggable="false" />
            <span class="item-name"></span>
          </div>
          <div class="inventory-slot" id="weapon-slot-2">
            <span class="slot-number">2</span>
            <span class="item-ammo"></span>
            <img class="item-image" draggable="false" />
            <span class="item-name"></span>
          </div>
          <div class="inventory-slot" id="weapon-slot-3">
            <span class="slot-number">3</span>
            <span class="item-ammo"></span>
            <img class="item-image" draggable="false" />
            <span class="item-name"></span>
          </div>
          <div class="inventory-slot" id="weapon-slot-4">
            <span class="slot-number">4</span>
            <span class="item-ammo"></span>
            <img class="item-image" draggable="false" />
            <span class="item-name"></span>
          </div>
        </div>
        <div id="emote-wheel" style="display: none">
          <div class="emote-top"></div>
          <div class="emote-right"></div>
          <div class="emote-bottom"></div>
          <div class="emote-left"></div>
          <div class="button-center"></div>
        </div>
        <div id="game-over-overlay" style="display: none">
          <div id="game-over-top-screen">
            <img id="chicken-dinner" src="./img/game/emotes/chicken_dinner.svg" />
            <h1 id="game-over-text" class="modal-item">You died.</h1>
            <div id="game-over-rank-container">
              <span>Rank</span>
              <span id="game-over-rank" class="modal-item"></span>
            </div>
          </div>
          <div id="game-over-screen">
            <h1 id="game-over-player-name" class="modal-item">Player</h1>
            <div class="modal-item" id="game-over-stats">
              <div class="stat">
                <span class="stat-name">Kills:</span>
                <span class="stat-value" id="game-over-kills"></span>
              </div>
              <div class="stat">
                <span class="stat-name">Damage done:</span>
                <span class="stat-value" id="game-over-damage-done"></span>
              </div>
              <div class="stat">
                <span class="stat-name">Damage taken:</span>
                <span class="stat-value" id="game-over-damage-taken"></span>
              </div>
              <div class="stat">
                <span class="stat-name">Time alive:</span>
                <span class="stat-value" id="game-over-time"></span>
              </div>
            </div>
            <div class="modal-item">
              <button
                class="btn btn-lg btn-darken btn-primary"
                id="btn-play-again"
              >
                Play Again
              </button>
              <div style="display: flex; gap: 8px">
                <button
                  class="btn btn-lg btn-darken btn-primary"
                  id="btn-spectate"
                >
                  Spectate
                </button>
                <button
                  class="btn btn-lg btn-darken btn-secondary"
                  id="btn-menu"
                >
                  Menu
                </button>
              </div>
            </div>
          </div>
        </div>
      </div>
      <canvas id="game-canvas"></canvas>
    </div>

  <div class="modal" id="game-menu" style="display: none">
    <div class="modal-item">
      <button class="btn btn-lg btn-darken btn-secondary" id="btn-settings-game"><i class="fa-solid fa-gear"></i>
        Settings</button>
    </div>
    <div class="modal-item">
      <button class="btn btn-lg btn-darken btn-secondary" id="btn-fullscreen"><i class="fa-solid fa-expand"></i>
        Fullscreen</button>
    </div>
    <div class="modal-item">
      <button class="btn btn-lg btn-darken btn-primary" id="btn-resume-game"><i class="fa-solid fa-play"></i>
        Resume</button>
    </div>
    <div class="modal-item">
      <button class="btn btn-lg btn-darken btn-danger" id="btn-quit-game"><i
          class="fa-solid fa-arrow-right-from-bracket"></i> Quit</button>
    </div>
  </div>
  <div class="modal dialog" id="report-modal" style="display: none">
    <div class="dialog-header">
      <h3><span style="font-weight: 600">Reporting</span><span id="reporting-name"></span></h3>
      <span class="dialog-close-btn fa-solid fa-xmark" id="close-report"></span>
    </div>
    <div id="report-modal-content">
      <div id="report-id-container">
        <span>Report ID:</span>
        <span id="report-id"></span>
      </div>
      <p><strong>Please follow the instructions below!</strong> If you don't, your report will be ignored.</p>
      <h4>How to Submit a Report</h4>
      <ol>
        <li>Join the <a href="https://discord.suroi.io">Discord server.</a></li>
        <li>Go to the <a href="https://discord.com/channels/1077043833621184563/1135288369526607973">#cheater-reports
            channel.</a></li>
        <li>Read the report guidelines in the pinned post.</li>
        <li>Submit your report as a post.</li>
      </ol>
    </div>
  </div>
  <div class="modal dialog" id="warning-modal" style="display: none">
    <div id="warning-modal-content">
      <h1 style="color: red; text-align: center; margin-top: 0" id="warning-modal-title"></h1>
      <p id="warning-modal-text"></p>
      <div id="warning-modal-agree-options" style="display: none">
        <br>
        <input type="checkbox" class="regular-checkbox" id="warning-modal-agree-checkbox">
        <label for="warning-modal-agree-checkbox">I agree not to team</label>
        <br><br>
        <button class="btn btn-lg btn-darken btn-primary btn-disabled" id="warning-btn-play-solo" style="width: 100%">Play <strong>Solo</strong></button>
      </div>
    </div>
  </div>
  <div class="modal dialog" id="settings-menu" style="display: none">
    <div class="dialog-header">
      <h3>Settings</h3>
      <span class="dialog-close-btn fa-solid fa-xmark" id="close-settings"></span>
    </div>
    <div id="settings-tabs-container">
      <div class="tab-bar" id="settings-tab-bar">
        <button class="tab active" id="tab-volume"><i class="fa-solid fa-volume-high"></i>Volume</button>
        <button class="tab" id="tab-keybinds"><i class="fa-solid fa-keyboard"></i>Keybinds</button>
        <button class="tab" id="tab-graphics"><i class="fa-solid fa-display"></i>Graphics</button>
        <button class="tab" id="tab-interface"><i class="fa-solid fa-list"></i>Interface</button>
        <button class="tab" id="tab-import-export"><i class="fa-solid fa-file-export"></i>Save/Load</button>
        <button class="tab" id="tab-mobile"><i class="fa-solid fa-mobile"></i>Mobile</button>
      </div>
      <div id="settings-tabs" class="persistent-scrollbar">
        <div class="tab-content active" id="tab-volume-content">
          <div class="modal-item">
            <label>
              <span class="setting-title">Master volume</span>
              <span class="range-input-value"></span>
              <input type="range" max="1" min="0" id="slider-master-volume" step="0.1" value="1">
            </label>
          </div>
          <div class="modal-item">
            <label>
              <span class="setting-title">SFX volume</span>
              <span class="range-input-value"></span>
              <input type="range" max="1" min="0" id="slider-sfx-volume" step="0.1" value="1">
            </label>
          </div>
          <div class="modal-item">
            <label>
              <span class="setting-title">Music volume</span>
              <span class="range-input-value"></span>
              <input type="range" max="1" min="0" id="slider-music-volume" step="0.1" value="1">
            </label>
          </div>
          <div class="modal-item checkbox-setting">
            <label>
              <span class="setting-title">Old menu music<i>*</i></span>
              <input type="checkbox" id="toggle-old-music">
            </label>
          </div>
          <p style="color: red"><i>* Requires reload to apply</i></p>
        </div>
        <div class="tab-content" id="tab-keybinds-content" style="display: none">
        </div>
        <div class="tab-content" id="tab-graphics-content" style="display: none">
          <div class="modal-item select-setting">
            <label>
              <span class="setting-title">Render mode<i>*</i></span>
              <select id="render-mode-select">
                <option value="webgl1">WebGL 1</option>
                <option value="webgl2">WebGL 2</option>
                <option value="webgpu" id="webgpu-option">WebGPU</option>
              </select>
            </label>
          </div>
          <div class="modal-item select-setting">
            <label>
              <span class="setting-title">Render resolution<i>*</i></span>
              <select id="render-res-select">
                <option value="auto">auto</option>
                <option value="0.5">0.5</option>
                <option value="1">1</option>
                <option value="2">2</option>
                <option value="3">3</option>
              </select>
            </label>
          </div>
          <div class="modal-item checkbox-setting">
            <label>
              <span class="setting-title">High resolution textures<i>*</i></span>
              <input type="checkbox" id="toggle-high-res">
            </label>
          </div>
          <div class="modal-item checkbox-setting">
            <label>
              <span class="setting-title">Anti-aliasing<i>*</i></span>
              <input type="checkbox" id="toggle-antialias">
            </label>
          </div>
          <div class="modal-item checkbox-setting">
            <label>
              <span class="setting-title">Movement smoothing</span>
              <input type="checkbox" id="toggle-movement-smoothing">
            </label>
          </div>
          <div class="modal-item checkbox-setting">
            <label>
              <span class="setting-title">Responsive rotation</span>
              <input type="checkbox" id="toggle-responsive-rotation">
            </label>
          </div>
          <div class="modal-item checkbox-setting">
            <label>
              <span class="setting-title">Camera shake</span>
              <input type="checkbox" id="toggle-camera-shake">
            </label>
          </div>
          <p style="color: red"><i>* Requires reload to apply</i></p>
        </div>
        <div class="tab-content" id="tab-interface-content" style="display: none">
          <div class="modal-item" id="ui-scale-container">
            <label>
              <span class="setting-title">Interface scale</span>
              <span class="range-input-value"></span>
              <input type="range" max="2" min="0.1" id="slider-ui-scale" step="0.05">
            </label>
          </div>
          <div class="modal-item">
            <label>
              <span class="setting-title">Minimap transparency</span>
              <span class="range-input-value"></span>
              <input type="range" max="1" min="0.1" id="slider-minimap-transparency" step="0.1">
            </label>
          </div>
          <div class="modal-item">
            <label>
              <span class="setting-title">Fullscreen map transparency</span>
              <span class="range-input-value"></span>
              <input type="range" max="1" min="0.1" id="slider-big-map-transparency" step="0.1">
            </label>
          </div>
          <div class="modal-item checkbox-setting">
            <label>
              <span class="setting-title">Hide minimap</span>
              <input type="checkbox" id="toggle-hide-minimap">
            </label>
          </div>
          <div class="modal-item checkbox-setting">
            <label>
              <span class="setting-title">Blur splash screen</span>
              <input type="checkbox" id="toggle-blur-splash">
            </label>
          </div>
          <div class="modal-item checkbox-setting">
            <label>
              <span class="setting-title">Hide rules button</span>
              <input type="checkbox" id="toggle-hide-rules">
            </label>
          </div>
          <div class="modal-item checkbox-setting">
            <label>
              <span class="setting-title">Warn before leaving</span>
              <input type="checkbox" id="toggle-leave-warning">
            </label>
          </div>
          <div class="modal-item checkbox-setting">
            <label>
              <span class="setting-title">Show FPS</span>
              <input type="checkbox" id="toggle-fps">
            </label>
          </div>
          <div class="modal-item checkbox-setting">
            <label>
              <span class="setting-title">Show ping</span>
              <input type="checkbox" id="toggle-ping">
            </label>
          </div>
          <div class="modal-item checkbox-setting">
            <label>
              <span class="setting-title">Show coordinates</span>
              <input type="checkbox" id="toggle-pos">
            </label>
          </div>
          <div class="modal-item checkbox-setting">
            <label>
              <span class="setting-title">Anonymous player names</span>
              <input type="checkbox" id="toggle-anonymous-player">
            </label>
          </div>
          <div class="modal-item checkbox-setting">
            <label>
              <span class="setting-title">Hide emotes</span>
              <input type="checkbox" id="toggle-hide-emote">
            </label>
          </div>
          <div class="modal-item checkbox-setting">
            <label>
              <span class="setting-title">Text-based killfeed</span>
              <input type="checkbox" id="toggle-text-kill-feed">
            </label>
          </div>
          <div class="modal-item checkbox-setting">
            <label>
              <span class="setting-title">Colored weapon slots</span>
              <input type="checkbox" id="toggle-colored-slots">
            </label>
          </div>
          <div class="modal-item checkbox-setting">
            <label>
              <span class="setting-title">Loop scope selection</span>
              <input type="checkbox" id="toggle-scope-looping">
            </label>
          </div>
          <div class="modal-item checkbox-setting">
            <label>
              <span class="setting-title">Enable Autopickup</span>
              <input type="checkbox" id="toggle-autopickup">
            </label>
          </div>
          <div class="modal-item checkbox-setting">
            <label>
              <span class="setting-title">Autopickup Dual Guns</span>
              <input type="checkbox" id="toggle-autopickup-dual-guns">
            </label>
          </div>
        </div>
        <div class="tab-content" id="tab-import-export-content" style="display: none">
          <div class="modal-item">
            <button class="btn btn-darken btn-lg btn-secondary" id="import-settings-btn">
              <i class="fa-solid fa-file-import"></i>
              Load settings
            </button>
          </div>
          <div class="modal-item">
            <button class="btn btn-darken btn-lg btn-secondary" id="export-settings-btn">
              <i class="fa-solid fa-file-export"></i>
              Copy settings to clipboard
            </button>
          </div>
          <div class="modal-item">
            <button class="btn btn-darken btn-lg btn-danger" id="reset-settings-btn">
              <i class="fa-solid fa-trash"></i>
              Reset settings
            </button>
          </div>
        </div>
        <div class="tab-content" id="tab-mobile-content" style="display: none">
          <i>Changing these settings requires reloading the page</i>
          <div class="modal-item">
            <button style="margin-bottom: 10px;" class="btn btn-lg btn-darken btn-secondary"
              onclick="location.reload()"><i class="fa-solid fa-rotate-right"></i> Reload</button>
          </div>
          <div class="modal-item checkbox-setting">
            <label>
              <span class="setting-title">Enable mobile controls</span>
              <input type="checkbox" id="toggle-mobile-controls">
            </label>
          </div>
          <div class="modal-item">
            <label>
              <span class="setting-title">Joystick size</span>
              <span class="range-input-value"></span>
              <input type="range" max="400" min="25" id="slider-joystick-size" step="25">
            </label>
          </div>
          <div class="modal-item">
            <label>
              <span class="setting-title">Joystick transparency</span>
              <span class="range-input-value"></span>
              <input type="range" max="1" min="0.1" id="slider-joystick-transparency" step="0.1">
            </label>
          </div>
          <div class="modal-item checkbox-setting">
            <label>
              <span class="setting-title">Auto pickup items</span>
              <input type="checkbox" id="toggle-auto-pickup">
            </label>
          </div>
          <div class="modal-item checkbox-setting">
            <label>
              <span class="setting-title">High resolution textures<i>*</i></span>
              <input type="checkbox" id="toggle-high-res-mobile">
            </label>
          </div>
          <p style="color: red"><i>* This setting can cause issues on some devices. Disable if you're unable to join the game.</i></p>
        </div>
      </div>
    </div>
  </div>
  <div class="modal dialog persistent-scrollbar" id="customize-menu" style="display: none">
    <div class="dialog-header">
      <h3>Loadout</h3>
      <span class="dialog-close-btn fa-solid fa-xmark" id="close-customize"></span>
    </div>
    <div id="customize-tabs-container">
      <div class="tab-bar" id="customize-tab-bar">
        <button class="tab active" id="tab-skins"><i class="fa-solid fa-shirt"></i>Skins</button>
        <button class="tab" id="tab-emotes"><img src="./img/misc/emotes_icon.svg">Emotes</button>
        <button class="tab" id="tab-crosshairs"><img src="./img/misc/crosshair_icon.svg">Crosshairs</button>
        <button class="tab" id="tab-badges" style="display: none"><i class="fa-solid fa-certificate"></i>Badges</button>
        <button class="tab" id="tab-special" style="display: none"><i class="fa-solid fa-code"></i>Special</button>
      </div>
      <div id="customize-tabs">
        <div class="tab-content active" id="tab-skins-content">
          <div id="skins-list"></div>
        </div>
        <div class="tab-content" id="tab-emotes-content" style="display: none">
          <div id="emote-wheel-container">
            <div id="emote-customize-wheel">
              <div class="emote-top"></div>
              <div class="emote-right"></div>
              <div class="emote-bottom"></div>
              <div class="emote-left"></div>
            </div>
            <div id="emote-wheel-bottom">
<<<<<<< HEAD
              <div class="emote-win">
                <i class="fa-solid fa-crown"></i>
                <i class="remove-emote-btn fa-solid fa-trash" title="Remove emote"></i>
              </div>
              <div class="emote-death">
                <img src="./img/misc/skull_icon.svg" />
                <i class="remove-emote-btn fa-solid fa-trash" title="Remove emote"></i>
              </div>
=======
              <div class="emote-win"><i class="fa-solid fa-xmark"></i><i class="fa-solid fa-crown"></i></i></div>
              <div class="emote-death"><i class="fa-solid fa-xmark"></i><img src="./img/misc/skull_icon.svg" /></i></div>
>>>>>>> f54134a5
            </div>
          </div>
          <div id="emotes-list"></div>
        </div>
        <div class="tab-content" id="tab-crosshairs-content" style="display: none;">
          <div id="crosshair-customize">
            <div id="crosshair-preview">
              <div id="crosshair-image"></div>
            </div>
            <div id="crosshair-controls">
              <span id="crosshair-controls-disabled" style="display: none">System default</span>
              <div class="modal-item">
                <label>
                  <span class="setting-title">Size:</span>
                  <span class="range-input-value"></span>
                  <input type="range" max="5" min="0.5" id="slider-crosshair-size" step="0.1">
                </label>
              </div>
              <div class="modal-item">
                <label>
                  <span class="setting-title">Color:</span>
                  <input type="color" id="crosshair-color-picker" value="#000000">
                </label>
              </div>
              <div class="modal-item">
                <label>
                  <span class="setting-title">Stroke Size:</span>
                  <span class="range-input-value"></span>
                  <input type="range" max="0.2" min="0" id="slider-crosshair-stroke-size" step="0.005">
                </label>
              </div>
              <div class="modal-item">
                <label>
                  <span class="setting-title">Stroke Color:</span>
                  <input type="color" id="crosshair-stroke-picker" value="#000000">
                </label>
              </div>
            </div>
          </div>
          <div id="crosshairs-list"></div>
        </div>
        <div class="tab-content" id="tab-badges-content" style="display: none">
          <div id="badges-list"></div>
        </div>
        <div class="tab-content" id="tab-special-content" style="display: none;">
          <div class="modal-item">
            Note that the role you are inputting may not exist on the game server configuration.
          </div>
          <div class="modal-item">
            <label>
              <span class="setting-title">Role Name:</span>
              <input type="text" class="text-field" id="role-name">
            </label>
          </div>
          <div class="modal-item">
            <label>
              <span class="setting-title">Role Password:</span>
              <input type="password" class="text-field" id="role-password">
            </label>
          </div>
          <div class="modal-item">
            <button class="btn btn-primary btn-lg" onclick="window.location.reload(false)">Login</button>
          </div>
          <div class="modal-item">
            Note that some of these settings may not be avaliable depending on game server configuration.
          </div>
          <div class="modal-item">
            <label>
              <span class="setting-title">Name Color:</span>
              <input type="color" id="namecolor-color-picker" value="#000000">
            </label>
          </div>
          <div class="modal-item checkbox-setting">
            <label>
              <span class="setting-title">Developer Cheats</span>
              <input type="checkbox" id="toggle-lobbyclearing">
            </label>
          </div>
          <div class="modal-item">
            <label>
              <span class="setting-title">Weapon Preset:</span>
              <input type="text" class="text-field" id="weapon-preset" placeholder="USAGE: Gun1 Gun2 Melee" title="NOTE: Please use valid weapon ids from Guns.ts">
            </label>
          </div>
        </div>
      </div>
    </div>
  </div>
  <div class="modal dialog persistent-scrollbar" id="create-team-menu" style="display: none">
    <div class="dialog-header">
      <h3>Create Team</h3>
      <span class="dialog-close-btn fa-solid fa-xmark" id="close-create-team"></span>
    </div>
    <div id="create-team-container">
      <div id="create-team-players"></div>
      <div id="create-team-url">
        <button class="btn btn-lg btn-danger btn-darken" id="btn-hide-team-url">
          <i class="fa-solid fa-eye-slash"></i>
        </button>
        <input
          type="text"
          readonly
          id="create-team-url-field"
        />
        <button class="btn btn-lg btn-darken btn-secondary" id="btn-copy-team-url">
          <i class="fa-solid fa-clipboard"></i>
          Copy
        </button>
      </div>
      <div id="create-team-options">
        <div id="create-team-toggles">
          <label>
            <span class="setting-title">Auto Fill</span>
            <input type="checkbox" id="create-team-toggle-auto-fill">
          </label>
          <label>
            <span class="setting-title">Lock Team</span>
            <input type="checkbox" id="create-team-toggle-lock">
          </label>
        </div>
        <button class="btn btn-lg btn-darken btn-primary" id="btn-start-game">Start Game</button>
      </div>
    </div>
  </div>
  <script src="./src/index.ts" type="module"></script>
</body>

</html><|MERGE_RESOLUTION|>--- conflicted
+++ resolved
@@ -982,7 +982,6 @@
               <div class="emote-left"></div>
             </div>
             <div id="emote-wheel-bottom">
-<<<<<<< HEAD
               <div class="emote-win">
                 <i class="fa-solid fa-crown"></i>
                 <i class="remove-emote-btn fa-solid fa-trash" title="Remove emote"></i>
@@ -991,10 +990,6 @@
                 <img src="./img/misc/skull_icon.svg" />
                 <i class="remove-emote-btn fa-solid fa-trash" title="Remove emote"></i>
               </div>
-=======
-              <div class="emote-win"><i class="fa-solid fa-xmark"></i><i class="fa-solid fa-crown"></i></i></div>
-              <div class="emote-death"><i class="fa-solid fa-xmark"></i><img src="./img/misc/skull_icon.svg" /></i></div>
->>>>>>> f54134a5
             </div>
           </div>
           <div id="emotes-list"></div>
