--- conflicted
+++ resolved
@@ -47,11 +47,7 @@
     "@pixi/sound": "^6.0.0",
     "jquery": "^3.7.1",
     "nipplejs": "^0.10.1",
-<<<<<<< HEAD
     "pixi-filters": "^6.0.0",
-    "pixi.js": "8.0.2"
-=======
-    "pixi.js": "8.0.3"
->>>>>>> 9d8a2452
+    "pixi.js": "^8.0.3"
   }
 }