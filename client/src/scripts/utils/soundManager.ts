--- conflicted
+++ resolved
@@ -3,14 +3,9 @@
 import { HealingItems } from "../../../../common/src/definitions/healingItems";
 import { Materials } from "../../../../common/src/definitions/obstacles";
 import { clamp } from "../../../../common/src/utils/math";
-<<<<<<< HEAD
 import { FloorTypes } from "../../../../common/src/utils/mapUtils";
-import { v, vLength, vSub, type Vector } from "../../../../common/src/utils/vector";
-import { consoleVariables } from "../utils/console/variables";
-=======
 import { v, type Vector, vLength, vSub } from "../../../../common/src/utils/vector";
 import { consoleVariables } from "./console/variables";
->>>>>>> caee1931
 
 export interface Sound {
     readonly name: string
