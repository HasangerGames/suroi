<<<<<<< HEAD
import { BaseTexture, Sprite, type SpriteSheetJson, Spritesheet, Texture, type Graphics, type ColorSource } from "pixi.js";
import { type Vector, vMul } from "../../../../common/src/utils/vector";
import { PIXI_SCALE } from "./constants";
import { CircleHitbox, ComplexHitbox, type Hitbox, RectangleHitbox, PolygonHitbox } from "../../../../common/src/utils/hitbox";
=======
import { BaseTexture, Sprite, Spritesheet, Texture, type ColorSource, type Graphics, type SpriteSheetJson } from "pixi.js";
>>>>>>> e9e71b9b
import { Buildings } from "../../../../common/src/definitions/buildings";
import { CircleHitbox, ComplexHitbox, RectangleHitbox, type Hitbox } from "../../../../common/src/utils/hitbox";
import { vMul, type Vector } from "../../../../common/src/utils/vector";
import { PIXI_SCALE } from "./constants";

declare const ATLAS_HASH: string;

const textures: Record<string, Texture> = {};

async function loadImage(key: string, path: string): Promise<void> {
    console.log(`Loading image ${path}`);
    textures[key] = await Texture.fromURL(path);
}

export async function loadAtlases(): Promise<void> {
    for (const atlas of ["main"]) {
        const path = `img/atlases/${atlas}.${ATLAS_HASH}`;
        const spritesheetData = await (await fetch(`./${path}.json`)).json() as SpriteSheetJson;

        console.log(`Loading atlas: ${location.toString()}${path}.png`);

        const spriteSheet = new Spritesheet(BaseTexture.from(`./${path}.png`), spritesheetData);

        await spriteSheet.parse();

        for (const frame in spriteSheet.textures) {
            const frameName = frame.replace(/(.svg|.png)/, "");
            if (textures[frameName]) console.warn(`Duplicated atlas frame key: ${frame}`);
            textures[frameName] = spriteSheet.textures[frame];
        }
    }
    for (const building of Buildings.definitions) {
        for (const image of building.floorImages) {
            await loadImage(image.key, require(`/public/img/buildings/${image.key}.svg`));
        }
        for (const image of building.ceilingImages) {
            await loadImage(image.key, require(`/public/img/buildings/${image.key}.svg`));
            if (image.residue) await loadImage(image.residue, require(`/public/img/buildings/${image.residue}.svg`));
        }
    }
}

export class SuroiSprite extends Sprite {
    constructor(frame?: string) {
        let texture: Texture | undefined;

        if (frame) {
            texture = textures[frame] ?? textures["_missing_texture.svg"];
        }
        super(texture);

        this.anchor.set(0.5);
        this.setPos(0, 0);
    }

    setFrame(frame: string): SuroiSprite {
        this.texture = textures[frame] ?? textures["_missing_texture.svg"];
        return this;
    }

    setAnchor(anchor: Vector): SuroiSprite {
        this.anchor.copyFrom(anchor);
        return this;
    }

    setPos(x: number, y: number): SuroiSprite {
        this.position.set(x, y);
        return this;
    }

    setVPos(pos: Vector): SuroiSprite {
        this.position.set(pos.x, pos.y);
        return this;
    }

    setVisible(visible: boolean): SuroiSprite {
        this.visible = visible;
        return this;
    }

    setAngle(angle?: number): SuroiSprite {
        this.angle = angle ?? 0;
        return this;
    }

    setRotation(rotation?: number): SuroiSprite {
        this.rotation = rotation ?? 0;
        return this;
    }

    setZIndex(zIndex: number): SuroiSprite {
        this.zIndex = zIndex;
        return this;
    }

    setAlpha(alpha: number): SuroiSprite {
        this.alpha = alpha;
        return this;
    }
}

export function toPixiCoords(pos: Vector): Vector {
    return vMul(pos, PIXI_SCALE);
}

export function drawHitbox(hitbox: Hitbox, color: ColorSource, graphics: Graphics): Graphics {
    graphics.lineStyle({
        color,
        width: 2
    });
    graphics.beginFill();
    graphics.fill.alpha = 0;
    if (hitbox instanceof RectangleHitbox) {
        const min = toPixiCoords(hitbox.min);
        const max = toPixiCoords(hitbox.max);
        graphics.moveTo(min.x, min.y)
            .lineTo(max.x, min.y)
            .lineTo(max.x, max.y)
            .lineTo(min.x, max.y)
            .lineTo(min.x, min.y);
    } else if (hitbox instanceof CircleHitbox) {
        const pos = toPixiCoords(hitbox.position);
        graphics.arc(pos.x, pos.y, hitbox.radius * PIXI_SCALE, 0, Math.PI * 2);
    } else if (hitbox instanceof ComplexHitbox) {
        for (const h of hitbox.hitboxes) drawHitbox(h, color, graphics);
    } else if (hitbox instanceof PolygonHitbox) {
        const points = hitbox.points.map(point => toPixiCoords(point));
        graphics.drawPolygon(points);
    }
    graphics.closePath().endFill();

    return graphics;
}<|MERGE_RESOLUTION|>--- conflicted
+++ resolved
@@ -1,13 +1,6 @@
-<<<<<<< HEAD
-import { BaseTexture, Sprite, type SpriteSheetJson, Spritesheet, Texture, type Graphics, type ColorSource } from "pixi.js";
-import { type Vector, vMul } from "../../../../common/src/utils/vector";
-import { PIXI_SCALE } from "./constants";
-import { CircleHitbox, ComplexHitbox, type Hitbox, RectangleHitbox, PolygonHitbox } from "../../../../common/src/utils/hitbox";
-=======
 import { BaseTexture, Sprite, Spritesheet, Texture, type ColorSource, type Graphics, type SpriteSheetJson } from "pixi.js";
->>>>>>> e9e71b9b
 import { Buildings } from "../../../../common/src/definitions/buildings";
-import { CircleHitbox, ComplexHitbox, RectangleHitbox, type Hitbox } from "../../../../common/src/utils/hitbox";
+import { CircleHitbox, ComplexHitbox, RectangleHitbox, type Hitbox, PolygonHitbox } from "../../../../common/src/utils/hitbox";
 import { vMul, type Vector } from "../../../../common/src/utils/vector";
 import { PIXI_SCALE } from "./constants";
 
