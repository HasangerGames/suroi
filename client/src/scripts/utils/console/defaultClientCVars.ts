--- conflicted
+++ resolved
@@ -98,20 +98,13 @@
     cv_loadout_left_emote: "sad_face",
     cv_loadout_death_emote: "",
     cv_loadout_win_emote: "",
-<<<<<<< HEAD
-
-=======
-    cv_loop_scope_selection: false,
-    cv_anonymize_player_names: false,
-    cv_hide_emotes: false,
-    cv_master_volume: 1,
->>>>>>> c2c1c046
     cv_music_volume: 1,
     cv_sfx_volume: 1,
     cv_master_volume: 1,
 
     cv_loop_scope_selection: false,
     cv_anonymize_player_names: false,
+    cv_hide_emotes: false,
     cv_use_old_menu_music: false,
     cv_region: "",
     cv_camera_shake_fx: true,
