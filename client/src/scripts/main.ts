--- conflicted
+++ resolved
@@ -117,13 +117,7 @@
     const updateServerSelector = (): void => {
         if (!selectedRegion) { // Handle invalid region
             selectedRegion = regionInfo[Config.defaultRegion];
-<<<<<<< HEAD
-            game.console.setBuiltInCVar("cv_region", undefined);
-            disableDuoPlayButton("Region doesn't have duos");
-            disableSoloPlayButton("Region doesn't have solos");
-=======
             game.console.setBuiltInCVar("cv_region", "");
->>>>>>> 347e0054
         }
         $("#server-name").text(selectedRegion.name);
         $("#server-player-count").text(selectedRegion.playerCount ?? "-");
