--- conflicted
+++ resolved
@@ -185,10 +185,7 @@
     readonly console = new GameConsole(this);
     readonly inputManager = new InputManager(this);
     soundManager!: SoundManager;
-<<<<<<< HEAD
     readonly screenRecordManager = new ScreenRecordManager(this);
-=======
->>>>>>> 7311f621
 
     gasRender!: GasRender;
     readonly gas = new Gas(this);
@@ -616,10 +613,7 @@
 
             ui.splashUi.fadeIn(400, () => {
                 this.pixi.stop();
-<<<<<<< HEAD
                 this.screenRecordManager.endRecording();
-=======
->>>>>>> 7311f621
                 void this.music?.play();
                 ui.teamContainer.html("");
                 ui.actionContainer.hide();
@@ -730,10 +724,6 @@
         for (const plane of this.planes) plane.update();
 
         this.camera.update();
-<<<<<<< HEAD
-
-=======
->>>>>>> 7311f621
         this.debugRenderer.graphics.position = this.camera.container.position;
         this.debugRenderer.graphics.scale = this.camera.container.scale;
         this.debugRenderer.render();
@@ -1118,11 +1108,7 @@
                         let text;
                         switch (true) {
                             case object?.isObstacle: {
-<<<<<<< HEAD
-                                if (object.definition.isDoor) {
-=======
                                 if (object.definition.isDoor && !object.definition.isActivatable) {
->>>>>>> 7311f621
                                     text = object.door?.offset === 0
                                         ? getTranslatedString("action_open_door")
                                         : getTranslatedString("action_close_door");
