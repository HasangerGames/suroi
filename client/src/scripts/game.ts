--- conflicted
+++ resolved
@@ -1,15 +1,11 @@
 import $ from "jquery";
 import { Container, type Application } from "pixi.js";
 import { ObjectCategory, PacketType, TICKS_PER_SECOND, zIndexes } from "../../../common/src/constants";
-import { type BuildingDefinition } from "../../../common/src/definitions/buildings";
-import { type LootDefinition } from "../../../common/src/definitions/loots";
-import { type ObstacleDefinition } from "../../../common/src/definitions/obstacles";
 import { Scopes } from "../../../common/src/definitions/scopes";
 import { CircleHitbox, type Hitbox } from "../../../common/src/utils/hitbox";
 import { circleCollision, distanceSquared, type CollisionRecord } from "../../../common/src/utils/math";
 import { ItemType } from "../../../common/src/utils/objectDefinitions";
 import { ObjectPool } from "../../../common/src/utils/objectPool";
-import { type ObjectType } from "../../../common/src/utils/objectType";
 import { SuroiBitStream } from "../../../common/src/utils/suroiBitStream";
 import { enablePlayButton } from "./main";
 import { Building } from "./objects/building";
@@ -42,15 +38,8 @@
 import { PlayerManager } from "./utils/playerManager";
 import { SoundManager } from "./utils/soundManager";
 import { type Tween } from "./utils/tween";
-<<<<<<< HEAD
 import { consoleVariables } from "./utils/console/variables";
-=======
-import { ParticleManager } from "./objects/particles";
-import { ObjectPool } from "../../../common/src/utils/objectPool";
-import { DeathMarker } from "./objects/deathMarker";
-import { Scopes } from "../../../common/src/definitions/scopes";
 import { Decal } from "./objects/decal";
->>>>>>> 5cb1c91f
 
 export class Game {
     socket!: WebSocket;
