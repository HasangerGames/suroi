--- conflicted
+++ resolved
@@ -150,19 +150,12 @@
         this.console.readFromLocalStorage();
         this.inputManager.setupInputs();
 
-<<<<<<< HEAD
         // Hide modals
         $(".dialog").hide();
 
-        // Initialize the Application object
-        this.pixi = new Application({
-            resizeTo: window,
-            background: COLORS.grass,
-            antialias: this.console.getBuiltInCVar("cv_antialias"),
-            autoDensity: true,
-            resolution: window.devicePixelRatio || 1
-        });
-=======
+        // Hide modals
+        $(".dialog").hide();
+
         void (async() => {
             const renderMode = this.console.getBuiltInCVar("cv_renderer");
             await this.pixi.init({
@@ -176,7 +169,6 @@
                 hello: true,
                 canvas: document.getElementById("game-canvas") as HTMLCanvasElement
             });
->>>>>>> 27bf6cfc
 
             this.pixi.ticker.add(this.render.bind(this));
             this.camera.init();
