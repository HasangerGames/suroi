import { InputActions, InventoryMessages, Layer, ObjectCategory, TeamSize } from "@common/constants";
import { ArmorType } from "@common/definitions/items/armors";
import { Badges, type BadgeDefinition } from "@common/definitions/badges";
import { Emotes } from "@common/definitions/emotes";
import { type DualGunNarrowing } from "@common/definitions/items/guns";
import { Loots } from "@common/definitions/loots";
import type { ColorKeys, Mode, ModeDefinition } from "@common/definitions/modes";
import { Modes } from "@common/definitions/modes";
import { Scopes } from "@common/definitions/items/scopes";
import { DisconnectPacket } from "@common/packets/disconnectPacket";
import { GameOverPacket } from "@common/packets/gameOverPacket";
import { JoinedPacket, type JoinedPacketData } from "@common/packets/joinedPacket";
import { JoinPacket, type JoinPacketCreation } from "@common/packets/joinPacket";
import { KillFeedPacket } from "@common/packets/killFeedPacket";
import { MapPacket } from "@common/packets/mapPacket";
import { type DataSplit, type InputPacket, type OutputPacket } from "@common/packets/packet";
import { PacketStream } from "@common/packets/packetStream";
import { PickupPacket } from "@common/packets/pickupPacket";
import { ReportPacket } from "@common/packets/reportPacket";
import { UpdatePacket, type UpdatePacketDataOut } from "@common/packets/updatePacket";
import { CircleHitbox } from "@common/utils/hitbox";
import { adjacentOrEqualLayer, equalLayer } from "@common/utils/layer";
import { EaseFunctions, Geometry } from "@common/utils/math";
import { Timeout } from "@common/utils/misc";
import { ItemType } from "@common/utils/objectDefinitions";
import { ObjectPool } from "@common/utils/objectPool";
import { type ObjectsNetData } from "@common/utils/objectsSerializations";
import { randomFloat, randomVector } from "@common/utils/random";
import { Vec, type Vector } from "@common/utils/vector";
import { sound, type Sound } from "@pixi/sound";
import FontFaceObserver from "fontfaceobserver";
import $ from "jquery";
import { Application, Color, Container } from "pixi.js";
import "pixi.js/prepare";
import { getTranslatedString, initTranslation } from "../translations";
import { type TranslationKeys } from "../typings/translations";
import { InputManager } from "./managers/inputManager";
import { GameSound, SoundManager } from "./managers/soundManager";
import { UIManager } from "./managers/uiManager";
import { Building } from "./objects/building";
import { Bullet } from "./objects/bullet";
import { DeathMarker } from "./objects/deathMarker";
import { Decal } from "./objects/decal";
import { explosion } from "./objects/explosion";
import { type GameObject } from "./objects/gameObject";
import { Loot } from "./objects/loot";
import { Obstacle } from "./objects/obstacle";
import { Parachute } from "./objects/parachute";
import { ParticleManager } from "./objects/particles";
import { Plane } from "./objects/plane";
import { Player } from "./objects/player";
import { SyncedParticle } from "./objects/syncedParticle";
import { ThrowableProjectile } from "./objects/throwableProj";
import { Camera } from "./rendering/camera";
import { Gas, GasRender } from "./rendering/gas";
import { Minimap } from "./rendering/minimap";
import { autoPickup, fetchServerData, resetPlayButtons, setUpUI, finalizeUI, teamSocket, unlockPlayButtons, updateDisconnectTime } from "./ui";
import { setUpCommands } from "./utils/console/commands";
import { defaultClientCVars } from "./utils/console/defaultClientCVars";
import { GameConsole } from "./utils/console/gameConsole";
import { EMOTE_SLOTS, LAYER_TRANSITION_DELAY, PIXI_SCALE, UI_DEBUG_MODE } from "./utils/constants";
import { DebugRenderer } from "./utils/debugRenderer";
import { setUpNetGraph } from "./utils/graph/netGraph";
import { loadTextures, SuroiSprite } from "./utils/pixi";
import { Tween } from "./utils/tween";
import { ScreenRecordManager } from "./managers/screenRecordManager";

/* eslint-disable @stylistic/indent */

type ObjectClassMapping = {
    readonly [ObjectCategory.Player]: typeof Player
    readonly [ObjectCategory.Obstacle]: typeof Obstacle
    readonly [ObjectCategory.DeathMarker]: typeof DeathMarker
    readonly [ObjectCategory.Loot]: typeof Loot
    readonly [ObjectCategory.Building]: typeof Building
    readonly [ObjectCategory.Decal]: typeof Decal
    readonly [ObjectCategory.Parachute]: typeof Parachute
    readonly [ObjectCategory.ThrowableProjectile]: typeof ThrowableProjectile
    readonly [ObjectCategory.SyncedParticle]: typeof SyncedParticle
};

const ObjectClassMapping: ObjectClassMapping = Object.freeze<{
    readonly [K in ObjectCategory]: new (game: Game, id: number, data: ObjectsNetData[K]) => InstanceType<ObjectClassMapping[K]>
}>({
    [ObjectCategory.Player]: Player,
    [ObjectCategory.Obstacle]: Obstacle,
    [ObjectCategory.DeathMarker]: DeathMarker,
    [ObjectCategory.Loot]: Loot,
    [ObjectCategory.Building]: Building,
    [ObjectCategory.Decal]: Decal,
    [ObjectCategory.Parachute]: Parachute,
    [ObjectCategory.ThrowableProjectile]: ThrowableProjectile,
    [ObjectCategory.SyncedParticle]: SyncedParticle
});

type ObjectMapping = {
    readonly [Cat in keyof ObjectClassMapping]: InstanceType<ObjectClassMapping[Cat]>
};

type Colors = Record<ColorKeys | "ghillie", Color>;

export class Game {
    private _socket?: WebSocket;

    readonly objects = new ObjectPool<ObjectMapping>();
    readonly bullets = new Set<Bullet>();
    readonly planes = new Set<Plane>();

    ambience?: GameSound;

    layerTween?: Tween<Container>;

    readonly spinningImages = new Map<SuroiSprite, number>();

    readonly playerNames = new Map<number, {
        readonly name: string
        readonly hasColor: boolean
        readonly nameColor: Color
        readonly badge?: BadgeDefinition
    }>();

    activePlayerID = -1;
    teamID = -1;

    teamMode = false;

    _modeName: Mode | undefined;
    get modeName(): Mode {
        if (this._modeName === undefined) throw new Error("modeName accessed before initialization");
        return this._modeName;
    }

    set modeName(modeName: Mode) {
        this._modeName = modeName;
        this._mode = Modes[this.modeName];

        // Converts the strings in the mode definition to Color objects
        this._colors = (Object.entries(this.mode.colors) as Array<[ColorKeys, string]>).reduce(
            (result, [key, color]) => {
                result[key] = new Color(color);
                return result;
            },
            {} as Colors
        );

        this._colors.ghillie = new Color(this._colors.grass).multiply("hsl(0, 0%, 99%)");
    }

    _mode: ModeDefinition | undefined;
    get mode(): ModeDefinition {
        if (!this._mode) throw new Error("mode accessed before initialization");
        return this._mode;
    }

    private _colors: Colors | undefined;
    get colors(): Colors {
        if (!this._colors) throw new Error("colors accessed before initialization");
        return this._colors;
    }

    /**
     * proxy for `activePlayer`'s layer
     */
    get layer(): Layer | undefined {
        return this.activePlayer?.layer;
    }

    get activePlayer(): Player | undefined {
        return this.objects.get(this.activePlayerID) as Player;
    }

    connecting = false;
    gameStarted = false;
    gameOver = false;
    spectating = false;
    error = false;

    disconnectReason = "";

    readonly uiManager = new UIManager(this);
    readonly pixi = new Application();
    readonly particleManager = new ParticleManager(this);
    map!: Minimap;
    readonly camera = new Camera(this);
    readonly console = new GameConsole(this);
    readonly inputManager = new InputManager(this);
    soundManager!: SoundManager;
    readonly screenRecordManager = new ScreenRecordManager(this);

    gasRender!: GasRender;
    readonly gas = new Gas(this);

    readonly netGraph = setUpNetGraph(this);
    readonly debugRenderer = new DebugRenderer();

    readonly fontObserver = new FontFaceObserver("Inter", { weight: 600 }).load();

    music!: Sound;

    readonly tweens = new Set<Tween<object>>();

    private readonly _timeouts = new Set<Timeout>();

    addTimeout(callback: () => void, delay?: number): Timeout {
        const timeout = new Timeout(callback, Date.now() + (delay ?? 0));
        this._timeouts.add(timeout);
        return timeout;
    }

    private static _instantiated = false;

    static async init(): Promise<Game> {
        if (Game._instantiated) {
            throw new Error("Class 'Game' has already been instantiated.");
        }
        Game._instantiated = true;

        const game = new Game();

        game.console.readFromLocalStorage();
        setUpCommands(game);
<<<<<<< HEAD
=======
        await initTranslation(game);
        await setUpUI(game);
        await fetchServerData(game);
>>>>>>> 1d5a8063
        game.inputManager.generateBindsConfigScreen();
        game.inputManager.setupInputs();
        await initTranslation(game);
        await setUpUI(game);
        await fetchServerData(game);

        game.gasRender = new GasRender(game, PIXI_SCALE);
        game.map = new Minimap(game);
        game.soundManager = new SoundManager(game);

        game.gasRender = new GasRender(game, PIXI_SCALE);
        game.map = new Minimap(game);
        game.soundManager = new SoundManager(game);

        const initPixi = async(): Promise<void> => {
            const renderMode = game.console.getBuiltInCVar("cv_renderer");
            const renderRes = game.console.getBuiltInCVar("cv_renderer_res");

            await game.pixi.init({
                resizeTo: window,
                background: game.colors.grass,
                antialias: game.inputManager.isMobile
                    ? game.console.getBuiltInCVar("mb_antialias")
                    : game.console.getBuiltInCVar("cv_antialias"),
                autoDensity: true,
                preferWebGLVersion: renderMode === "webgl1" ? 1 : 2,
                preference: renderMode === "webgpu" ? "webgpu" : "webgl",
                resolution: renderRes === "auto" ? (window.devicePixelRatio || 1) : parseFloat(renderRes),
                hello: true,
                canvas: document.getElementById("game-canvas") as HTMLCanvasElement,
                // we only use pixi click events (to spectate players on click)
                // so other events can be disabled for performance
                eventFeatures: {
                    move: false,
                    globalMove: false,
                    wheel: false,
                    click: true
                }
            });

            const pixi = game.pixi;
            pixi.stop();
            void loadTextures(
                game.modeName,
                pixi.renderer,
                game.inputManager.isMobile
                    ? game.console.getBuiltInCVar("mb_high_res_textures")
                    : game.console.getBuiltInCVar("cv_high_res_textures")
            );

            // HACK: the game ui covers the canvas
            // so send pointer events manually to make clicking to spectate players work
            game.uiManager.ui.gameUi[0].addEventListener("pointerdown", e => {
                pixi.canvas.dispatchEvent(new PointerEvent("pointerdown", {
                    pointerId: e.pointerId,
                    button: e.button,
                    clientX: e.clientX,
                    clientY: e.clientY,
                    screenY: e.screenY,
                    screenX: e.screenX
                }));
            });

            pixi.ticker.add(() => {
                game.render();

                if (game.console.getBuiltInCVar("pf_show_fps")) {
                    const fps = Math.round(game.pixi.ticker.FPS);
                    game.netGraph.fps.addEntry(fps);
                }
            });

            pixi.stage.addChild(
                game.camera.container,
                game.debugRenderer.graphics,
                game.map.container,
                game.map.mask,
                ...Object.values(game.netGraph).map(g => g.container)
            );

            game.map.visible = !game.console.getBuiltInCVar("cv_minimap_minimized");
            game.map.expanded = game.console.getBuiltInCVar("cv_map_expanded");
            game.uiManager.ui.gameUi.toggle(game.console.getBuiltInCVar("cv_draw_hud"));

            pixi.renderer.on("resize", () => game.resize());
            game.resize();
        };

        let menuMusicSuffix: string;
        if (game.console.getBuiltInCVar("cv_use_old_menu_music")) {
            menuMusicSuffix = "_old";
        } else if (game.mode.sounds?.replaceMenuMusic) {
            menuMusicSuffix = `_${game.modeName}`;
        } else {
            menuMusicSuffix = "";
        }
        game.music = sound.add("menu_music", {
            url: `./audio/music/menu_music${menuMusicSuffix}.mp3`,
            singleInstance: true,
            preload: true,
            autoPlay: true,
            loop: true,
            volume: game.console.getBuiltInCVar("cv_music_volume")
        });

        void Promise.all([
            initPixi(),
            game.soundManager.loadSounds(game),
            finalizeUI(game)
        ]).then(() => {
            unlockPlayButtons();
            resetPlayButtons(game);
        });

        return game;
    }

    resize(): void {
        this.map.resize();
        this.camera.resize(true);
    }

    connect(address: string): void {
        this.error = false;

        if (this.gameStarted) return;

        this._socket = new WebSocket(address);
        this._socket.binaryType = "arraybuffer";

        this._socket.onopen = (): void => {
            this.pixi.start();
            this.music?.stop();
            this.connecting = false;
            this.gameStarted = true;
            this.gameOver = false;
            this.spectating = false;
            this.disconnectReason = "";

            for (const graph of Object.values(this.netGraph)) graph.clear();

            if (!UI_DEBUG_MODE) {
                clearTimeout(this.uiManager.gameOverScreenTimeout);
                const ui = this.uiManager.ui;

                ui.gameOverOverlay.hide();
                ui.killMsgModal.hide();
                ui.killMsgCounter.text("0");
                ui.killFeed.html("");
                ui.spectatingContainer.hide();
                ui.joystickContainer.show();

                this.inputManager.emoteWheelActive = false;
                this.inputManager.pingWheelMinimap = false;
                this.uiManager.ui.emoteWheel.hide();
            }

            let skin: typeof defaultClientCVars["cv_loadout_skin"];
            const joinPacket: JoinPacketCreation = {
                isMobile: this.inputManager.isMobile,
                name: this.console.getBuiltInCVar("cv_player_name"),
                skin: Loots.fromStringSafe(
                    this.console.getBuiltInCVar("cv_loadout_skin")
                ) ?? Loots.fromString(
                    typeof (skin = defaultClientCVars.cv_loadout_skin) === "object"
                        ? skin.value
                        : skin
                ),
                badge: Badges.fromStringSafe(this.console.getBuiltInCVar("cv_loadout_badge")),
                emotes: EMOTE_SLOTS.map(
                    slot => Emotes.fromStringSafe(this.console.getBuiltInCVar(`cv_loadout_${slot}_emote`))
                )
            };

            this.sendPacket(JoinPacket.create(joinPacket));

            this.camera.addObject(this.gasRender.graphics);
            this.map.indicator.setFrame("player_indicator");

            const particleEffects = this.mode.particleEffects;

            if (particleEffects !== undefined) {
                const This = this;
                const gravityOn = particleEffects.gravity;
                this.particleManager.addEmitter({
                    delay: particleEffects.delay,
                    active: this.console.getBuiltInCVar("cv_ambient_particles"),
                    spawnOptions: () => ({
                        frames: particleEffects.frames,
                        get position(): Vector {
                            const width = This.camera.width / PIXI_SCALE;
                            const height = This.camera.height / PIXI_SCALE;
                            const player = This.activePlayer;
                            if (!player) return Vec.create(0, 0);
                            const { x, y } = player.position;
                            return randomVector(x - width, x + width, y - height, y + height);
                        },
                        speed: randomVector(-10, 10, gravityOn ? 10 : -10, 10),
                        lifetime: randomFloat(12000, 50000),
                        zIndex: Number.MAX_SAFE_INTEGER - 5,
                        alpha: {
                            start: this.layer === Layer.Ground ? 0.7 : 0,
                            end: 0
                        },
                        rotation: {
                            start: randomFloat(0, 36),
                            end: randomFloat(40, 80)
                        },
                        scale: {
                            start: randomFloat(0.8, 1.1),
                            end: randomFloat(0.7, 0.8)
                        }
                    })
                });
            }
        };

        // Handle incoming messages
        this._socket.onmessage = (message: MessageEvent<ArrayBuffer>): void => {
            const stream = new PacketStream(message.data);
            let iterationCount = 0;
            const splits = [0, 0, 0, 0, 0, 0, 0] satisfies DataSplit;
            while (true) {
                if (++iterationCount === 1e3) {
                    console.warn("1000 iterations of packet reading; possible infinite loop");
                }
                const packet = stream.deserializeServerPacket({ splits, activePlayerId: this.activePlayerID });
                if (packet === undefined) break;
                this.onPacket(packet);
            }

            const msgLength = message.data.byteLength;
            this.netGraph.receiving.addEntry(msgLength, splits);
        };

        const ui = this.uiManager.ui;

        this._socket.onerror = (): void => {
            this.pixi.stop();
            this.error = true;
            this.connecting = false;
            ui.splashMsgText.html(getTranslatedString("msg_err_joining"));
            ui.splashMsg.show();
            resetPlayButtons(this);
        };

        this._socket.onclose = (): void => {
            this.pixi.stop();
            this.connecting = false;
            resetPlayButtons(this);

            const reason = this.disconnectReason || "Connection lost";

            if (reason.startsWith("Invalid game version")) {
                alert(reason);
                // reload the page with a time stamp to try clearing cache
                location.search = `t=${Date.now()}`;
            }

            if (!this.gameOver) {
                if (this.gameStarted) {
                    ui.splashUi.fadeIn(400);
                    ui.splashMsgText.html(reason);
                    ui.splashMsg.show();
                }
                this.uiManager.ui.btnSpectate.addClass("btn-disabled");
                if (!this.error) void this.endGame();
            }
        };
    }

    inventoryMsgTimeout: number | undefined;

    onPacket(packet: OutputPacket): void {
        switch (true) {
            case packet instanceof JoinedPacket:
                this.startGame(packet.output);
                break;
            case packet instanceof MapPacket:
                this.map.updateFromPacket(packet.output);
                break;
            case packet instanceof UpdatePacket:
                this.processUpdate(packet.output);
                break;
            case packet instanceof GameOverPacket:
                this.uiManager.showGameOverScreen(packet.output);
                break;
            case packet instanceof KillFeedPacket:
                this.uiManager.processKillFeedPacket(packet.output);
                break;
            case packet instanceof ReportPacket: {
                this.uiManager.processReportPacket(packet.output);
                break;
            }
            case packet instanceof PickupPacket: {
                const { output: { message, item } } = packet;

                if (message !== undefined) {
                    const inventoryMsg = this.uiManager.ui.inventoryMsg;

                    inventoryMsg.text(getTranslatedString(this._inventoryMessageMap[message])).fadeIn(250);
                    if (message === InventoryMessages.RadioOverused) {
                        this.soundManager.play("metal_light_destroyed");
                    }

                    clearTimeout(this.inventoryMsgTimeout);
                    this.inventoryMsgTimeout = window.setTimeout(() => inventoryMsg.fadeOut(250), 2500);
                } else if (item !== undefined) {
                    let soundID: string;
                    switch (item.itemType) {
                        case ItemType.Ammo:
                            soundID = "ammo_pickup";
                            break;
                        case ItemType.Healing:
                            soundID = `${item.idString}_pickup`;
                            break;
                        case ItemType.Scope:
                            soundID = "scope_pickup";
                            break;
                        case ItemType.Armor:
                            if (item.armorType === ArmorType.Helmet) soundID = "helmet_pickup";
                            else soundID = "vest_pickup";
                            break;
                        case ItemType.Backpack:
                            soundID = "backpack_pickup";
                            break;
                        case ItemType.Throwable:
                            soundID = "throwable_pickup";
                            break;
                        case ItemType.Perk:
                            soundID = "pickup";
                            break;
                        default:
                            soundID = "pickup";
                            break;
                    }

                    this.soundManager.play(soundID);
                } else {
                    console.warn("Unexpected PickupPacket with neither message nor item");
                }
                break;
            }
            case packet instanceof DisconnectPacket:
                this.disconnectReason = packet.output.reason;
                break;
        }
    }

    private readonly _inventoryMessageMap: Record<InventoryMessages, TranslationKeys> = {
        [InventoryMessages.NotEnoughSpace]: "msg_not_enough_space",
        [InventoryMessages.ItemAlreadyEquipped]: "msg_item_already_equipped",
        [InventoryMessages.BetterItemEquipped]: "msg_better_item_equipped",
        [InventoryMessages.CannotUseRadio]: "msg_cannot_use_radio",
        [InventoryMessages.RadioOverused]: "msg_radio_overused"
    };

    startGame(packet: JoinedPacketData): void {
        // Sound which notifies the player that the
        // game started if page is out of focus.
        if (!document.hasFocus()) this.soundManager.play("join_notification");

        const ambience = this.mode.sounds?.ambience;
        if (ambience) {
            this.ambience = this.soundManager.play(ambience, { loop: true, ambient: true });
        }

        this.uiManager.emotes = packet.emotes;
        this.uiManager.updateEmoteWheel();

        const ui = this.uiManager.ui;

        if (this.teamMode = packet.teamSize !== TeamSize.Solo) {
            this.teamID = packet.teamID;
        }

        ui.canvas.addClass("active");
        ui.splashUi.fadeOut(400, () => resetPlayButtons(this));

        ui.killLeaderLeader.html(getTranslatedString("msg_waiting_for_leader"));
        ui.killLeaderCount.text("0");
        ui.spectateKillLeader.addClass("btn-disabled");

        if (!UI_DEBUG_MODE) ui.teamContainer.toggle(this.teamMode);
    }

    async endGame(): Promise<void> {
        const ui = this.uiManager.ui;

        return await new Promise(resolve => {
            ui.gameMenu.fadeOut(250);
            ui.splashOptions.addClass("loading");
            ui.loaderText.text("");

            this.soundManager.stopAll();

            ui.splashUi.fadeIn(400, () => {
                this.pixi.stop();
                this.screenRecordManager.endRecording();
                void this.music?.play();
                ui.teamContainer.html("");
                ui.actionContainer.hide();
                ui.gameOverOverlay.hide();
                ui.canvas.removeClass("active");
                ui.killLeaderLeader.text(getTranslatedString("msg_waiting_for_leader"));
                ui.killLeaderCount.text("0");

                this.gameStarted = false;
                this._socket?.close();

                // reset stuff
                for (const object of this.objects) object.destroy();
                for (const plane of this.planes) plane.destroy();
                this.objects.clear();
                this.bullets.clear();
                this.planes.clear();
                this.camera.container.removeChildren();
                this.particleManager.clear();
                this.uiManager.clearTeammateCache();
                this.uiManager.reportedPlayerIDs.clear();

                const map = this.map;
                map.safeZone.clear();
                map.pingGraphics.clear();
                map.pings.clear();
                map.pingsContainer.removeChildren();
                map.teammateIndicators.clear();
                map.teammateIndicatorContainer.removeChildren();

                this.playerNames.clear();
                this._timeouts.clear();

                this.camera.zoom = Scopes.definitions[0].zoomLevel;
                updateDisconnectTime();
                resetPlayButtons(this);
                if (teamSocket) ui.createTeamMenu.fadeIn(250, resolve);
                else resolve();
            });
        });
    }

    private readonly _packetStream = new PacketStream(new ArrayBuffer(1024));
    sendPacket(packet: InputPacket): void {
        this._packetStream.stream.index = 0;
        this._packetStream.serializeClientPacket(packet);
        this.sendData(this._packetStream.getBuffer());
    }

    sendData(buffer: ArrayBuffer): void {
        if (this._socket?.readyState === WebSocket.OPEN) {
            this.netGraph.sending.addEntry(buffer.byteLength);
            try {
                this._socket.send(buffer);
            } catch (e) {
                console.warn("Error sending packet. Details:", e);
            }
        }
    }

    render(): void {
        if (!this.gameStarted) return;
        const delta = this.pixi.ticker.deltaMS;

        // execute timeouts
        const now = Date.now();
        for (const timeout of this._timeouts) {
            if (timeout.killed) {
                this._timeouts.delete(timeout);
                continue;
            }
            if (now > timeout.end) {
                timeout.callback();
                this._timeouts.delete(timeout);
            }
        }

        const hasMovementSmoothing = this.console.getBuiltInCVar("cv_movement_smoothing");
<<<<<<< HEAD

        const showHitboxes = this.console.getBuiltInCVar("db_show_hitboxes");

=======

        const showHitboxes = this.console.getBuiltInCVar("db_show_hitboxes");

>>>>>>> 1d5a8063
        for (const object of this.objects) {
            object.update();
            if (hasMovementSmoothing) object.updateInterpolation();

            if (DEBUG_CLIENT) {
                if (showHitboxes) object.updateDebugGraphics(this.debugRenderer);
            }
        }

        if (hasMovementSmoothing && this.activePlayer) {
            this.camera.position = this.activePlayer.container.position;
        }

        for (const [image, spinSpeed] of this.spinningImages.entries()) {
            image.rotation += spinSpeed * delta;
        }

        for (const tween of this.tweens) tween.update();

        for (const bullet of this.bullets) bullet.update(delta);

        this.particleManager.update(delta);

        this.map.update();
        this.gasRender.update(this.gas);

        for (const plane of this.planes) plane.update();

        this.camera.update();
        this.debugRenderer.graphics.position = this.camera.container.position;
        this.debugRenderer.graphics.scale = this.camera.container.scale;
        this.debugRenderer.render();
    }

    private _lastUpdateTime = 0;
    get lastUpdateTime(): number { return this._lastUpdateTime; }

    /**
     * Otherwise known as "time since last update", in milliseconds
     */
    private _serverDt = 0;
    /**
     * Otherwise known as "time since last update", in milliseconds
     */
    get serverDt(): number { return this._serverDt; }

    private _pingSeq = -1;

    private readonly _seqsSent: Array<number | undefined> = [];
    get seqsSent(): Array<number | undefined> { return this._seqsSent; }

    takePingSeq(): number {
        const n = this._pingSeq = (this._pingSeq + 1) % 128;
        this._seqsSent[n] = Date.now();
        return n;
    }

    processUpdate(updateData: UpdatePacketDataOut): void {
        const now = Date.now();
        this._serverDt = now - this._lastUpdateTime;
        this._lastUpdateTime = now;

        for (const { id, name, hasColor, nameColor, badge } of updateData.newPlayers ?? []) {
            this.playerNames.set(id, {
                name: name,
                hasColor: hasColor,
                nameColor: new Color(nameColor),
                badge: badge
            });
        }

        const playerData = updateData.playerData;
        if (playerData) {
            this.uiManager.updateUI(playerData);
            this.uiManager.updateWeaponSlots(); // to load reskins

            if (this.spectating && playerData.teamID !== undefined && playerData.id !== undefined) {
                this.teamID = playerData.teamID;
            }
        }

        for (const deletedPlayerId of updateData.deletedPlayers ?? []) {
            this.playerNames.delete(deletedPlayerId);
        }

        for (const { id, type, data } of updateData.fullDirtyObjects ?? []) {
            const object: GameObject | undefined = this.objects.get(id);

            if (object === undefined || object.destroyed) {
                type K = typeof type;

                const _object = new (
                    ObjectClassMapping[type] as new (game: Game, id: number, data: ObjectsNetData[K]) => InstanceType<ObjectClassMapping[K]>
                )(this, id, data);
                this.objects.add(_object);

                // Layer Transition
                if (_object.layer !== (this.layer ?? Layer.Ground)) {
                    _object.container.alpha = 0;

                    this.layerTween = this.addTween({
                        target: _object.container,
                        to: { alpha: 1 },
                        duration: LAYER_TRANSITION_DELAY,
                        ease: EaseFunctions.sineIn,
                        onComplete: () => {
                            this.layerTween = undefined;
                        }
                    });
                }
            } else {
                object.updateFromData(data, false);
            }
        }

        for (const { id, data } of updateData.partialDirtyObjects ?? []) {
            const object = this.objects.get(id);
            if (object === undefined) {
                console.warn(`Trying to partially update non-existant object with ID ${id}`);
                continue;
            }

            (object as GameObject).updateFromData(data, false);
        }

        for (const id of updateData.deletedObjects ?? []) {
            const object = this.objects.get(id);
            if (object === undefined) {
                console.warn(`Trying to delete unknown object with ID ${id}`);
                continue;
            }

            // Layer Transition
            if (object.layer !== (this.layer ?? Layer.Ground)) {
                object.container.alpha = 1;

                this.layerTween = this.addTween({
                    target: object.container,
                    to: { alpha: 0 },
                    duration: LAYER_TRANSITION_DELAY,
                    ease: EaseFunctions.sineOut,
                    onComplete: () => {
                        this.layerTween = undefined;
                        object.destroy();
                        this.objects.delete(object);
                    }
                });
            } else {
                object.destroy();
                this.objects.delete(object);
            }
        }

        for (const bullet of updateData.deserializedBullets ?? []) {
            this.bullets.add(new Bullet(this, bullet));
        }

        for (const explosionData of updateData.explosions ?? []) {
            explosion(this, explosionData.definition, explosionData.position, explosionData.layer);
        }

        for (const emote of updateData.emotes ?? []) {
            if (
                this.console.getBuiltInCVar("cv_hide_emotes")
                && !("itemType" in emote.definition) // Never hide team emotes (ammo & healing items)
            ) break;

            const player = this.objects.get(emote.playerID);
            if (player?.isPlayer) {
                player.showEmote(emote.definition);
            } else {
                console.warn(`Tried to emote on behalf of ${player === undefined ? "a non-existant player" : `a/an ${ObjectCategory[player.type]}`}`);
                continue;
            }
        }

        this.gas.updateFrom(updateData);

        if (updateData.aliveCount !== undefined) {
            const ui = this.uiManager.ui;
            ui.playerAlive.text(updateData.aliveCount);
            ui.btnSpectate.toggle(updateData.aliveCount > 1);
        }

        for (const plane of updateData.planes ?? []) {
            this.planes.add(new Plane(this, plane.position, plane.direction));
        }

        for (const ping of updateData.mapPings ?? []) {
            this.map.addMapPing(ping);
        }

        this.tick();
    }

    addTween<T extends object>(config: ConstructorParameters<typeof Tween<T>>[1]): Tween<T> {
        const tween = new Tween(this, config);

        this.tweens.add(tween);
        return tween;
    }

    removeTween(tween: Tween<object>): void {
        this.tweens.delete(tween);
    }

    backgroundTween?: Tween<{ readonly r: number, readonly g: number, readonly b: number }>;
    volumeTween?: Tween<GameSound>;

    changeLayer(layer: Layer): void {
        for (const object of this.objects) {
            object.updateZIndex();
        }

        const basement = layer === Layer.Basement1;
        this.map.terrainGraphics.visible = !basement;
        const { red, green, blue } = this.pixi.renderer.background.color;
        const color = { r: red * 255, g: green * 255, b: blue * 255 };
        const targetColor = basement ? this.colors.void : this.colors.grass;

        this.backgroundTween?.kill();
        this.backgroundTween = this.addTween({
            target: color,
            to: { r: targetColor.red * 255, g: targetColor.green * 255, b: targetColor.blue * 255 },
            onUpdate: () => {
                this.pixi.renderer.background.color = new Color(color);
            },
            duration: LAYER_TRANSITION_DELAY,
            onComplete: () => { this.backgroundTween = undefined; }
        });

        if (this.ambience !== undefined) {
            this.volumeTween?.kill();

            let target = 1; // if, somehow, the switch fails to assign a value

            switch (true) {
                // above ground—play as normal
                case layer >= Layer.Ground: target = 1; break;

                // stairway leading down to bunker—half volume
                case layer === Layer.ToBasement1: target = 0.5; break;

                // below ground—very muted
                case layer <= Layer.Basement1: target = 0.15; break;
            }

            this.volumeTween = this.addTween({
                target: this.ambience,
                to: { volume: target },
                duration: 2000,
                onComplete: () => { this.volumeTween = undefined; }
            });
        };
    }

    // yes this might seem evil. but the two local variables really only need to
    // exist so this method can use them: therefore, making them attributes on the
    // enclosing instance is pointless and might induce people into thinking they
    // can use them to do something when they probably can't and shouldn't
    readonly tick = (() => {
        /**
         * Context: rerendering ui elements needlessly is bad, so we
         * determine the information that should trigger a re-render if
         * changed, and cache them in order to detect such changes
         *
         * In the case of the pickup message thingy, those informations are:
         * - the item the pickup message concerns
         * - its quantity
         * - the bind to interact has changed
         * - whether the user can interact with it
        */
        const cache: {
            object?: Loot | Obstacle | Player
            offset?: number
            isAction?: boolean
            bind?: string
            canInteract?: boolean
        } = {};

        /**
         * When a bind is changed, the corresponding html won't
         * get changed because rendering only occurs when an item
         * is interactable. We thus store whether the intent to
         * change was acknowledged here.
         */
        let bindChangeAcknowledged = false;

        // same idea as above
        const funnyDetonateButtonCache: {
            bind?: string
        } = {};

        // keep image thingy around to consult (and therefore lazily change) src
        let detonateBindIcon: JQuery<HTMLImageElement> | undefined;

        return () => {
            if (!this.gameStarted || (this.gameOver && !this.spectating)) return;
            this.inputManager.update();
            this.soundManager.update();
            this.screenRecordManager?.update();

            const player = this.activePlayer;
            if (!player) return;

            const isAction = this.uiManager.action.active;
            const showCancel = isAction && !this.uiManager.action.fake;
            let canInteract = true;

            if (isAction) {
                this.uiManager.updateAction();
            }

            interface CloseObject {
                object?: Loot | Obstacle | Player
                dist: number
            }

            const interactable: CloseObject = {
                object: undefined,
                dist: Number.MAX_VALUE
            };
            const uninteractable: CloseObject = {
                object: undefined,
                dist: Number.MAX_VALUE
            };
            const detectionHitbox = new CircleHitbox(3 * player.sizeMod, player.position);

            for (const object of this.objects) {
                const { isLoot, isObstacle, isPlayer, isBuilding } = object;
                const isInteractable = (isLoot || isObstacle || isPlayer) && object.canInteract(player);

                if (
                    (isLoot || isInteractable)
                    && object.hitbox.collidesWith(detectionHitbox)
                    && adjacentOrEqualLayer(object.layer, player.layer)
                ) {
                    const dist = Geometry.distanceSquared(object.position, player.position);
                    if (isInteractable) {
                        if (dist < interactable.dist) {
                            interactable.dist = dist;
                            interactable.object = object;
                        }
                    } else if (isLoot && dist < uninteractable.dist) {
                        uninteractable.dist = dist;
                        uninteractable.object = object;
                    }
                } else if (isBuilding) {
                    object.toggleCeiling();
                } else if (isObstacle && object.definition.detector && object.notOnCoolDown) {
                    for (const player of this.objects.getCategory(ObjectCategory.Player)) {
                        if (
                            !object.hitbox.collidesWith(player.hitbox)
                            || !equalLayer(object.layer, player.layer)
                            || player.dead
                        ) continue;

                        this.soundManager.play("detection", {
                            falloff: 0.25,
                            position: Vec.create(object.position.x + 20, object.position.y - 20),
                            maxRange: 200
                        });

                        object.notOnCoolDown = false;
                        setTimeout(() => object.notOnCoolDown = true, 1000);
                    }
                }
            }

            const object = interactable.object ?? uninteractable.object;
            const offset = object?.isObstacle ? object.door?.offset : undefined;
            canInteract = interactable.object !== undefined;

            const bind: string | undefined = this.inputManager.binds.getInputsBoundToAction(object === undefined ? "cancel_action" : "interact")[0];

            const differences = {
                object: cache.object?.id !== object?.id,
                offset: cache.offset !== offset,
                isAction: cache.isAction !== isAction,
                bind: cache.bind !== bind,
                canInteract: cache.canInteract !== canInteract
            };

            if (differences.bind) bindChangeAcknowledged = false;

            if (
                differences.object
                || differences.offset
                || differences.isAction
                || differences.bind
                || differences.canInteract
            ) {
                // Cache miss, rerender
                cache.object = object;
                cache.offset = offset;
                cache.isAction = isAction;
                cache.bind = bind;
                cache.canInteract = canInteract;

                const {
                    interactKey,
                    interactMsg,
                    interactText
                } = this.uiManager.ui;
                const type = object?.isLoot ? object.definition.itemType : undefined;

                // Update interact message
                if (object !== undefined || (isAction && showCancel)) {
                    // If the loot object hasn't changed, we don't need to redo the text
                    if (differences.object || differences.offset || differences.isAction) {
                        let text;
                        switch (true) {
                            case object?.isObstacle: {
                                if (object.definition.isActivatable || object.definition.customInteractMessage) {
                                    text = getTranslatedString(`interact_${object.definition.idString}` as TranslationKeys);
                                } else if (object.definition.isDoor) {
                                    text = object.door?.offset === 0
                                        ? getTranslatedString("action_open_door")
                                        : getTranslatedString("action_close_door");
                                }
                                break;
                            }
                            case object?.isLoot: {
                                const definition = object.definition;
                                const itemName = definition.itemType === ItemType.Gun && definition.isDual
                                    ? getTranslatedString(
                                        "dual_template",
                                        { gun: getTranslatedString(definition.singleVariant as TranslationKeys) }
                                    )
                                    : getTranslatedString(definition.idString as TranslationKeys);

                                text = `${itemName}${object.count > 1 ? ` (${object.count})` : ""}`;
                                break;
                            }
                            case object?.isPlayer: {
                                text = getTranslatedString("action_revive", { player: this.uiManager.getRawPlayerName(object.id) });
                                break;
                            }
                            case isAction: {
                                text = getTranslatedString("action_cancel");
                                break;
                            }
                        }

                        if (text) interactText.text(text);
                    }

                    if (!this.inputManager.isMobile && (!bindChangeAcknowledged || (object === undefined && isAction))) {
                        bindChangeAcknowledged = true;

                        const icon = bind === undefined ? undefined : InputManager.getIconFromInputName(bind);

                        if (icon === undefined) {
                            interactKey.text(bind ?? "");
                        } else {
                            interactKey.html(`<img src="${icon}" alt="${bind}"/>`);
                        }
                    }

                    if (canInteract || (object === undefined && isAction)) {
                        interactKey
                            .addClass("active")
                            .show();
                    } else {
                        interactKey
                            .removeClass("active")
                            .hide();
                    }

                    if (
                        (!object?.isObstacle
                            || !object.definition.isActivatable
                            || !object.definition.noInteractMessage)
                    ) {
                        interactMsg.show();
                        if (player.downed && (object?.isLoot || (object?.isObstacle && object.definition.noInteractMessage))) interactMsg.hide();
                    }
                } else {
                   if (!UI_DEBUG_MODE) interactMsg.hide();
                }

                // Mobile stuff
                if (this.inputManager.isMobile && canInteract) {
                    const weapons = this.uiManager.inventory.weapons;

                    // Auto pickup (top 10 conditionals)
                    if (
                        this.console.getBuiltInCVar("cv_autopickup")
                        && object?.isLoot
                        && autoPickup
                        && (
                            (
                                (
                                    // Auto-pickup dual gun
                                    // Only pick up melees if no melee is equipped
                                    (
                                        type !== ItemType.Melee || weapons?.[2]?.definition.idString === "fists" // FIXME are y'all fr
                                    )

                                    // Only pick up guns if there's a free slot
                                    && (
                                        type !== ItemType.Gun || (!weapons?.[0] || !weapons?.[1])
                                    )

                                    // Don't pick up skins
                                    && type !== ItemType.Skin

                                    // Don't pick up perks
                                    && type !== ItemType.Perk
                                )
                            ) || (
                                type === ItemType.Gun
                                && weapons?.some(
                                        weapon => {
                                            const definition = weapon?.definition;

                                            return definition?.itemType === ItemType.Gun
                                                && (
                                                    (
                                                        object?.definition === definition
                                                        && !definition.isDual
                                                        && definition.dualVariant
                                                    ) // Picking up a single pistol when inventory has single pistol
                                                    || (
                                                        (
                                                            object.definition as DualGunNarrowing | undefined
                                                        )?.singleVariant === definition.idString
                                                    )
                                                    // Picking up dual pistols when inventory has a pistol
                                                    // TODO implement splitting of dual guns to not lost reload later
                                                );
                                        }
                                    )
                            )
                        )
                    ) {
                        this.inputManager.addAction(InputActions.Loot);
                    } else if ( // Auto open doors
                        object?.isObstacle
                        && object.canInteract(player)
                        && object.definition.isDoor
                        && object.door?.offset === 0
                    ) {
                        this.inputManager.addAction(InputActions.Interact);
                    }
                }
            }

            // funny detonate button stuff
            const detonateKey = this.uiManager.ui.detonateKey;
            if (!this.inputManager.isMobile) {
                const boomBind: string | undefined = this.inputManager.binds.getInputsBoundToAction("explode_c4")[0];

                if (funnyDetonateButtonCache.bind !== boomBind) {
                    funnyDetonateButtonCache.bind = bind;

                    if (boomBind !== undefined) {
                        const bindImg = InputManager.getIconFromInputName(boomBind);

                        detonateKey.show();

                        if (bindImg === undefined) {
                            detonateKey.text(boomBind ?? "");
                            if (detonateBindIcon !== undefined) {
                                detonateKey.empty();
                                detonateBindIcon = undefined;
                            }
                        } else {
                            if (detonateBindIcon === undefined) {
                                detonateKey.children().add(detonateBindIcon = $(`<img src="${bindImg}" alt=${boomBind} />`));
                            }

                            if (detonateBindIcon.attr("src") !== bindImg) {
                                detonateBindIcon.attr("src", bindImg);
                            }
                        }
                    } else {
                        detonateKey.hide();
                    }
                }
            } else {
                detonateKey.hide();
            }
        };
    })();
}<|MERGE_RESOLUTION|>--- conflicted
+++ resolved
@@ -219,12 +219,6 @@
 
         game.console.readFromLocalStorage();
         setUpCommands(game);
-<<<<<<< HEAD
-=======
-        await initTranslation(game);
-        await setUpUI(game);
-        await fetchServerData(game);
->>>>>>> 1d5a8063
         game.inputManager.generateBindsConfigScreen();
         game.inputManager.setupInputs();
         await initTranslation(game);
@@ -702,15 +696,9 @@
         }
 
         const hasMovementSmoothing = this.console.getBuiltInCVar("cv_movement_smoothing");
-<<<<<<< HEAD
 
         const showHitboxes = this.console.getBuiltInCVar("db_show_hitboxes");
 
-=======
-
-        const showHitboxes = this.console.getBuiltInCVar("db_show_hitboxes");
-
->>>>>>> 1d5a8063
         for (const object of this.objects) {
             object.update();
             if (hasMovementSmoothing) object.updateInterpolation();
