import "@pixi/graphics-extras";
import $ from "jquery";
import { Container, Graphics, LINE_CAP, RenderTexture, Sprite, Text, Texture, isMobile, type ColorSource } from "pixi.js";
import { GameConstants, GasState, ObjectCategory, PlayerActions, ZIndexes } from "../../../../common/src/constants";
import { type MapPacket } from "../../../../common/src/packets/mapPacket";
import { type Orientation } from "../../../../common/src/typings";
import { CircleHitbox, HitboxGroup, PolygonHitbox, RectangleHitbox, type Hitbox } from "../../../../common/src/utils/hitbox";
import { Angle, Numeric } from "../../../../common/src/utils/math";
import { FloorTypes, River, Terrain } from "../../../../common/src/utils/terrain";
import { Vec, type Vector } from "../../../../common/src/utils/vector";
import { type Game } from "../game";
import { COLORS, HITBOX_DEBUG_MODE, PIXI_SCALE } from "../utils/constants";
import { SuroiSprite, drawHitbox } from "../utils/pixi";
import { GasRender } from "./gas";

export class Minimap {
    game: Game;
    expanded = false;
    visible = true;
    position = Vec.create(0, 0);
    lastPosition = Vec.create(0, 0);

    // used for the gas to player line and circle
    gasPos = Vec.create(0, 0);
    gasRadius = 0;
    gasGraphics = new Graphics();

    readonly objectsContainer = new Container();
    readonly container = new Container();
    readonly mask = new Graphics();

    readonly sprite = new Sprite(Texture.EMPTY);
    readonly indicator = new SuroiSprite("player_indicator.svg")

    width = 0;
    height = 0;

    minimapWidth = 0;
    minimapHeight = 0;

    margins = Vec.create(0, 0);

    readonly gasRender = new GasRender(1);
    readonly placesContainer = new Container();

    readonly teammateIndicator = [
        new SuroiSprite("minimap_icon.svg"),
<<<<<<< HEAD
=======
        new SuroiSprite("minimap_icon.svg")
>>>>>>> 067aca5e
    ];

    terrain = new Terrain(0, 0, 0, 0, 0, []);

    readonly pings = new Set<Ping>();
    readonly border = new Graphics();
    readonly pingsContainer = new Container();
    readonly pingGraphics = new Graphics();

    readonly terrainGraphics = new Graphics();

    readonly debugGraphics = new Graphics();
    teammateIndicatorsContainer = new Container();

    constructor(game: Game) {
        this.game = game;
        game.pixi.stage.addChild(this.container);

        this.objectsContainer.mask = this.mask;

        this.container.addChild(this.objectsContainer);
        this.container.addChild(this.border);

        window.addEventListener("resize", this.resize.bind(this));
        this.resize();

        this.teammateIndicator.forEach(indicator => {
            this.teammateIndicatorsContainer.addChild(indicator);
        });

        if (this.game.console.getBuiltInCVar("cv_minimap_minimized")) this.toggleMinimap();

        this.objectsContainer.addChild(
            this.sprite,
            this.placesContainer,
            this.gasRender.graphics,
            this.gasGraphics,
            this.pingGraphics,
            this.pingsContainer,
            this.indicator,
            this.teammateIndicatorsContainer
        ).sortChildren();

        this.borderContainer.on("click", e => {
            if (!this.game.inputManager.isMobile) return;
            this.switchToBigMap();
            e.stopImmediatePropagation();
        });

        $("#btn-close-minimap").on("pointerdown", e => {
            this.switchToSmallMap();
            e.stopImmediatePropagation();
        });
    }

    updateFromPacket(mapPacket: MapPacket): void {
        console.log(`Joining game with seed: ${mapPacket.seed}`);

        const width = this.width = mapPacket.width;
        const height = this.height = mapPacket.height;

        const mapBounds = new RectangleHitbox(
            Vec.create(mapPacket.oceanSize, mapPacket.oceanSize),
            Vec.create(mapPacket.width - mapPacket.oceanSize, mapPacket.height - mapPacket.oceanSize)
        );

        const rivers: River[] = [];
        for (const riverData of mapPacket.rivers) {
            rivers.push(new River(riverData.width, riverData.points, rivers, mapBounds));
        }

        const terrain = this.terrain = new Terrain(
            width,
            height,
            mapPacket.oceanSize,
            mapPacket.beachSize,
            mapPacket.seed,
            rivers
        );

        // Draw the terrain graphics
        const terrainGraphics = this.terrainGraphics;
        terrainGraphics.clear();
        const mapGraphics = new Graphics();

        const beachPoints = terrain.beachHitbox.points;
        const grassPoints = terrain.grassHitbox.points;

        const drawTerrain = (ctx: Graphics, scale: number, gridLineWidth: number): void => {
            ctx.zIndex = ZIndexes.Ground;
            ctx.beginFill();

            ctx.fill.color = COLORS.water.toNumber();
            ctx.drawRect(0, 0, width * scale, height * scale);

            const radius = 20 * scale;

            const beach = scale === 1 ? beachPoints : beachPoints.map(point => Vec.scale(point, scale));
            // The grass is a hole in the map shape, the background clear color is the grass color
            ctx.beginHole();
            ctx.drawRoundedShape?.(beach, radius);
            ctx.endHole();

            ctx.fill.color = COLORS.beach.toNumber();

            ctx.drawRoundedShape?.(beach, radius);

            ctx.beginHole();

            const grass = scale === 1 ? grassPoints : grassPoints.map(point => Vec.scale(point, scale));
            ctx.drawRoundedShape?.(grass, radius);

            ctx.endHole();

            // gets the river polygon with the middle 2 points not rounded
            // so it joins nicely with other rivers
            function getRiverPoly(points: Vector[]): Array<Vector & { radius: number }> {
                const half = points.length / 2;
                return points.map((point, index) => {
                    return {
                        x: point.x * scale,
                        y: point.y * scale,
                        radius: (index === half || index === half - 1) ? 0 : radius
                    };
                });
            }

            // no rivers breaks map graphics
            if (rivers.length) {
                // river bank needs to be draw first
                for (const river of rivers) {
                    ctx.fill.color = COLORS.riverBank.toNumber();
                    ctx.drawRoundedShape?.(getRiverPoly(river.bankHitbox.points), 0, true);
                }
                for (const river of rivers) {
                    ctx.fill.color = COLORS.water.toNumber();
                    ctx.drawRoundedShape?.(getRiverPoly(river.waterHitbox.points), 0, true);
                }
                // clip the river polygons
                ctx.drawRect(0, 0, width * scale, height * scale);
                ctx.beginHole();
                ctx.drawRoundedShape?.(beach, radius);
                ctx.endHole();
            }

            ctx.lineStyle({
                color: 0x000000,
                alpha: 0.1,
                width: gridLineWidth
            });

            const gridSize = GameConstants.gridSize * scale;
            const gridWidth = height * scale;
            const gridHeight = height * scale;
            for (let x = 0; x <= gridWidth; x += gridSize) {
                ctx.moveTo(x, 0);
                ctx.lineTo(x, gridHeight);
            }

            for (let y = 0; y <= gridHeight; y += gridSize) {
                ctx.moveTo(0, y);
                ctx.lineTo(gridWidth, y);
            }

            ctx.endFill();
            ctx.lineStyle();

            for (const building of mapPacket.objects) {
                if (building.type !== ObjectCategory.Building) continue;

                const definition = building.definition;
                if (definition.groundGraphics) {
                    const drawGroundGraphics = (color: ColorSource, hitbox: Hitbox): void => {
                        // TODO Make this code prettier
                        if (!(hitbox instanceof HitboxGroup)) ctx.beginFill(color);
                        if (hitbox instanceof RectangleHitbox) {
                            const width = hitbox.max.x - hitbox.min.x;
                            const height = hitbox.max.y - hitbox.min.y;
                            ctx.drawRect(hitbox.min.x * scale, hitbox.min.y * scale, width * scale, height * scale);
                        } else if (hitbox instanceof CircleHitbox) {
                            ctx.arc(hitbox.position.x * scale, hitbox.position.y * scale, hitbox.radius * scale, 0, Math.PI * 2);
                        } else if (hitbox instanceof PolygonHitbox) {
                            ctx.drawPolygon(hitbox.points.map(v => Vec.scale(v, scale)));
                        } else if (hitbox instanceof HitboxGroup) {
                            for (const hitBox of hitbox.hitboxes) {
                                drawGroundGraphics(color, hitBox);
                            }
                        }
                        if (!(hitbox instanceof HitboxGroup)) {
                            ctx.closePath();
                            ctx.endFill();
                        }
                    };
                    for (const ground of definition.groundGraphics) {
                        drawGroundGraphics(ground.color, ground.hitbox.transform(building.position, 1, building.rotation as Orientation));
                    }
                }
            }
        };
        drawTerrain(terrainGraphics, PIXI_SCALE, 6);
        drawTerrain(mapGraphics, 1, 2);

        // drawn map borders
        const margin = 5120;
        const doubleMargin = margin * 2;

        const realWidth = width * PIXI_SCALE;
        const realHeight = height * PIXI_SCALE;

        terrainGraphics.beginFill(COLORS.border);
        terrainGraphics.drawRect(-margin, -margin, realWidth + doubleMargin, margin);
        terrainGraphics.drawRect(-margin, realHeight, realWidth + doubleMargin, margin);
        terrainGraphics.drawRect(-margin, -margin, margin, realHeight + doubleMargin);
        terrainGraphics.drawRect(realWidth, -margin, margin, realHeight + doubleMargin);
        terrainGraphics.endFill();

        this.game.camera.addObject(terrainGraphics);

        // Draw the minimap obstacles
        const mapRender = new Container();
        mapRender.addChild(mapGraphics);

        for (const mapObject of mapPacket.objects) {
            switch (mapObject.type) {
                case ObjectCategory.Obstacle: {
                    const definition = mapObject.definition;

                    let texture = definition.frames?.base ?? definition.idString;

                    if (mapObject.variation !== undefined) texture += `_${mapObject.variation + 1}`;

                    const image = new SuroiSprite(texture)
                        .setVPos(mapObject.position).setRotation(mapObject.rotation)
                        .setZIndex(definition.zIndex ?? ZIndexes.ObstaclesLayer1);

                    if (definition.tint !== undefined) image.setTint(definition.tint);
                    image.scale.set((mapObject.scale ?? 1) * (1 / PIXI_SCALE));

                    mapRender.addChild(image);
                }
                    break;

                case ObjectCategory.Building: {
                    const definition = mapObject.definition;
                    const rotation = Angle.orientationToRotation(mapObject.rotation);

                    for (const image of definition.floorImages ?? []) {
                        const sprite = new SuroiSprite(image.key)
                            .setVPos(Vec.addAdjust(mapObject.position, image.position, mapObject.rotation as Orientation))
                            .setRotation(rotation + (image.rotation ?? 0))
                            .setZIndex(ZIndexes.BuildingsFloor);

                        if (image.tint !== undefined) sprite.setTint(image.tint);
                        sprite.scale = Vec.scale(image.scale ?? Vec.create(1, 1), 1 / PIXI_SCALE);
                        mapRender.addChild(sprite);
                    }

                    for (const image of definition.ceilingImages ?? []) {
                        const sprite = new SuroiSprite(image.key)
                            .setVPos(Vec.addAdjust(mapObject.position, image.position, mapObject.rotation as Orientation))
                            .setRotation(rotation)
                            .setZIndex(definition.ceilingZIndex ?? ZIndexes.BuildingsCeiling);

                        sprite.scale.set(1 / PIXI_SCALE);
                        if (image.tint !== undefined) sprite.setTint(image.tint);
                        mapRender.addChild(sprite);
                    }

                    for (const floor of definition.floors ?? []) {
                        const hitbox = floor.hitbox.transform(mapObject.position, 1, mapObject.rotation as Orientation);
                        this.terrain.addFloor(floor.type, hitbox);
                    }
                }
                    break;
            }
        }

        mapRender.sortChildren();

        // Render all obstacles and buildings to a texture
        const renderTexture = RenderTexture.create({
            width,
            height,
            resolution: isMobile.any ? 1 : 2
        });

        renderTexture.baseTexture.clearColor = COLORS.grass;

        this.game.pixi.renderer.render(mapRender, { renderTexture });
        this.sprite.texture.destroy(true);
        this.sprite.texture = renderTexture;
        mapRender.destroy({
            children: true,
            texture: false
        });

        // Add the places
        this.placesContainer.removeChildren();
        for (const place of mapPacket.places) {
            const text = new Text(
                place.name,
                {
                    fill: "white",
                    fontFamily: "Inter",
                    fontWeight: "600",
                    stroke: "black",
                    strokeThickness: 2,
                    fontSize: 18,
                    dropShadow: true,
                    dropShadowAlpha: 0.8,
                    dropShadowColor: "black",
                    dropShadowBlur: 2
                }
            );
            text.alpha = 0.7;
            text.anchor.set(0.5);
            text.position.copyFrom(place.position);

            this.placesContainer.addChild(text);
        }
        this.resize();

        if (HITBOX_DEBUG_MODE) {
            const debugGraphics = this.debugGraphics;
            debugGraphics.clear();
            debugGraphics.zIndex = 99;
            for (const [hitbox, type] of this.terrain.floors) {
                drawHitbox(hitbox, FloorTypes[type].debugColor, debugGraphics);
            }

            drawHitbox(terrain.beachHitbox, FloorTypes.sand.debugColor, debugGraphics);
            drawHitbox(terrain.grassHitbox, FloorTypes.grass.debugColor, debugGraphics);

            for (const river of rivers) {
                const points = river.points.map(point => Vec.scale(point, PIXI_SCALE));

                drawHitbox(river.waterHitbox, FloorTypes.water.debugColor, debugGraphics);
                drawHitbox(river.bankHitbox, FloorTypes.sand.debugColor, debugGraphics);

                debugGraphics.lineStyle({
                    width: 10,
                    color: 0
                });

                debugGraphics.moveTo(points[0].x, points[0].y);
                for (let i = 1; i < points.length; i++) {
                    const point = points[i];
                    debugGraphics.lineTo(point.x, point.y);
                }

                debugGraphics.endFill();

                debugGraphics.lineStyle();
                debugGraphics.fill.alpha = 1;
                for (const point of points) {
                    debugGraphics.beginFill(0xff0000);
                    debugGraphics.arc(point.x, point.y, 20, 0, Math.PI * 2);
                    debugGraphics.endFill();
                }
            }

            this.game.camera.addObject(debugGraphics);
        }
    }

    update(): void {
        if (this.pings.size > 0) {
            this.pingGraphics.clear();
            this.pingGraphics.lineStyle({
                color: 0x00ffff,
                width: 5,
                cap: LINE_CAP.ROUND
            });

            const now = Date.now();
            for (const ping of this.pings) {
                if (!ping.initialized) {
                    this.pingsContainer.addChild(ping.image);
                    ping.initialized = true;
                }
                const radius = Numeric.lerp(0, 2048, (now - ping.startTime) / 7000);
                if (radius >= 2048) {
                    this.pings.delete(ping);
                    this.game.addTimeout(() => { ping.image.destroy(); }, 5000);
                    continue;
                }
                this.pingGraphics.arc(ping.position.x, ping.position.y, radius, 0, Math.PI * 2);
                this.pingGraphics.endFill();
            }
        }

        this.gasRender.update(this.game.gas);
        // only re-render gas line and circle if something changed
        if (
            this.game.gas.state === GasState.Inactive || (
                this.position.x === this.lastPosition.x &&
                this.position.y === this.lastPosition.y &&
                this.game.gas.newRadius === this.gasRadius &&
                this.game.gas.newPosition.x === this.gasPos.x &&
                this.game.gas.newPosition.y === this.gasPos.y
            )
        ) return;

        this.lastPosition = this.position;
        this.gasPos = this.game.gas.newPosition;
        this.gasRadius = this.game.gas.newRadius;

        this.gasGraphics.clear();

        this.gasGraphics.lineStyle({
            color: 0x00f9f9,
            width: 2,
            cap: LINE_CAP.ROUND
        });

        this.gasGraphics.moveTo(this.position.x, this.position.y)
            .lineTo(this.gasPos.x, this.gasPos.y);

        this.gasGraphics.endFill();

        this.gasGraphics.line.color = 0xffffff;
        this.gasGraphics.arc(this.gasPos.x, this.gasPos.y, this.gasRadius, 0, Math.PI * 2);
        this.gasGraphics.endFill();
    }

    borderContainer = $("#minimap-border");

    resize(): void {
        this.border.visible = this.expanded;
        const uiScale = this.game.console.getBuiltInCVar("cv_ui_scale");

        if (this.expanded) {
            const screenWidth = window.innerWidth;
            const screenHeight = window.innerHeight;
            const smallestDim = Math.min(screenHeight, screenWidth);
            this.container.scale.set(smallestDim / this.height);
            // noinspection JSSuspiciousNameCombination
            this.minimapWidth = this.sprite.width * this.container.scale.x;
            this.minimapHeight = this.sprite.height * this.container.scale.y;
            this.margins = Vec.create(screenWidth / 2 - (this.minimapWidth / 2), screenHeight / 2 - (this.minimapHeight / 2));

            const closeButton = $("#btn-close-minimap");
            const closeButtonPos = Math.min(
                this.margins.x + this.minimapWidth + 16,
                screenWidth - (closeButton.outerWidth() ?? 0)
            ) / uiScale;
            closeButton.css("left", `${closeButtonPos}px`);

            this.indicator.scale.set(0.2);
            this.teammateIndicator.forEach(indicator => {
                indicator.scale.set(0.2);
            });

            this.border.clear();
            this.border.fill.alpha = 0;
            this.border.lineStyle({
                width: 4,
                color: 0x00000
            });
            this.border.drawRect(-this.sprite.width / 2, 0, this.sprite.width, this.sprite.height);
        } else {
            if (!this.visible) return;

            const bounds = this.borderContainer[0].getBoundingClientRect();
            const border = parseInt(this.borderContainer.css("border-width")) * uiScale;

            this.minimapWidth = bounds.width - border * 2;
            this.minimapHeight = bounds.height - border * 2;
            this.margins = Vec.create(bounds.left + border, bounds.top + border);

            if (window.innerWidth > 1200) {
                this.container.scale.set(1 / 1.25 * uiScale);
            } else {
                this.container.scale.set(1 / 2 * uiScale);
            }

            this.indicator.scale.set(0.1);
            this.teammateIndicator.forEach(indicator => {
                indicator.scale.set(0.1);
            });
        }

        this.mask.clear();
        this.mask.beginFill(0);
        this.mask.drawRect(this.margins.x, this.margins.y, this.minimapWidth, this.minimapHeight);
        this.updatePosition();
        this.updateTransparency();

        for (const text of this.placesContainer.children) {
            text.scale.set(1 / this.container.scale.x);
        }
    }

    toggle(): void {
        if (this.expanded) this.switchToSmallMap();
        else this.switchToBigMap();
    }

    setPosition(pos: Vector): void {
        this.position = Vec.clone(pos);
        this.indicator.setVPos(pos);
        this.updatePosition();
    }

<<<<<<< HEAD
    setTeammatePosition(pos: Vector, teammate: number) {
        console.log("changed position")
        this.teammateIndicator[0].setVPos(Vec.create(100, 100));
=======
    setTeammatePosition(pos: Vector, teammate: number): void {
        console.log(`changed position of ${teammate}`);
        this.teammateIndicator[teammate].setVPos(pos);
>>>>>>> 067aca5e
        this.updatePosition();
    }

    updatePosition(): void {
        if (this.expanded) {
            this.container.position.set(window.innerWidth / 2, window.innerHeight / 2 - this.minimapHeight / 2);
            this.objectsContainer.position.set(-this.width / 2, 0);
            return;
        }
        const pos = Vec.clone(this.position);
        pos.x -= (this.minimapWidth / 2 + this.margins.x) / this.container.scale.x;
        pos.y -= (this.minimapHeight / 2 + this.margins.y) / this.container.scale.y;

        this.container.position.set(0, 0);
        this.objectsContainer.position.copyFrom(Vec.scale(pos, -1));
    }

    switchToBigMap(): void {
        this.expanded = true;
        this.container.visible = true;
        this.borderContainer.hide();
        $("#scopes-container").hide();
        $("#spectating-container").hide();
        $("#gas-msg-info").hide();
        $("#btn-close-minimap").show();
        $("#ui-kill-leader").hide();
        $("#center-bottom-container").hide();
        $("#kill-counter").show();
        this.resize();
    }

    switchToSmallMap(): void {
        this.expanded = false;
        $("#btn-close-minimap").hide();
        $("#center-bottom-container").show();
        $("#gas-msg-info").show();
        $("#scopes-container").show();
        if (this.game.spectating) $("#spectating-container").show();
        const width = $(window).width();
        if (width && width > 1200) $("#ui-kill-leader").show();
        $("#kill-counter").hide();
        if (!this.visible) {
            this.container.visible = false;
            return;
        }
        this.borderContainer.show();
        this.resize();
    }

    updateTransparency(): void {
        this.container.alpha = this.game.console.getBuiltInCVar(this.expanded ? "cv_map_transparency" : "cv_minimap_transparency");
    }

    toggleMinimap(noSwitchToggle = false): void {
        this.visible = !this.visible;

        this.switchToSmallMap();
        this.container.visible = this.visible;
        this.borderContainer.toggle(this.visible);
        this.game.console.setBuiltInCVar("cv_minimap_minimized", !this.visible);
        if (!noSwitchToggle) {
            $("#toggle-hide-minimap").prop("checked", !this.visible);
        }
    }
}

export class Ping {
    position: Vector;
    startTime: number;
    image: SuroiSprite;
    initialized: boolean;

    constructor(position: Vector) {
        this.position = position;
        this.startTime = Date.now();
        this.image = new SuroiSprite("airdrop_ping").setVPos(position);
        this.initialized = false;
    }
}<|MERGE_RESOLUTION|>--- conflicted
+++ resolved
@@ -1,7 +1,7 @@
 import "@pixi/graphics-extras";
 import $ from "jquery";
 import { Container, Graphics, LINE_CAP, RenderTexture, Sprite, Text, Texture, isMobile, type ColorSource } from "pixi.js";
-import { GameConstants, GasState, ObjectCategory, PlayerActions, ZIndexes } from "../../../../common/src/constants";
+import { GameConstants, GasState, ObjectCategory, ZIndexes } from "../../../../common/src/constants";
 import { type MapPacket } from "../../../../common/src/packets/mapPacket";
 import { type Orientation } from "../../../../common/src/typings";
 import { CircleHitbox, HitboxGroup, PolygonHitbox, RectangleHitbox, type Hitbox } from "../../../../common/src/utils/hitbox";
@@ -30,7 +30,7 @@
     readonly mask = new Graphics();
 
     readonly sprite = new Sprite(Texture.EMPTY);
-    readonly indicator = new SuroiSprite("player_indicator.svg")
+    readonly indicator = new SuroiSprite("player_indicator.svg");
 
     width = 0;
     height = 0;
@@ -45,10 +45,7 @@
 
     readonly teammateIndicator = [
         new SuroiSprite("minimap_icon.svg"),
-<<<<<<< HEAD
-=======
         new SuroiSprite("minimap_icon.svg")
->>>>>>> 067aca5e
     ];
 
     terrain = new Terrain(0, 0, 0, 0, 0, []);
@@ -553,15 +550,9 @@
         this.updatePosition();
     }
 
-<<<<<<< HEAD
-    setTeammatePosition(pos: Vector, teammate: number) {
-        console.log("changed position")
-        this.teammateIndicator[0].setVPos(Vec.create(100, 100));
-=======
     setTeammatePosition(pos: Vector, teammate: number): void {
         console.log(`changed position of ${teammate}`);
         this.teammateIndicator[teammate].setVPos(pos);
->>>>>>> 067aca5e
         this.updatePosition();
     }
 
