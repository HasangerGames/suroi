import { ObjectCategory, ZIndexes } from "../../../../common/src/constants";
<<<<<<< HEAD
import { Obstacles, type ObstacleDefinition } from "../../../../common/src/definitions/obstacles";
import { type Orientation, type Variation } from "../../../../common/src/typings";
import { CircleHitbox, type Hitbox, type RectangleHitbox } from "../../../../common/src/utils/hitbox";
import { addAdjust, calculateDoorHitboxes, velFromAngle } from "../../../../common/src/utils/math";
import { ObstacleSpecialRoles, reifyDefinition, type ReferenceTo } from "../../../../common/src/utils/objectDefinitions";
=======
import { type ObstacleDefinition, Obstacles } from "../../../../common/src/definitions/obstacles";
import { type Orientation, type Variation } from "../../../../common/src/typings";
import { CircleHitbox, type Hitbox, type RectangleHitbox } from "../../../../common/src/utils/hitbox";
import { addAdjust, calculateDoorHitboxes, velFromAngle } from "../../../../common/src/utils/math";
import {
    ObstacleSpecialRoles,
    type ReferenceTo,
    reifyDefinition
} from "../../../../common/src/utils/objectDefinitions";
>>>>>>> 0f57ca34
import { type ObjectsNetData } from "../../../../common/src/utils/objectsSerializations";
import { randomBoolean, randomFloat, randomRotation } from "../../../../common/src/utils/random";
import { v, type Vector } from "../../../../common/src/utils/vector";
import { type Game } from "../game";
import { GameObject } from "../types/gameObject";
import { HITBOX_COLORS, HITBOX_DEBUG_MODE, PIXI_SCALE } from "../utils/constants";
import { orientationToRotation } from "../utils/misc";
import { SuroiSprite, drawHitbox, toPixiCoords } from "../utils/pixi";
import { EaseFunctions, Tween } from "../utils/tween";
import { type Player } from "./player";

export class Obstacle<Def extends ObstacleDefinition = ObstacleDefinition> extends GameObject<ObjectCategory.Obstacle> {
    override readonly type = ObjectCategory.Obstacle;

    readonly definition: Def;

    scale!: number;

    readonly image: SuroiSprite;
    variation?: Variation;

    damageable = true;

    readonly isDoor: boolean;
    readonly door?: {
        closedHitbox?: Hitbox
        openHitbox?: Hitbox
        openAltHitbox?: Hitbox
        hitbox?: Hitbox
        offset: number
        locked?: boolean
    };

    isNew = true;

    activated?: boolean;

    hitbox!: Hitbox;
    orientation: Orientation = 0;

    readonly particleFrames: string[];

    constructor(game: Game, definition: Def | ReferenceTo<Def>, id: number) {
        super(game, id);

        this.definition = definition = reifyDefinition<ObstacleDefinition, Def>(definition, Obstacles);

        this.image = new SuroiSprite()/* .setAlpha(0.5) */;
        this.container.addChild(this.image);

        // eslint-disable-next-line no-cond-assign
        if (this.isDoor = definition.role === ObstacleSpecialRoles.Door) {
            this.door = { offset: 0 };

            if (definition.operationStyle !== "slide") {
                this.image.anchor.set(0, 0.5);
            }
        }

        if (definition.invisible) this.container.visible = false;

        // If there are multiple particle variations, generate a list of variation image names
        const particleImage = definition.frames?.particle ?? `${definition.idString}_particle`;

        this.particleFrames = definition.particleVariations !== undefined
            ? Array.from({ length: definition.particleVariations }, (_, i) => `${particleImage}_${i + 1}`)
            : [particleImage];
    }

    override updateFromData(data: ObjectsNetData[ObjectCategory.Obstacle]): void {
        const definition = this.definition;
        if (data.fullUpdate) {
            this.position = data.position;
            this.rotation = data.rotation.rotation;
            this.orientation = data.rotation.orientation;
            this.variation = data.variation;
        }

        this.scale = data.scale;

        if (definition.role === ObstacleSpecialRoles.Door && this.door && this.isNew) {
            let offsetX: number;
            let offsetY: number;
            switch (definition.operationStyle) {
                case "slide": {
                    offsetX = offsetY = 0;
                    break;
                }
                case "swivel":
                default: {
                    offsetX = definition.hingeOffset.x * PIXI_SCALE;
                    offsetY = definition.hingeOffset.y * PIXI_SCALE;
                    break;
                }
            }

            this.image.setPos(this.image.x + offsetX, this.image.y + offsetY);

            this.rotation = orientationToRotation(this.orientation);
            this.hitbox = this.door.closedHitbox = definition.hitbox.transform(this.position, this.scale, this.orientation);
            (
                {
                    openHitbox: this.door.openHitbox,
                    //@ts-expect-error if an attribute is missing in a destructuring assignment,
                    // it just becomes undefined, which is what we want
                    openAltHitbox: this.door.openAltHitbox
                } = calculateDoorHitboxes(definition, this.position, this.orientation)
            );
            this.door.closedHitbox = definition.hitbox.transform(this.position, this.scale, this.orientation);
            this.door.locked = definition.locked;
        }

        if (definition.role === ObstacleSpecialRoles.Door && this.door !== undefined && data.door) {
            const offset = data.door.offset;

            if (offset !== this.door.offset) {
                this.door.offset = offset;
                if (this.isNew) {
                    if (definition.operationStyle !== "slide") {
                        this.image.setRotation(orientationToRotation(this.door.offset));
                    } else {
                        this.image.position = v(
                            offset ? PIXI_SCALE * (definition.slideFactor ?? 1) * ((definition.hitbox as RectangleHitbox).min.x - (definition.hitbox as RectangleHitbox).max.x) : 0,
                            0
                        );
                    }
                } else {
                    this.playSound(
<<<<<<< HEAD
                        offset === 0 ? "door_close" : "door_open",
=======
                        offset === 0 ? `${definition.idString}_close` : `${definition.idString}_open`,
>>>>>>> 0f57ca34
                        0.3,
                        48
                    );

                    if (definition.operationStyle !== "slide") {
                        // eslint-disable-next-line no-new
                        new Tween(
                            this.game,
                            {
                                target: this.image,
                                to: { rotation: orientationToRotation(offset) },
<<<<<<< HEAD
                                duration: 150
=======
                                duration: definition.animationDuration ?? 150
>>>>>>> 0f57ca34
                            }
                        );
                    } else {
                        // eslint-disable-next-line no-new
                        new Tween(
                            this.game,
                            {
                                target: this.image.position,
                                to: {
                                    x: offset ? PIXI_SCALE * (definition.slideFactor ?? 1) * ((definition.hitbox as RectangleHitbox).min.x - (definition.hitbox as RectangleHitbox).max.x) : 0,
                                    y: 0
                                },
                                duration: 150
                            }
                        );
                    }
                }

                let backupHitbox = this.door.closedHitbox?.clone();
                switch (this.door.offset) {
                    case 1: {
                        backupHitbox = this.door.openHitbox?.clone();
                        break;
                    }
                    case 3: {
                        backupHitbox = this.door.openAltHitbox?.clone();
                        break;
                    }
                }

                this.door.hitbox = backupHitbox;

                if (this.door.hitbox) this.hitbox = this.door.hitbox;
            }
        }

        this.container.scale.set(this.dead ? 1 : this.scale);

        // Change the texture of the obstacle and play a sound when it's destroyed
        if (!this.dead && data.dead) {
            this.dead = true;
            if (!this.isNew) {
                this.playSound(`${definition.material}_destroyed`, 0.2, 96);

                if (definition.noResidue) {
                    this.image.setVisible(false);
                } else {
                    this.image.setFrame(`${definition.frames?.residue ?? `${definition.idString}_residue`}`);
                }

                this.container.rotation = this.rotation;
                this.container.scale.set(this.scale);

                this.game.particleManager.spawnParticles(10, () => ({
                    frames: this.particleFrames,
                    position: this.hitbox.randomPoint(),
                    zIndex: (definition.zIndex ?? ZIndexes.ObstaclesLayer1) + 1,
                    lifeTime: 1500,
                    rotation: {
                        start: randomRotation(),
                        end: randomRotation()
                    },
                    scale: {
                        start: randomFloat(0.85, 0.95),
                        end: 0,
                        ease: EaseFunctions.quartIn
                    },
                    alpha: {
                        start: 1,
                        end: 0,
                        ease: EaseFunctions.sextIn
                    },
                    speed: velFromAngle(randomRotation(), randomFloat(4, 9) * (definition.explosion ? 3 : 1))
                }));
            }
        }
        this.container.zIndex = this.dead ? ZIndexes.DeadObstacles : definition.zIndex ?? ZIndexes.ObstaclesLayer1;

        if (!this.activated && data.activated) {
            this.activated = true;
            let firstRun = !this.isNew;
            const playGeneratorSound = (): void => {
                if (this.destroyed) return;
                this.playSound(firstRun ? "generator_starting" : "generator_running", undefined, undefined, playGeneratorSound);
                firstRun = false;
            };
            playGeneratorSound();
        }

        if (!this.isDoor) {
            this.hitbox = definition.hitbox.transform(this.position, this.scale, this.orientation);
        }

        const pos = toPixiCoords(this.position);
        this.container.position.copyFrom(pos);

        this.image.setVisible(!(this.dead && !!definition.noResidue));

        let texture;
        if (!this.dead) texture = definition.frames?.base ?? `${definition.idString}`;
        else texture = definition.frames?.residue ?? `${definition.idString}_residue`;

        if (this.variation !== undefined && !this.dead) texture += `_${this.variation + 1}`;

        // Update the obstacle image
        this.image.setFrame(texture);

        if (definition.tint !== undefined) this.image.setTint(definition.tint);

        if (definition.tint !== undefined) this.image.setTint(definition.tint);

        this.container.rotation = this.rotation;

        this.isNew = false;

        if (HITBOX_DEBUG_MODE) {
            this.debugGraphics.clear();
            drawHitbox(
                this.hitbox,
                definition.noCollisions === true || this.dead
                    ? HITBOX_COLORS.obstacleNoCollision
                    : HITBOX_COLORS.obstacle,
                this.debugGraphics
            );

            if (definition.role === ObstacleSpecialRoles.Door && definition.operationStyle !== "slide") {
                drawHitbox(
                    new CircleHitbox(0.2, addAdjust(this.position, definition.hingeOffset, this.orientation)),
                    HITBOX_COLORS.obstacleNoCollision,
                    this.debugGraphics
                );
            }

            if (definition.spawnHitbox) {
                drawHitbox(
                    definition.spawnHitbox.transform(this.position, 1, this.orientation),
                    HITBOX_COLORS.spawnHitbox,
                    this.debugGraphics
                );
            }
        }
    }

<<<<<<< HEAD
=======
    canInteract(player: Player): boolean {
        return !this.dead && ((this.isDoor && !this.door?.locked) || (this.definition.role === ObstacleSpecialRoles.Activatable && player.activeItem.idString === this.definition.activator && !this.activated));
    }

>>>>>>> 0f57ca34
    hitEffect(position: Vector, angle: number): void {
        this.game.soundManager.play(`${this.definition.material}_hit_${randomBoolean() ? "1" : "2"}`, position, 0.2, 96);

        this.game.particleManager.spawnParticle({
            frames: this.particleFrames,
            position,
            zIndex: Math.max((this.definition.zIndex ?? ZIndexes.Players) + 1, 4),
            lifeTime: 600,
            scale: { start: 0.9, end: 0.2 },
            alpha: { start: 1, end: 0.65 },
            speed: velFromAngle((angle + randomFloat(-0.3, 0.3)), randomFloat(2.5, 4.5))
        });
    }

    destroy(): void {
        super.destroy();
        this.image.destroy();
    }
}<|MERGE_RESOLUTION|>--- conflicted
+++ resolved
@@ -1,21 +1,9 @@
 import { ObjectCategory, ZIndexes } from "../../../../common/src/constants";
-<<<<<<< HEAD
-import { Obstacles, type ObstacleDefinition } from "../../../../common/src/definitions/obstacles";
-import { type Orientation, type Variation } from "../../../../common/src/typings";
-import { CircleHitbox, type Hitbox, type RectangleHitbox } from "../../../../common/src/utils/hitbox";
-import { addAdjust, calculateDoorHitboxes, velFromAngle } from "../../../../common/src/utils/math";
-import { ObstacleSpecialRoles, reifyDefinition, type ReferenceTo } from "../../../../common/src/utils/objectDefinitions";
-=======
 import { type ObstacleDefinition, Obstacles } from "../../../../common/src/definitions/obstacles";
 import { type Orientation, type Variation } from "../../../../common/src/typings";
 import { CircleHitbox, type Hitbox, type RectangleHitbox } from "../../../../common/src/utils/hitbox";
 import { addAdjust, calculateDoorHitboxes, velFromAngle } from "../../../../common/src/utils/math";
-import {
-    ObstacleSpecialRoles,
-    type ReferenceTo,
-    reifyDefinition
-} from "../../../../common/src/utils/objectDefinitions";
->>>>>>> 0f57ca34
+import { ObstacleSpecialRoles, type ReferenceTo, reifyDefinition } from "../../../../common/src/utils/objectDefinitions";
 import { type ObjectsNetData } from "../../../../common/src/utils/objectsSerializations";
 import { randomBoolean, randomFloat, randomRotation } from "../../../../common/src/utils/random";
 import { v, type Vector } from "../../../../common/src/utils/vector";
@@ -144,11 +132,7 @@
                     }
                 } else {
                     this.playSound(
-<<<<<<< HEAD
-                        offset === 0 ? "door_close" : "door_open",
-=======
                         offset === 0 ? `${definition.idString}_close` : `${definition.idString}_open`,
->>>>>>> 0f57ca34
                         0.3,
                         48
                     );
@@ -160,11 +144,7 @@
                             {
                                 target: this.image,
                                 to: { rotation: orientationToRotation(offset) },
-<<<<<<< HEAD
-                                duration: 150
-=======
                                 duration: definition.animationDuration ?? 150
->>>>>>> 0f57ca34
                             }
                         );
                     } else {
@@ -308,13 +288,10 @@
         }
     }
 
-<<<<<<< HEAD
-=======
     canInteract(player: Player): boolean {
         return !this.dead && ((this.isDoor && !this.door?.locked) || (this.definition.role === ObstacleSpecialRoles.Activatable && player.activeItem.idString === this.definition.activator && !this.activated));
     }
 
->>>>>>> 0f57ca34
     hitEffect(position: Vector, angle: number): void {
         this.game.soundManager.play(`${this.definition.material}_hit_${randomBoolean() ? "1" : "2"}`, position, 0.2, 96);
 
