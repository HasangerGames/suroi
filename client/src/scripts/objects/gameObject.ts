--- conflicted
+++ resolved
@@ -79,11 +79,7 @@
 
         this.container.rotation = Numeric.lerp(
             this._oldRotation,
-<<<<<<< HEAD
-            this._oldRotation + Angle.minimizeAngle(this._oldRotation, this._rotation),
-=======
             this._oldRotation + Angle.minimize(this._oldRotation, this._rotation),
->>>>>>> 9d9b903a
             Math.min(((Date.now() - this._lastRotationChange) / GameConstants.msPerTick), 1)
         );
     }
