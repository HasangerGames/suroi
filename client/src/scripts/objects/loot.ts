--- conflicted
+++ resolved
@@ -108,13 +108,8 @@
     }
 
     canInteract(player: PlayerManager): boolean {
-<<<<<<< HEAD
         const activePlayer = this.game.activePlayer;
-        const definition = this.type.definition as LootDefinition;
-=======
         const definition = this.type.definition;
-
->>>>>>> 2370ca2b
         switch (definition.itemType) {
             // eslint-disable-next-line no-fallthrough
             case ItemType.Gun: {
