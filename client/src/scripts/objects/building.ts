--- conflicted
+++ resolved
@@ -60,17 +60,12 @@
         this.updateFromData(data, true);
     }
 
-<<<<<<< HEAD
-    toggleCeiling(duration = 200): void {
-        if (this.ceilingHitbox === undefined || this.ceilingTween || (this.dead && !this.damagedCeiling)) return;
-=======
     ceilingRaycastLines?: Array<[Vector, Vector]>;
 
     toggleCeiling(): void {
         if (this.ceilingRaycastLines) this.ceilingRaycastLines.length = 0;
 
-        if (this.ceilingHitbox === undefined || this.ceilingTween || this.dead) return;
->>>>>>> 22d978cb
+        if (this.ceilingHitbox === undefined || this.ceilingTween || (this.dead && !this.damagedCeiling)) return;
         const player = Game.activePlayer;
         if (player === undefined) return;
 
@@ -336,31 +331,10 @@
 
         this.toggleCeiling();
 
-<<<<<<< HEAD
-        this.updateZIndex();
-    }
-
-    override updateZIndex(): void {
-        if (this.dead && !this.damagedCeiling) {
-            this.ceilingContainer.zIndex = getEffectiveZIndex(ZIndexes.DeadObstacles, this.layer, Game.layer);
-        } else {
-            const { obstacles = [], subBuildings = [] } = this.definition;
-            this.ceilingContainer.zIndex = getEffectiveZIndex(
-                this.definition.ceilingZIndex ?? ZIndexes.BuildingsCeiling,
-                this.layer + Numeric.clamp(Math.max( // make sure the ceiling appears over everything else
-                    ...obstacles.map(({ layer }) => layer ?? 0),
-                    ...subBuildings.map(({ layer }) => layer ?? 0)
-                ), 0, Infinity),
-                Game.layer
-            );
-        }
-        this.container.zIndex = getEffectiveZIndex(this.definition.floorZIndex ?? ZIndexes.BuildingsFloor, this.layer, Game.layer);
-=======
         this.ceilingContainer.zIndex = this.dead
             ? ZIndexes.DeadObstacles
             : this.definition.ceilingZIndex ?? ZIndexes.BuildingsCeiling;
         this.container.zIndex = this.definition.floorZIndex ?? ZIndexes.BuildingsFloor;
->>>>>>> 22d978cb
     }
 
     override updateDebugGraphics(): void {
