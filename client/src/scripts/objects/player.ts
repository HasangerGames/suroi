--- conflicted
+++ resolved
@@ -27,11 +27,7 @@
 import { EaseFunctions, Tween } from "../utils/tween";
 import { Obstacle } from "./obstacle";
 import { type ParticleEmitter } from "./particles";
-<<<<<<< HEAD
 import { drawHitbox, SuroiSprite, toPixiCoords } from "../utils/pixi";
-=======
-import { SuroiSprite, drawHitbox, toPixiCoords } from "../utils/pixi";
->>>>>>> 5ec4fcea
 import { COLORS, HITBOX_COLORS, HITBOX_DEBUG_MODE, PIXI_SCALE, UI_DEBUG_MODE } from "../utils/constants";
 import { SpectatePacket } from "../../../../common/src/packets/spectatePacket";
 
@@ -191,22 +187,11 @@
 
         this.container.on("pointerdown", (): void => {
             if (!this.game.spectating || this.game.activePlayerID === this.id) return;
-<<<<<<< HEAD
-
-=======
->>>>>>> 5ec4fcea
             const packet = new SpectatePacket();
             packet.spectateAction = SpectateActions.SpectateSpecific;
             packet.playerID = this.id;
             this.game.sendPacket(packet);
-<<<<<<< HEAD
-        };
-
-        this.container.on("pointerdown", sendSpectatePacket);
-        this.container.on("click", sendSpectatePacket);
-=======
         });
->>>>>>> 5ec4fcea
         this.updateFromData(data, true);
     }
 
