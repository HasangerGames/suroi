import { Container, Texture, TilingSprite } from "pixi.js";
import {
    AnimationType,
    ObjectCategory,
    PLAYER_RADIUS,
    PlayerActions,
    SpectateActions,
    ZIndexes
} from "../../../../common/src/constants";
import { type ArmorDefinition } from "../../../../common/src/definitions/armors";
import { Backpacks } from "../../../../common/src/definitions/backpacks";
import { type EmoteDefinition } from "../../../../common/src/definitions/emotes";
import { type GunDefinition } from "../../../../common/src/definitions/guns";
import { type HealingItemDefinition, HealType } from "../../../../common/src/definitions/healingItems";
import { Helmets } from "../../../../common/src/definitions/helmets";
import { type LootDefinition } from "../../../../common/src/definitions/loots";
import { type MeleeDefinition } from "../../../../common/src/definitions/melees";
import { Vests } from "../../../../common/src/definitions/vests";
import { CircleHitbox } from "../../../../common/src/utils/hitbox";
import { angleBetweenPoints, distanceSquared, velFromAngle } from "../../../../common/src/utils/math";
import { type ItemDefinition, ItemType } from "../../../../common/src/utils/objectDefinitions";
import { ObjectType } from "../../../../common/src/utils/objectType";
import { type ObjectsNetData } from "../../../../common/src/utils/objectsSerializations";
import { random, randomBoolean, randomFloat, randomVector } from "../../../../common/src/utils/random";
import { v, vAdd, vAdd2, vClone, type Vector, vRotate } from "../../../../common/src/utils/vector";
import { type Game } from "../game";
import { GameObject } from "../types/gameObject";
<<<<<<< HEAD
import { consoleVariables } from "../utils/console/variables";
import { COLORS, HITBOX_COLORS, HITBOX_DEBUG_MODE, PIXI_SCALE, UI_DEBUG_MODE } from "../utils/constants";
=======
import { HITBOX_COLORS, HITBOX_DEBUG_MODE, PIXI_SCALE, UI_DEBUG_MODE } from "../utils/constants";
>>>>>>> 4fd06604
import { drawHitbox, SuroiSprite, toPixiCoords } from "../utils/pixi";
import { type Sound } from "../utils/soundManager";
import { EaseFunctions, Tween } from "../utils/tween";
import { Obstacle } from "./obstacle";
import { type ParticleEmitter } from "./particles";
<<<<<<< HEAD
import { FloorTypes } from "../../../../common/src/utils/mapUtils";
=======
import { consoleVariables } from "../utils/console/variables";
import { SpectatePacket } from "../packets/sending/spectatePacket";
>>>>>>> 4fd06604

export class Player extends GameObject {
    declare readonly type: ObjectType<ObjectCategory.Player>;

    name!: string;

    activeItem = ObjectType.fromString<ObjectCategory.Loot, ItemDefinition>(ObjectCategory.Loot, "fists");

    oldItem = this.activeItem.idNumber;

    isNew = true;

    get isActivePlayer(): boolean {
        return this.id === this.game.activePlayerID;
    }

    animationSeq!: boolean;

    footstepSound?: Sound;
    actionSound?: Sound;

    action = {
        type: PlayerActions.None,
        seq: 0,
        item: undefined as undefined | ObjectType<ObjectCategory.Loot, HealingItemDefinition>
    };

    damageable = true;

    readonly images: {
        readonly aimTrail: TilingSprite
        readonly vest: SuroiSprite
        readonly body: SuroiSprite
        readonly leftFist: SuroiSprite
        readonly rightFist: SuroiSprite
        readonly backpack: SuroiSprite
        readonly helmet: SuroiSprite
        readonly weapon: SuroiSprite
        readonly muzzleFlash: SuroiSprite
        readonly emoteBackground: SuroiSprite
        readonly emoteImage: SuroiSprite
        readonly waterOverlay: SuroiSprite
    };

    readonly emoteContainer: Container;
    healingParticlesEmitter: ParticleEmitter;

    emoteAnim?: Tween<Container>;
    emoteHideAnim?: Tween<Container>;

    leftFistAnim?: Tween<SuroiSprite>;
    rightFistAnim?: Tween<SuroiSprite>;
    weaponAnim?: Tween<SuroiSprite>;
    muzzleFlashFadeAnim?: Tween<SuroiSprite>;
    muzzleFlashRecoilAnim?: Tween<SuroiSprite>;

    _emoteHideTimeoutID?: NodeJS.Timeout;

    distSinceLastFootstep = 0;

    helmetLevel = 0;
    vestLevel = 0;
    backpackLevel = 0;

    readonly radius = PLAYER_RADIUS;

    hitbox = new CircleHitbox(this.radius);

    floorType = "grass";
    waterOverlayAnim?: Tween<SuroiSprite>;

    constructor(game: Game, id: number) {
        super(game, ObjectType.categoryOnly(ObjectCategory.Player), id);

        this.images = {
            aimTrail: new TilingSprite(Texture.from("aimTrail.svg"), 20, 6000), //SuroiSprite().setFrame("aimTrail").setVisible(false).setZIndex(1000).setAngle(90).setPos(1800,0)
            vest: new SuroiSprite().setVisible(false),
            body: new SuroiSprite(),
            leftFist: new SuroiSprite(),
            rightFist: new SuroiSprite(),
            backpack: new SuroiSprite().setPos(-55, 0).setVisible(false).setZIndex(5),
            helmet: new SuroiSprite().setPos(-8, 0).setVisible(false).setZIndex(6),
            weapon: new SuroiSprite().setZIndex(3),
            muzzleFlash: new SuroiSprite("muzzle_flash").setVisible(false).setZIndex(7).setAnchor(v(0, 0.5)),
            emoteBackground: new SuroiSprite("emote_background").setPos(0, 0),
            emoteImage: new SuroiSprite().setPos(0, 0),
            waterOverlay: new SuroiSprite("water_overlay").setVisible(false)
        };

        this.container.addChild(
            this.images.aimTrail,
            this.images.vest,
            this.images.body,
            this.images.waterOverlay,
            this.images.leftFist,
            this.images.rightFist,
            this.images.weapon,
            this.images.muzzleFlash,
            this.images.backpack,
            this.images.helmet
        );
        this.container.eventMode = "static";

        this.images.aimTrail.angle = 90;
        this.images.aimTrail.position = v(6000, -8);
        this.images.aimTrail.alpha = 0;
        if (!this.isActivePlayer) this.images.aimTrail.alpha = 0;

        this.game.camera.container.removeChild(this.container);
        this.game.playersContainer.addChild(this.container);

        this.emoteContainer = new Container();
        this.game.camera.container.addChild(this.emoteContainer);
        this.emoteContainer.addChild(this.images.emoteBackground, this.images.emoteImage);
        this.emoteContainer.zIndex = ZIndexes.Emotes;
        this.emoteContainer.visible = false;

        this.updateFistsPosition(false);
        this.updateWeapon();

        this.healingParticlesEmitter = this.game.particleManager.addEmitter({
            delay: 350,
            active: false,
            spawnOptions: () => {
                let frame = "";
                if (this.action.item?.definition.itemType === ItemType.Healing) {
                    frame = HealType[this.action.item.definition.healType].toLowerCase();
                }
                return {
                    frames: `${frame}_particle`,
                    position: this.hitbox.randomPoint(),
                    lifeTime: 1000,
                    zIndex: ZIndexes.Players,
                    rotation: 0,
                    alpha: {
                        start: 1,
                        end: 0
                    },
                    scale: {
                        start: 1,
                        end: 1.5
                    },
                    speed: v(randomFloat(-1, 1), -3)
                };
            }
        });

<<<<<<< HEAD
        this.images.waterOverlay.tint = COLORS.water;
=======
        this.container.on("pointerdown", () => {
            if (this.game.spectating && this.game.activePlayerID !== this.id) {
                this.game.sendPacket(new SpectatePacket(game.playerManager, SpectateActions.SpectateSpecific, this.id));
            }
        });
        this.container.on("click", () => {
            if (this.game.spectating && this.game.activePlayerID !== this.id) {
                this.game.sendPacket(new SpectatePacket(game.playerManager, SpectateActions.SpectateSpecific, this.id));
            }
        });
>>>>>>> 4fd06604
    }

    override updateContainerPosition(): void {
        super.updateContainerPosition();
        if (!this.destroyed) this.emoteContainer.position = vAdd2(this.container.position, 0, -175);
    }

    spawnCasingParticles(): void {
        const weaponDef = this.activeItem.definition as GunDefinition;
        const initialRotation = this.rotation + Math.PI / 2;
        const spinAmount = randomFloat(Math.PI / 2, Math.PI);
        if (weaponDef.casingParticles !== undefined) {
            this.game.particleManager.spawnParticle({
                frames: `${weaponDef.ammoType}_particle`,
                zIndex: ZIndexes.Players,
                position: vAdd(this.position, vRotate(weaponDef.casingParticles.position, this.rotation)),
                lifeTime: 400,
                scale: {
                    start: 0.8,
                    end: 0.4
                },
                alpha: {
                    start: 1,
                    end: 0,
                    ease: EaseFunctions.sextIn
                },
                rotation: {
                    start: initialRotation,
                    end: initialRotation + spinAmount
                },
                speed: vRotate(vAdd2(randomVector(2, -5, 10, 15), -(spinAmount / 4), 0), this.rotation)
            });
        }
    }

    override updateFromData(data: ObjectsNetData[ObjectCategory.Player]): void {
        // Position and rotation
        if (this.position !== undefined) this.oldPosition = vClone(this.position);
        this.position = data.position;
        this.hitbox.position = this.position;

        if (this.isActivePlayer) {
            if (consoleVariables.get.builtIn("cv_movement_smoothing").value) {
                this.game.camera.position = toPixiCoords(this.position);
            }
            this.game.soundManager.position = this.position;
            this.game.map.setPosition(this.position);
            if (consoleVariables.get.builtIn("cv_animate_rotation").value === "client") {
                this.game.map.indicator.setRotation(this.rotation);
            }

            if (consoleVariables.get.builtIn("pf_show_pos").value) {
                $("#coordinates-hud").text(`X: ${this.position.x.toFixed(2)} Y: ${this.position.y.toFixed(2)}`);
            }
        }

        const floorType = this.game.map.terrainGrid.getFloor(this.position);

        if (floorType !== this.floorType) {
            if (FloorTypes[floorType].overlay) this.images.waterOverlay.setVisible(true);
            this.waterOverlayAnim?.kill();
            this.waterOverlayAnim = new Tween(this.game, {
                target: this.images.waterOverlay,
                to: {
                    alpha: FloorTypes[floorType].overlay ? 1 : 0
                },
                duration: 200,
                onComplete: () => {
                    if (!FloorTypes[floorType].overlay) this.images.waterOverlay.setVisible(false);
                }
            });
        }
        this.floorType = floorType;

        if (this.oldPosition !== undefined) {
            this.distSinceLastFootstep += distanceSquared(this.oldPosition, this.position);

            if (this.distSinceLastFootstep > 7) {
                this.footstepSound = this.playSound(`${this.floorType}_step_${random(1, 2)}`, 0.6, 48);
                this.distSinceLastFootstep = 0;

                if (FloorTypes[floorType].particles) {
                    const origin = this.hitbox.randomPoint();
                    const options = {
                        frames: "ripple_particle",
                        zIndex: ZIndexes.Ground,
                        position: origin,
                        lifeTime: 1000,
                        speed: v(0, 0)
                    };
                    // outer
                    this.game.particleManager.spawnParticle({
                        ...options,
                        scale: {
                            start: randomFloat(0.45, 0.55),
                            end: randomFloat(2.95, 3.05)
                        },
                        alpha: {
                            start: randomFloat(0.55, 0.65),
                            end: 0
                        }
                    });
                    // inner
                    this.game.particleManager.spawnParticle({
                        ...options,
                        scale: {
                            start: randomFloat(0.15, 0.35),
                            end: randomFloat(1.45, 1.55)
                        },
                        alpha: {
                            start: randomFloat(0.25, 0.35),
                            end: 0
                        }
                    });
                }
            }
        }

        this.rotation = data.rotation;

        const rotationStyleIsClient = consoleVariables.get.builtIn("cv_animate_rotation").value === "client";
        if (!rotationStyleIsClient ||
            !(rotationStyleIsClient && this.isActivePlayer && !this.game.spectating)
        ) this.container.rotation = this.rotation;

        if (this.isNew || !consoleVariables.get.builtIn("cv_movement_smoothing").value) {
            const pos = toPixiCoords(this.position);
            const emotePos = vAdd(pos, v(0, -175));
            this.container.position.copyFrom(pos);
            this.emoteContainer.position.copyFrom(emotePos);
        }

        // Animation
        if (this.animationSeq !== data.animation.seq && this.animationSeq !== undefined) {
            this.playAnimation(data.animation.type);
        }
        this.animationSeq = data.animation.seq;

        if (data.fullUpdate) {
            this.container.alpha = data.invulnerable ? 0.5 : 1;

            this.oldItem = this.activeItem.idNumber;
            this.activeItem = data.activeItem;
            if (this.isActivePlayer && !UI_DEBUG_MODE) {
                $("#weapon-ammo-container").toggle(this.activeItem.definition.itemType === ItemType.Gun);
            }

            const skinID = data.skin.idString;
            this.images.body.setFrame(`${skinID}_base`);
            this.images.leftFist.setFrame(`${skinID}_fist`);
            this.images.rightFist.setFrame(`${skinID}_fist`);

            this.helmetLevel = data.helmet;
            this.vestLevel = data.vest;
            this.backpackLevel = data.backpack;

            if (this.action.type !== data.action.type || this.action.seq !== data.action.seq) {
                let actionTime = 0;
                let actionSoundName = "";
                let actionName = "";
                this.healingParticlesEmitter.active = false;
                switch (data.action.type) {
                    case PlayerActions.None:
                        if (this.isActivePlayer) $("#action-container").hide().stop();
                        if (this.actionSound) this.game.soundManager.stop(this.actionSound);
                        break;
                    case PlayerActions.Reload: {
                        const weaponDef = (this.activeItem.definition as GunDefinition);
                        actionName = "Reloading...";
                        if (weaponDef.casingParticles?.spawnOnReload) this.spawnCasingParticles();
                        actionSoundName = `${this.activeItem.idString}_reload`;
                        actionTime = (this.activeItem.definition as GunDefinition).reloadTime;
                        break;
                    }
                    case PlayerActions.UseItem: {
                        const itemDef = (data.action.item as ObjectType<ObjectCategory.Loot, HealingItemDefinition>).definition;
                        actionName = `${itemDef.useText} ${itemDef.name}`;
                        actionTime = itemDef.useTime;
                        actionSoundName = itemDef.idString;
                        this.healingParticlesEmitter.active = true;
                        break;
                    }
                }
                if (this.isActivePlayer) {
                    if (actionName) {
                        $("#action-name").text(actionName);
                        $("#action-container").show();
                    }
                    if (actionTime > 0) {
                        $("#action-timer-anim").stop().width("0%").animate({ width: "100%" }, actionTime * 1000, "linear", () => {
                            $("#action-container").hide();
                        });
                    }
                }
                if (actionSoundName) this.actionSound = this.playSound(actionSoundName, 0.6, 48);
            }
            this.action.type = data.action.type;
            this.action.seq = data.action.seq;
            this.action.item = data.action.item;

            this.updateEquipment();

            this.updateFistsPosition(true);
            this.updateWeapon();
            this.isNew = false;
        }

        if (HITBOX_DEBUG_MODE) {
            const ctx = this.debugGraphics;
            ctx.clear();

            drawHitbox(this.hitbox, HITBOX_COLORS.player, ctx);

            switch (this.activeItem.definition.itemType) {
                case ItemType.Gun: {
                    const weaponDef = this.activeItem.definition as GunDefinition;
                    ctx.lineStyle({
                        color: HITBOX_COLORS.playerWeapon,
                        width: 4
                    });
                    ctx.moveTo(this.container.position.x, this.container.position.y);
                    const lineEnd = toPixiCoords(vAdd(this.position, vRotate(v(weaponDef.length, 0), this.rotation)));
                    ctx.lineTo(lineEnd.x, lineEnd.y);
                    ctx.endFill();
                    break;
                }
                case ItemType.Melee: {
                    const weaponDef = this.activeItem.definition as MeleeDefinition;
                    const rotated = vRotate(weaponDef.offset, this.rotation);
                    const position = vAdd(this.position, rotated);
                    const hitbox = new CircleHitbox(weaponDef.radius, position);
                    drawHitbox(hitbox, HITBOX_COLORS.playerWeapon, ctx);
                    break;
                }
            }
        }
    }

    updateFistsPosition(anim: boolean): void {
        this.leftFistAnim?.kill();
        this.rightFistAnim?.kill();
        this.weaponAnim?.kill();

        const weaponDef = this.activeItem.definition as GunDefinition | MeleeDefinition;
        const fists = weaponDef.fists;
        if (anim) {
            this.leftFistAnim = new Tween(this.game, {
                target: this.images.leftFist,
                to: { x: fists.left.x, y: fists.left.y },
                duration: fists.animationDuration
            });
            this.rightFistAnim = new Tween(this.game, {
                target: this.images.rightFist,
                to: { x: fists.right.x, y: fists.right.y },
                duration: fists.animationDuration
            });
        } else {
            this.images.leftFist.setPos(fists.left.x, fists.left.y);
            this.images.rightFist.setPos(fists.right.x, fists.right.y);
        }

        if (weaponDef.image) {
            this.images.weapon.setPos(weaponDef.image.position.x, weaponDef.image.position.y);
            this.images.weapon.setAngle(weaponDef.image.angle);
        }
    }

    updateWeapon(): void {
        const weaponDef = this.activeItem.definition as GunDefinition | MeleeDefinition;
        this.images.weapon.setVisible(weaponDef.image !== undefined);
        this.images.muzzleFlash.setVisible(weaponDef.image !== undefined);
        if (weaponDef.image) {
            if (weaponDef.itemType === ItemType.Melee) {
                this.images.weapon.setFrame(`${weaponDef.idString}`);
            } else if (weaponDef.itemType === ItemType.Gun) {
                this.images.weapon.setFrame(`${weaponDef.idString}_world`);
            }
            this.images.weapon.setPos(weaponDef.image.position.x, weaponDef.image.position.y);
            this.images.weapon.setAngle(weaponDef.image.angle);

            if (this.activeItem.idNumber !== this.oldItem) {
                this.muzzleFlashFadeAnim?.kill();
                this.muzzleFlashRecoilAnim?.kill();
                this.images.muzzleFlash.alpha = 0;
                if (this.isActivePlayer) this.playSound(`${this.activeItem.idString}_switch`, 0);
            }
        }

        if (weaponDef.itemType === ItemType.Gun) {
            this.images.rightFist.setZIndex(weaponDef.fists.rightZIndex ?? 1);
            this.images.leftFist.setZIndex(weaponDef.fists.leftZIndex ?? 1);
            this.images.weapon.setZIndex(2);
            this.images.body.setZIndex(3);
        } else if (weaponDef.itemType === ItemType.Melee) {
            this.images.leftFist.setZIndex(4);
            this.images.rightFist.setZIndex(4);
            this.images.body.setZIndex(2);
            this.images.weapon.setZIndex(1);
        }
        this.images.waterOverlay.setZIndex(this.images.body.zIndex + 1);
        this.container.sortChildren();
    }

    updateEquipment(): void {
        this.updateEquipmentWorldImage("helmet", Helmets);
        this.updateEquipmentWorldImage("vest", Vests);
        this.updateEquipmentWorldImage("backpack", Backpacks);

        if (this.isActivePlayer) {
            this.updateEquipmentSlot("helmet", Helmets);
            this.updateEquipmentSlot("vest", Vests);
            this.updateEquipmentSlot("backpack", Backpacks);
        }
    }

    updateEquipmentWorldImage(equipmentType: "helmet" | "vest" | "backpack", definitions: LootDefinition[]): void {
        const level = this[`${equipmentType}Level`];
        const image = this.images[equipmentType];
        if (level > 0) {
            image.setFrame(`${definitions[equipmentType === "backpack" ? level : level - 1].idString}_world`).setVisible(true);
        } else {
            image.setVisible(false);
        }
    }

    updateEquipmentSlot(equipmentType: "helmet" | "vest" | "backpack", definitions: LootDefinition[]): void {
        const container = $(`#${equipmentType}-slot`);
        const level = this[`${equipmentType}Level`];
        if (level > 0) {
            const definition = definitions[equipmentType === "backpack" ? level : level - 1];
            container.children(".item-name").text(`Lvl. ${level}`);
            container.children(".item-image").attr("src", `./img/game/loot/${definition.idString}.svg`);

            let itemTooltip = definition.name;
            if (equipmentType === "helmet" || equipmentType === "vest") {
                itemTooltip += `<br>Reduces ${(definition as ArmorDefinition).damageReduction * 100}% damage`;
            }
            container.children(".item-tooltip").html(itemTooltip);
        }
        container.css("visibility", level > 0 ? "visible" : "hidden");
    }

    emote(type: ObjectType<ObjectCategory.Emote, EmoteDefinition>): void {
        this.emoteAnim?.kill();
        this.emoteHideAnim?.kill();
        clearTimeout(this._emoteHideTimeoutID);
        this.playSound("emote", 0.4, 128);
        this.images.emoteImage.setFrame(`${type.idString}`);

        this.emoteContainer.visible = true;
        this.emoteContainer.scale.set(0);
        this.emoteContainer.alpha = 0;

        this.emoteAnim = new Tween(this.game, {
            target: this.emoteContainer,
            to: { alpha: 1 },
            duration: 250,
            ease: EaseFunctions.backOut,
            onUpdate: () => {
                this.emoteContainer.scale.set(this.emoteContainer.alpha);
            }
        });

        this._emoteHideTimeoutID = setTimeout(() => {
            this.emoteHideAnim = new Tween(this.game, {
                target: this.emoteContainer,
                to: { alpha: 0 },
                duration: 200,
                onUpdate: () => {
                    this.emoteContainer.scale.set(this.emoteContainer.alpha);
                },
                onComplete: () => {
                    this.emoteContainer.visible = false;
                }
            });
        }, 4000);
    }

    playAnimation(anim: AnimationType): void {
        switch (anim) {
            case AnimationType.Melee: {
                this.updateFistsPosition(false);
                const weaponDef = this.activeItem.definition as MeleeDefinition;
                if (weaponDef.fists.useLeft === undefined) break;

                let altFist = Math.random() < 0.5;
                if (!weaponDef.fists.randomFist) altFist = true;

                const duration = weaponDef.fists.animationDuration;

                if (!weaponDef.fists.randomFist || !altFist) {
                    this.leftFistAnim = new Tween(this.game, {
                        target: this.images.leftFist,
                        to: { x: weaponDef.fists.useLeft.x, y: weaponDef.fists.useLeft.y },
                        duration,
                        ease: EaseFunctions.sineIn,
                        yoyo: true
                    });
                }
                if (altFist) {
                    this.rightFistAnim = new Tween(this.game, {
                        target: this.images.rightFist,
                        to: { x: weaponDef.fists.useRight.x, y: weaponDef.fists.useRight.y },
                        duration,
                        ease: EaseFunctions.sineIn,
                        yoyo: true
                    });
                }

                if (weaponDef.image !== undefined) {
                    this.weaponAnim = new Tween(this.game, {
                        target: this.images.weapon,
                        to: {
                            x: weaponDef.image.usePosition.x,
                            y: weaponDef.image.usePosition.y,
                            angle: weaponDef.image.useAngle
                        },
                        duration,
                        ease: EaseFunctions.sineIn,
                        yoyo: true
                    });
                }

                this.playSound("swing", 0.4, 96);

                setTimeout(() => {
                    // Play hit effect on closest object
                    // TODO: share this logic with the server
                    const rotated = vRotate(weaponDef.offset, this.rotation);
                    const position = vAdd(this.position, rotated);
                    const hitbox = new CircleHitbox(weaponDef.radius, position);

                    const damagedObjects: Array<Player | Obstacle> = [];

                    for (const object of this.game.objects) {
                        if (
                            !object.dead &&
                            object !== this &&
                            object.damageable &&
                            (object instanceof Obstacle || object instanceof Player)
                        ) {
                            if (object.hitbox?.collidesWith(hitbox)) {
                                damagedObjects.push(object);
                            }
                        }
                    }

                    damagedObjects
                        .sort((a: Player | Obstacle, b: Player | Obstacle): number => {
                            if (a instanceof Obstacle && a.type.definition.noMeleeCollision) return Infinity;
                            if (b instanceof Obstacle && b.type.definition.noMeleeCollision) return -Infinity;

                            return a.hitbox.distanceTo(this.hitbox).distance - b.hitbox.distanceTo(this.hitbox).distance;
                        })
                        .slice(0, Math.min(damagedObjects.length, weaponDef.maxTargets))
                        // eslint-disable-next-line @typescript-eslint/no-confusing-void-expression
                        .forEach(target => target.hitEffect(position, angleBetweenPoints(this.position, position)));
                }, 50);

                break;
            }
            case AnimationType.Gun: {
                const weaponDef = this.activeItem.definition as GunDefinition;
                this.playSound(`${weaponDef.idString}_fire`, 0.5);

                if (weaponDef.itemType === ItemType.Gun) {
                    this.updateFistsPosition(false);
                    const recoilAmount = PIXI_SCALE * (1 - weaponDef.recoilMultiplier);
                    this.weaponAnim = new Tween(this.game, {
                        target: this.images.weapon,
                        to: { x: weaponDef.image.position.x - recoilAmount },
                        duration: 50,
                        yoyo: true
                    });

                    if (!weaponDef.noMuzzleFlash) {
                        const muzzleFlash = this.images.muzzleFlash;
                        muzzleFlash.x = weaponDef.length * PIXI_SCALE;
                        muzzleFlash.setVisible(true);
                        muzzleFlash.alpha = 0.95;
                        const scale = randomFloat(0.75, 1);
                        muzzleFlash.scale = v(scale, scale * (randomBoolean() ? 1 : -1));
                        muzzleFlash.rotation += Math.PI * 2;
                        this.muzzleFlashFadeAnim?.kill();
                        this.muzzleFlashRecoilAnim?.kill();
                        this.muzzleFlashFadeAnim = new Tween(this.game, {
                            target: muzzleFlash,
                            to: { alpha: 0 },
                            duration: 100,
                            onComplete: () => muzzleFlash.setVisible(false)
                        });
                        this.muzzleFlashRecoilAnim = new Tween(this.game, {
                            target: muzzleFlash,
                            to: { x: muzzleFlash.x - recoilAmount },
                            duration: 50,
                            yoyo: true
                        });
                    }

                    this.leftFistAnim = new Tween(this.game, {
                        target: this.images.leftFist,
                        to: { x: weaponDef.fists.left.x - recoilAmount },
                        duration: 50,
                        yoyo: true
                    });

                    this.rightFistAnim = new Tween(this.game, {
                        target: this.images.rightFist,
                        to: { x: weaponDef.fists.right.x - recoilAmount },
                        duration: 50,
                        yoyo: true
                    });

                    if (!weaponDef.casingParticles?.spawnOnReload) this.spawnCasingParticles();
                }
                break;
            }
            case AnimationType.GunClick: {
                this.playSound("gun_click", 0.8, 48);
                break;
            }
        }
    }

    hitEffect(position: Vector, angle: number): void {
        this.game.soundManager.play(randomBoolean() ? "player_hit_1" : "player_hit_2", position, 0.2, 96);

        this.game.particleManager.spawnParticle({
            frames: "blood_particle",
            zIndex: ZIndexes.Players + 1,
            position,
            lifeTime: 1000,
            scale: {
                start: 0.5,
                end: 1
            },
            alpha: {
                start: 1,
                end: 0
            },
            speed: velFromAngle(angle, randomFloat(0.5, 1))
        });
    }

    destroy(): void {
        super.destroy();
        this.healingParticlesEmitter.destroy();
        if (this.actionSound) this.game.soundManager.stop(this.actionSound);
        if (this.isActivePlayer) $("#action-container").hide();
        clearTimeout(this._emoteHideTimeoutID);
        this.waterOverlayAnim?.kill();
        this.emoteHideAnim?.kill();
        this.emoteAnim?.kill();
        this.emoteContainer.destroy();
        this.leftFistAnim?.kill();
        this.rightFistAnim?.kill();
        this.weaponAnim?.kill();
        this.muzzleFlashFadeAnim?.kill();
        this.muzzleFlashRecoilAnim?.kill();
    }
}<|MERGE_RESOLUTION|>--- conflicted
+++ resolved
@@ -25,23 +25,15 @@
 import { v, vAdd, vAdd2, vClone, type Vector, vRotate } from "../../../../common/src/utils/vector";
 import { type Game } from "../game";
 import { GameObject } from "../types/gameObject";
-<<<<<<< HEAD
-import { consoleVariables } from "../utils/console/variables";
 import { COLORS, HITBOX_COLORS, HITBOX_DEBUG_MODE, PIXI_SCALE, UI_DEBUG_MODE } from "../utils/constants";
-=======
-import { HITBOX_COLORS, HITBOX_DEBUG_MODE, PIXI_SCALE, UI_DEBUG_MODE } from "../utils/constants";
->>>>>>> 4fd06604
 import { drawHitbox, SuroiSprite, toPixiCoords } from "../utils/pixi";
 import { type Sound } from "../utils/soundManager";
 import { EaseFunctions, Tween } from "../utils/tween";
 import { Obstacle } from "./obstacle";
 import { type ParticleEmitter } from "./particles";
-<<<<<<< HEAD
-import { FloorTypes } from "../../../../common/src/utils/mapUtils";
-=======
 import { consoleVariables } from "../utils/console/variables";
 import { SpectatePacket } from "../packets/sending/spectatePacket";
->>>>>>> 4fd06604
+import { FloorTypes } from "../../../../common/src/utils/mapUtils";
 
 export class Player extends GameObject {
     declare readonly type: ObjectType<ObjectCategory.Player>;
@@ -189,9 +181,6 @@
             }
         });
 
-<<<<<<< HEAD
-        this.images.waterOverlay.tint = COLORS.water;
-=======
         this.container.on("pointerdown", () => {
             if (this.game.spectating && this.game.activePlayerID !== this.id) {
                 this.game.sendPacket(new SpectatePacket(game.playerManager, SpectateActions.SpectateSpecific, this.id));
@@ -202,7 +191,8 @@
                 this.game.sendPacket(new SpectatePacket(game.playerManager, SpectateActions.SpectateSpecific, this.id));
             }
         });
->>>>>>> 4fd06604
+
+        this.images.waterOverlay.tint = COLORS.water;
     }
 
     override updateContainerPosition(): void {
