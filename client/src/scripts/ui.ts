import $ from "jquery";
<<<<<<< HEAD

import { type Config, localStorageInstance } from "./utils/localStorageHandler";
import { HIDE_DEV_REGION, UI_DEBUG_MODE } from "./utils/constants";
import { requestFullscreen } from "./utils/misc";
import {
    InputActions,
    INVENTORY_MAX_WEAPONS,
    SpectateActions
} from "../../../common/src/constants";
import { Scopes } from "../../../common/src/definitions/scopes";
import { HealingItems, HealType } from "../../../common/src/definitions/healingItems";
=======
import { isMobile } from "pixi.js";
import { ALLOW_NON_ASCII_USERNAME_CHARS, InputActions, INVENTORY_MAX_WEAPONS, SpectateActions } from "../../../common/src/constants";
>>>>>>> edbc9c29
import { Ammos } from "../../../common/src/definitions/ammos";
import { Emotes } from "../../../common/src/definitions/emotes";
<<<<<<< HEAD
import { SpectatePacket } from "./packets/sending/spectatePacket";
import { type Game } from "./game";
import { isMobile } from "pixi.js";
=======
import { HealingItems, HealType } from "../../../common/src/definitions/healingItems";
import { Scopes } from "../../../common/src/definitions/scopes";
import { Skins } from "../../../common/src/definitions/skins";
import { stripNonASCIIChars } from "../../../common/src/utils/misc";
import { type Game } from "./game";
import { SpectatePacket } from "./packets/sending/spectatePacket";
import { body, createDropdown } from "./uiHelpers";
import { UI_DEBUG_MODE } from "./utils/constants";
import { Crosshairs, getCrosshair } from "./utils/crosshairs";
import { requestFullscreen } from "./utils/misc";
import { consoleVariables, type CVarTypeMapping } from "./utils/console/variables";
import { gameConsole } from "./utils/console/gameConsole";
>>>>>>> edbc9c29

export function setupUI(game: Game): void {
    if (UI_DEBUG_MODE) {
        // Kill message
        $("#kill-msg-kills").text("Kills: 7");
        $("#kill-msg-word").text("obliterated");
        $("#kill-msg-player-name").html("Player");
        $("#kill-msg-weapon-used").text(" with Mosin-Nagant (streak: 255)");
        $("#kill-msg").show();

        // Spectating message
        $("#spectating-msg-info").html(
            '<span style="font-weight: 600">Spectating</span> <span style="margin-left: 3px">Player</span>'
        );
        $("#spectating-msg").show();

        // Gas message
        $("#gas-msg-info")
            .text("Toxic gas is advancing! Move to the safe zone")
            .css("color", "cyan");
        $("#gas-msg").show();

        $("#weapon-ammo-container").show();

        // Kill feed messages
        for (let i = 0; i < 5; i++) {
            const killFeedItem = $("<div>");
            killFeedItem.addClass("kill-feed-item");
            // noinspection HtmlUnknownTarget
            killFeedItem.html(
                '<img class="kill-icon" src="./img/misc/skull_icon.svg" alt="Skull"> Player killed Player with Mosin-Nagant'
            );
            $("#kill-feed").prepend(killFeedItem);
        }
    }

    //createDropdown("#splash-more");

    const usernameField = $("#username-input");

    const youtubers = [
        {
            name: "Summit",
            link: "https://www.youtube.com/@SummitNewsNetwork"
        },
        {
            name: "123OP",
            link: "https://www.youtube.com/@123op."
        },
        {
            name: "Gonester",
            link: "https://www.youtube.com/@gonester"
        },
        {
            name: "TEAMFIGHTER 27",
            link: "https://www.youtube.com/channel/UCJF75th14wo3O4YvH8GfFXw"
        },
        {
            name: "Ukraines dude",
            link: "https://www.youtube.com/channel/UCAdNONfEL-UOXDQnMkhhlHA"
        },
        {
            name: "monet",
            link: "https://www.youtube.com/@stardust_737"
        }
    ];

    const youtuber = youtubers[Math.floor(Math.random() * youtubers.length)];
    $("#youtube-featured-name").text(youtuber.name);
    $("#youtube-featured-content").attr("href", youtuber.link);

    const streamers = [
        {
            name: "iMoRTaL_Mafia",
            link: "https://www.twitch.tv/imortal_mafia"
        }
    ];

    const streamer = streamers[Math.floor(Math.random() * streamers.length)];
    $("#twitch-featured-name").text(streamer.name);
    $("#twitch-featured-content").attr("href", streamer.link);

    const toggleRotateMessage = (): JQuery =>
        $("#splash-rotate-message").toggle(
            window.innerWidth < window.innerHeight
        );
    toggleRotateMessage();
    $(window).on("resize", toggleRotateMessage);

    const gameMenu = $("#game-menu");
    const settingsMenu = $("#settings-menu");

    usernameField.val(consoleVariables.get.builtIn("cv_player_name").value);

    usernameField.on("input", () => {
<<<<<<< HEAD
        usernameField.val(
            (usernameField.val() as string)
                // Replace fancy quotes & dashes, so they don't get stripped out
                .replaceAll(/[\u201c\u201d\u201f]/g, '"')
                .replaceAll(/[\u2018\u2019\u201b]/g, "'")
                .replaceAll(/[\u2013\u2014]/g, "-")
                // Strip out non-ASCII chars
                // eslint-disable-next-line no-control-regex
                .replace(/[^\x00-\xFF]/g, "")
        );

        localStorageInstance.update({ playerName: usernameField.val() as string });
    });

    const serverSelect = $<HTMLSelectElement>("#server-select");

    // Select region
    serverSelect.val(localStorageInstance.config.region);
    serverSelect.on("change", () => {
        const value = serverSelect.val() as string | undefined;

        if (value !== undefined) {
            localStorageInstance.update({ region: value });
=======
        // Remove non-ASCII chars
        if (!ALLOW_NON_ASCII_USERNAME_CHARS) {
            usernameField.val(
                stripNonASCIIChars(
                    // Replace fancy quotes & dashes first, so they don't get stripped out
                    (usernameField.val() as string)
                        .replaceAll(/[\u201c\u201d\u201f]/g, '"')
                        .replaceAll(/[\u2018\u2019\u201b]/g, "'")
                        .replaceAll(/[\u2013\u2014]/g, "-")
                )
            );
>>>>>>> edbc9c29
        }
        consoleVariables.set.builtIn("cv_player_name", usernameField.val() as string);
    });

    createDropdown("#server-select");

    const rulesBtn = $("#btn-rules");

    // Highlight rules & tutorial button for new players
    if (!consoleVariables.get.builtIn("cv_rules_acknowledged").value) {
        rulesBtn.removeClass("btn-secondary").addClass("highlighted");
    }

    // Event listener for rules button
    rulesBtn.on("click", () => {
        consoleVariables.set.builtIn("cv_rules_acknowledged", true);
        location.href = "/rules";
    });

    $("#btn-quit-game").on("click", () => { game.endGame(); });
    $("#btn-play-again").on("click", () => { game.endGame(); });

    const sendSpectatePacket = (action: SpectateActions): void => {
        game.sendPacket(new SpectatePacket(game.playerManager, action));
    };

    $("#btn-spectate").on("click", () => {
        sendSpectatePacket(SpectateActions.BeginSpectating);
        game.spectating = true;
        game.map.indicator.setFrame("player_indicator");
    });

    $("#btn-spectate-previous").on("click", () => {
        sendSpectatePacket(SpectateActions.SpectatePrevious);
    });
    $("#btn-report").on("click", () => {
        if (
            confirm(
                "Are you sure you want to report this player?\nPlayers should only be reported for teaming or hacking."
            )
        ) {
            sendSpectatePacket(SpectateActions.Report);
        }
    });
    $("#btn-spectate-next").on("click", () => {
        sendSpectatePacket(SpectateActions.SpectateNext);
    });

    $("#btn-resume-game").on("click", () => gameMenu.hide());
    $("#btn-fullscreen").on("click", () => {
        requestFullscreen();
        $("#game-menu").hide();
    });

    body.on("keydown", (e: JQuery.KeyDownEvent) => {
        if (e.key === "Escape") {
            if ($("canvas").hasClass("active") && !gameConsole.isOpen) {
                gameMenu.fadeToggle(250);
                settingsMenu.hide();
            }
            gameConsole.isOpen = false;
        }
    });

    $("#btn-settings").on("click", () => {
        settingsMenu.fadeToggle(250);
        settingsMenu.removeClass("in-game");
    });

    $("#btn-settings-game").on("click", () => {
        gameMenu.hide();
        settingsMenu.fadeToggle(250);
        settingsMenu.addClass("in-game");
    });

    $("#close-settings").on("click", () => {
        settingsMenu.fadeOut(250);
    });

    const customizeMenu = $("#customize-menu");
    $("#btn-customize").on("click", () => customizeMenu.fadeToggle(250));
    $("#close-customize").on("click", () => customizeMenu.fadeOut(250));

    $("#close-report").on("click", () => $("#report-modal").fadeOut(250));

    $("#btn-copy-report-id").on("click", () => {
        navigator.clipboard
            .writeText($("#report-id-input").val() as string)
            .then(() => {
                $("#btn-copy-report-id").html(
                    '<i class="fa-solid fa-check"></i> Copied'
                );
            })
            .catch(() => {
                alert("Unable to copy report ID. Please copy it manually.");
            });
    });

    // Load skins
    const updateSplashCustomize = (skinID: string): void => {
        $("#skin-base").css(
            "background-image",
            `url("./img/game/skins/${skinID}_base.svg")`
        );
        $("#skin-left-fist, #skin-right-fist").css(
            "background-image",
            `url("./img/game/skins/${skinID}_fist.svg")`
        );
    };
    updateSplashCustomize(consoleVariables.get.builtIn("cv_loadout_skin").value);
    for (const skin of Skins) {
        if (skin.notInLoadout ?? (skin.roleRequired !== undefined && skin.roleRequired !== consoleVariables.get.builtIn("dv_role").value)) continue;

        /* eslint-disable @typescript-eslint/restrict-template-expressions */
        // noinspection CssUnknownTarget
        const skinItem =
            $(`<div id="skin-${skin.idString}" class="skins-list-item-container">
  <div class="skins-list-item">
    <div class="skin-base" style="background-image: url('./img/game/skins/${skin.idString}_base.svg')"></div>
    <div class="skin-left-fist" style="background-image: url('./img/game/skins/${skin.idString}_fist.svg')"></div>
    <div class="skin-right-fist" style="background-image: url('./img/game/skins/${skin.idString}_fist.svg')"></div>
  </div>
  <span class="skin-name">${skin.name}</span>
</div>`);
        skinItem.on("click", function() {
            consoleVariables.set.builtIn("cv_loadout_skin", skin.idString);
            $(this).addClass("selected").siblings().removeClass("selected");
            updateSplashCustomize(skin.idString);
        });
        $("#skins-list").append(skinItem);
    }
    $(`#skin-${consoleVariables.get.builtIn("cv_loadout_skin").value}`).addClass("selected");

    // Load emotes
    let selectedEmoteSlot: "top" | "right" | "bottom" | "left" | undefined;
    for (const emote of Emotes.definitions) {
        // noinspection CssUnknownTarget
        const emoteItem =
            $(`<div id="emote-${emote.idString}" class="emotes-list-item-container">
  <div class="emotes-list-item" style="background-image: url('/img/game/emotes/${emote.idString}.svg')"></div>
  <span class="emote-name">${emote.name}</span>
</div>`);
        emoteItem.on("click", function() {
            if (selectedEmoteSlot === undefined) return;
            consoleVariables.set.builtIn(`cv_loadout_${selectedEmoteSlot}_emote`, emote.idString);
            $(this).addClass("selected").siblings().removeClass("selected");
            $(`#emote-customize-wheel > .emote-${selectedEmoteSlot}`).css(
                "background-image",
                `url("./img/game/emotes/${emote.idString}.svg")`
            );
        });
        $("#emotes-list").append(emoteItem);
    }

    for (const slot of ["top", "right", "bottom", "left"] as const) {
        const emote = consoleVariables.get.builtIn(`cv_loadout_${slot}_emote`).value;

        $(`#emote-customize-wheel > .emote-${slot}`)
            .css("background-image", `url("./img/game/emotes/${emote}.svg")`)
            .on("click", () => {
                if (selectedEmoteSlot !== slot) {
                    selectedEmoteSlot = slot;
                    $("#emote-customize-wheel").css("background-image", `url("./img/misc/emote_wheel_highlight_${slot}.svg"), url("/img/misc/emote_wheel.svg")`);
                    $(".emotes-list-item-container").removeClass("selected").css("cursor", "pointer");
                    $(`#emote-${emote}`).addClass("selected");
                } else {
                    selectedEmoteSlot = undefined;
                    $("#emote-customize-wheel").css(
                        "background-image",
                        'url("./img/misc/emote_wheel.svg")'
                    );
                    $(".emotes-list-item-container")
                        .removeClass("selected")
                        .css("cursor", "default");
                }
            });
    }

    // Load crosshairs
    function loadCrosshair(): void {
        const size = consoleVariables.get.builtIn("cv_crosshair_size").value;
        const crosshair = getCrosshair(
            consoleVariables.get.builtIn("cv_loadout_crosshair").value,
            consoleVariables.get.builtIn("cv_crosshair_color").value,
            size,
            consoleVariables.get.builtIn("cv_crosshair_stroke_color").value,
            consoleVariables.get.builtIn("cv_crosshair_stroke_size").value
        );
        const cursor = `url("${crosshair}") ${size / 2} ${size / 2}, crosshair`;

        $("#crosshair-image").css({
            backgroundImage: `url("${crosshair}")`,
            width: size,
            height: size
        });

        $("#crosshair-preview").css({ cursor });

        $("#game-ui").css({ cursor });
    }
    loadCrosshair();

    for (const crosshair of Crosshairs.definitions) {
        const crosshairItem = $(`
    <div id="crosshair-${crosshair.idString}" class="crosshairs-list-item-container">
        <div class="crosshairs-list-item"></div>
    </div>`);

        const size = consoleVariables.get.builtIn("cv_crosshair_size").value;
        const backgroundImage = `url("${getCrosshair(
            crosshair.idString,
            "#fff",
            size,
            "#0",
            0)}")`;

        // This method sucks but it's the only way to do it without breaking the crosshair image
        crosshairItem.find(".crosshairs-list-item").css({
            backgroundImage,
            "background-size": "contain",
            "background-repeat": "no-repeat"
        });

        crosshairItem.on("click", function() {
            consoleVariables.set.builtIn("cv_loadout_crosshair", crosshair.idString);
            loadCrosshair();
            $(this).addClass("selected").siblings().removeClass("selected");
        });

        $("#crosshairs-list").append(crosshairItem);
    }

    $(`#crosshair-${consoleVariables.get.builtIn("cv_loadout_crosshair").value}`).addClass("selected");

    addSliderListener("#slider-crosshair-size", "cv_crosshair_size", (value: number) => {
        consoleVariables.set.builtIn("cv_crosshair_size", 20 * value);
        loadCrosshair();
    });
    $("#slider-crosshair-size").val(consoleVariables.get.builtIn("cv_crosshair_size").value / 20);

    addSliderListener("#slider-crosshair-stroke-size", "cv_crosshair_stroke_size", () => {
        loadCrosshair();
    });
    $("#slider-crosshair-stroke-size").val(consoleVariables.get.builtIn("cv_crosshair_stroke_size").value);

    $<HTMLInputElement>("#crosshair-color-picker").on("input", e => {
        consoleVariables.set.builtIn("cv_crosshair_color", e.target.value);
        loadCrosshair();
    }).val(consoleVariables.get.builtIn("cv_crosshair_color").value);

    $<HTMLInputElement>("#crosshair-stroke-picker").on("input", (e) => {
        consoleVariables.set.builtIn("cv_crosshair_stroke_color", e.target.value);
        loadCrosshair();
    }).val(consoleVariables.get.builtIn("cv_crosshair_stroke_color").value);

    // Disable context menu
    $("#game-ui").on("contextmenu", e => { e.preventDefault(); });

    // Load settings values and event listeners
    function addSliderListener(elementId: string, settingName: keyof CVarTypeMapping, callback?: (value: number) => void): void {
        const element = $(elementId)[0] as HTMLInputElement;
        if (!element) console.error("Invalid element id");

        element.addEventListener("input", () => {
            const value = +element.value;
            consoleVariables.set(settingName, value);

            callback?.(value);
        });

        element.value = (consoleVariables.get.builtIn(settingName).value as number).toString();
    }

    function addCheckboxListener(elementId: string, settingName: keyof CVarTypeMapping, callback?: (value: boolean) => void): void {
        const element = $(elementId)[0] as HTMLInputElement;

        element.addEventListener("input", () => {
            const value = element.checked;
            consoleVariables.set(settingName, value);

            callback?.(value);
        });

        element.checked = consoleVariables.get.builtIn(settingName).value as boolean;
    }

    // Scope looping toggle
    addCheckboxListener("#toggle-scope-looping", "cv_loop_scope_selection");

    addCheckboxListener("#toggle-anonymous-player", "cv_anonymize_player_names");

    // Music volume
    addSliderListener("#slider-music-volume", "cv_music_volume", (value: number) => {
        game.music.volume(value);
    });

    // SFX volume
    addSliderListener("#slider-sfx-volume", "cv_sfx_volume", (value: number) => {
        game.soundManager.volume = value;
    });

    // Master volume
    addSliderListener("#slider-master-volume", "cv_master_volume", (value: number) => {
        Howler.volume(value);
    });
    Howler.volume(consoleVariables.get.builtIn("cv_master_volume").value);

    // Old menu music
    addCheckboxListener("#toggle-old-music", "cv_use_old_menu_music");

    // Camera shake
    addCheckboxListener("#toggle-camera-shake", "cv_camera_shake_fx");

    // FPS toggle
    addCheckboxListener("#toggle-fps", "pf_show_fps", (value: boolean) => {
        $("#fps-counter").toggle(value);
    });
    $("#fps-counter").toggle(consoleVariables.get.builtIn("pf_show_fps").value);

    // Ping toggle
    addCheckboxListener("#toggle-ping", "pf_show_ping", (value: boolean) => {
        $("#ping-counter").toggle(value);
    });
    $("#ping-counter").toggle(consoleVariables.get.builtIn("pf_show_ping").value);

    // Coordinates toggle
    addCheckboxListener("#toggle-coordinates", "pf_show_pos", (value: boolean) => {
        $("#coordinates-hud").toggle(value);
    });
    $("#coordinates-hud").toggle(consoleVariables.get.builtIn("pf_show_pos").value);

    // Client-side prediction choice
    {
        const element = $("#rotation-animation-style")[0] as HTMLInputElement;

        element.addEventListener("input", () => {
            consoleVariables.set.builtIn("cv_animate_rotation", element.checked ? "client" : "wait_for_server");
        });

        element.checked = consoleVariables.get.builtIn("cv_animate_rotation").value === "client";
    }

    // Text kill feed toggle
    {
        const element = $("#toggle-text-kill-feed")[0] as HTMLInputElement;

        element.addEventListener("input", () => {
            consoleVariables.set.builtIn("cv_killfeed_style", element.checked ? "text" : "icon");
        });

        element.checked = consoleVariables.get.builtIn("cv_killfeed_style").value === "text";
    }

    // Rotation smoothing toggle
    addCheckboxListener("#toggle-rotation-smoothing", "cv_rotation_smoothing");

    // Movement smoothing toggle
    addCheckboxListener("#toggle-movement-smoothing", "cv_movement_smoothing");

    // Mobile controls stuff
    addCheckboxListener("#toggle-mobile-controls", "mb_controls_enabled");
    addSliderListener("#slider-joystick-size", "mb_joystick_size");
    addSliderListener("#slider-joystick-transparency", "mb_joystick_transparency");

    // Minimap stuff
    addSliderListener("#slider-minimap-transparency", "cv_minimap_transparency", () => {
        game.map.updateTransparency();
    });

    addSliderListener("#slider-big-map-transparency", "cv_map_transparency", () => {
        game.map.updateTransparency();
    });

    addCheckboxListener("#toggle-hide-minimap", "cv_minimap_minimized", () => {
        game.map.toggleMiniMap(true);
    });

    // Leave warning
    addCheckboxListener("#toggle-leave-warning", "cv_leave_warning");

    // Hide rules button
    addCheckboxListener("#toggle-hide-rules", "cv_rules_acknowledged", (value: boolean) => {
        $("#btn-rules").toggle(!value);
    });
    $("#btn-rules").toggle(!consoleVariables.get.builtIn("cv_rules_acknowledged").value);

    // Switch weapon slots by clicking
    for (let i = 0; i < INVENTORY_MAX_WEAPONS; i++) {
        const slotElement = $(`#weapon-slot-${i + 1}`);
        slotElement[0].addEventListener(
            "pointerdown",
            (e: PointerEvent): void => {
                if (slotElement.hasClass("has-item")) {
                    e.stopImmediatePropagation();
                    if (e.button === 0) game.playerManager.equipItem(i);
                    else if (e.button === 2) game.playerManager.dropItem(i);
                }
            }
        );
    }

    // Generate the UI for scopes, healing items and ammos
    for (const scope of Scopes) {
        $("#scopes-container").append(`
        <div class="inventory-slot item-slot" id="${scope.idString
}-slot" style="display: none;">
            <img class="item-image" src="./img/game/loot/${scope.idString
}.svg" draggable="false">
            <div class="item-tooltip">${scope.name.split(" ")[0]}</div>
        </div>`);

        $(`#${scope.idString}-slot`)[0].addEventListener(
            "pointerdown",
            (e: PointerEvent) => {
                game.playerManager.useItem(scope.idString);
                e.stopPropagation();
            }
        );
        if (UI_DEBUG_MODE) {
            $(`#${scope.idString}-slot`).show();
        }
    }

    for (const item of HealingItems) {
        $("#healing-items-container").append(`
        <div class="inventory-slot item-slot" id="${item.idString}-slot">
            <img class="item-image" src="./img/game/loot/${item.idString
}.svg" draggable="false">
            <span class="item-count" id="${item.idString}-count">0</span>
            <div class="item-tooltip">
                ${item.name}
                <br>
                Restores ${item.restoreAmount}${item.healType === HealType.Adrenaline ? "% adrenaline" : " health"
}
            </div>
        </div>`);

        $(`#${item.idString}-slot`)[0].addEventListener(
            "pointerdown",
            (e: PointerEvent) => {
                game.playerManager.useItem(item.idString);
                e.stopPropagation();
            }
        );
    }

    for (const ammo of Ammos) {
        if (ammo.ephemeral === true) continue;

        $("#ammo-container").append(`
        <div class="inventory-slot item-slot ammo-slot" id="${ammo.idString}-slot">
            <img class="item-image" src="./img/game/loot/${ammo.idString}.svg" draggable="false">
            <span class="item-count" id="${ammo.idString}-count">0</span>
        </div>`);
    }

    // Hide mobile settings on desktop
    $("#tab-mobile").toggle(isMobile.any);

    // Mobile event listeners
    if (game.playerManager.isMobile) {
        // Interact message
        $("#interact-message").on("click", () => {
            game.playerManager.interact();
        });

        // Reload button
        $("#btn-reload")
            .show()
            .on("click", () => {
                game.playerManager.reload();
            });

        // Emote button & wheel
        $("#emote-wheel")
            .css("top", "50%")
            .css("left", "50%")
            .css("transform", "translate(-50%, -50%)");
        $("#btn-emotes").show().on("click", () => {
            $("#emote-wheel").show();
        });

        const createEmoteWheelListener = (slot: string, action: InputActions): void => {
            $(`#emote-wheel .emote-${slot}`).on("click", () => {
                $("#emote-wheel").hide();
                game.playerManager.action = action;
                game.playerManager.dirty.inputs = true;
            });
        };
        createEmoteWheelListener("top", InputActions.TopEmoteSlot);
        createEmoteWheelListener("right", InputActions.RightEmoteSlot);
        createEmoteWheelListener("bottom", InputActions.BottomEmoteSlot);
        createEmoteWheelListener("left", InputActions.LeftEmoteSlot);

        // Game menu
        $("#btn-game-menu")
            .show()
            .on("click", () => {
                $("#game-menu").toggle();
            });
    }

    // Prompt when trying to close the tab while playing
    window.addEventListener("beforeunload", (e: Event) => {
        if ($("canvas").hasClass("active") && consoleVariables.get.builtIn("cv_leave_warning").value && !game.gameOver) {
            e.preventDefault();
        }
    });

    // Hack to style range inputs background and add a label with the value :)
    function updateRangeInput(element: HTMLInputElement): void {
        const value = +element.value;
        const max = +element.max;
        const min = +element.min;
        const x = ((value - min) / (max - min)) * 100;
        $(element).css(
            "--background",
            `linear-gradient(to right, #ff7500 0%, #ff7500 ${x}%, #f8f9fa ${x}%, #f8f9fa 100%)`
        );
        $(element)
            .siblings(".range-input-value")
            .text(
                element.id !== "slider-joystick-size"
                    ? `${Math.round(value * 100)}%`
                    : value
            );
    }

    $("input[type=range]")
        .on("input", (e) => {
            updateRangeInput(e.target as HTMLInputElement);
        })
        .each((_i, element) => {
            updateRangeInput(element as HTMLInputElement);
        });

    $(".tab").on("click", (ev) => {
        const tab = $(ev.target);

        tab.siblings().removeClass("active");

        tab.addClass("active");

        const tabContent = $(`#${ev.target.id}-content`);

        tabContent.siblings().removeClass("active");
        tabContent.siblings().hide();

        tabContent.addClass("active");
        tabContent.show();
    });
}<|MERGE_RESOLUTION|>--- conflicted
+++ resolved
@@ -1,5 +1,4 @@
 import $ from "jquery";
-<<<<<<< HEAD
 
 import { type Config, localStorageInstance } from "./utils/localStorageHandler";
 import { HIDE_DEV_REGION, UI_DEBUG_MODE } from "./utils/constants";
@@ -11,21 +10,16 @@
 } from "../../../common/src/constants";
 import { Scopes } from "../../../common/src/definitions/scopes";
 import { HealingItems, HealType } from "../../../common/src/definitions/healingItems";
-=======
 import { isMobile } from "pixi.js";
-import { ALLOW_NON_ASCII_USERNAME_CHARS, InputActions, INVENTORY_MAX_WEAPONS, SpectateActions } from "../../../common/src/constants";
->>>>>>> edbc9c29
+import { InputActions, INVENTORY_MAX_WEAPONS, SpectateActions } from "../../../common/src/constants";
 import { Ammos } from "../../../common/src/definitions/ammos";
 import { Emotes } from "../../../common/src/definitions/emotes";
-<<<<<<< HEAD
 import { SpectatePacket } from "./packets/sending/spectatePacket";
 import { type Game } from "./game";
 import { isMobile } from "pixi.js";
-=======
 import { HealingItems, HealType } from "../../../common/src/definitions/healingItems";
 import { Scopes } from "../../../common/src/definitions/scopes";
 import { Skins } from "../../../common/src/definitions/skins";
-import { stripNonASCIIChars } from "../../../common/src/utils/misc";
 import { type Game } from "./game";
 import { SpectatePacket } from "./packets/sending/spectatePacket";
 import { body, createDropdown } from "./uiHelpers";
@@ -34,7 +28,6 @@
 import { requestFullscreen } from "./utils/misc";
 import { consoleVariables, type CVarTypeMapping } from "./utils/console/variables";
 import { gameConsole } from "./utils/console/gameConsole";
->>>>>>> edbc9c29
 
 export function setupUI(game: Game): void {
     if (UI_DEBUG_MODE) {
@@ -130,7 +123,6 @@
     usernameField.val(consoleVariables.get.builtIn("cv_player_name").value);
 
     usernameField.on("input", () => {
-<<<<<<< HEAD
         usernameField.val(
             (usernameField.val() as string)
                 // Replace fancy quotes & dashes, so they don't get stripped out
@@ -142,32 +134,6 @@
                 .replace(/[^\x00-\xFF]/g, "")
         );
 
-        localStorageInstance.update({ playerName: usernameField.val() as string });
-    });
-
-    const serverSelect = $<HTMLSelectElement>("#server-select");
-
-    // Select region
-    serverSelect.val(localStorageInstance.config.region);
-    serverSelect.on("change", () => {
-        const value = serverSelect.val() as string | undefined;
-
-        if (value !== undefined) {
-            localStorageInstance.update({ region: value });
-=======
-        // Remove non-ASCII chars
-        if (!ALLOW_NON_ASCII_USERNAME_CHARS) {
-            usernameField.val(
-                stripNonASCIIChars(
-                    // Replace fancy quotes & dashes first, so they don't get stripped out
-                    (usernameField.val() as string)
-                        .replaceAll(/[\u201c\u201d\u201f]/g, '"')
-                        .replaceAll(/[\u2018\u2019\u201b]/g, "'")
-                        .replaceAll(/[\u2013\u2014]/g, "-")
-                )
-            );
->>>>>>> edbc9c29
-        }
         consoleVariables.set.builtIn("cv_player_name", usernameField.val() as string);
     });
 
