import { sound } from "@pixi/sound";
import $ from "jquery";
import { isMobile } from "pixi.js";
import { GameConstants, InputActions, SpectateActions } from "../../../common/src/constants";
import { Ammos } from "../../../common/src/definitions/ammos";
import { Emotes } from "../../../common/src/definitions/emotes";
import { HealType, HealingItems } from "../../../common/src/definitions/healingItems";
import { Scopes } from "../../../common/src/definitions/scopes";
import { Skins } from "../../../common/src/definitions/skins";
import { SpectatePacket } from "../../../common/src/packets/spectatePacket";
import { type Game } from "./game";
import { body, createDropdown } from "./uiHelpers";
import type { CVarTypeMapping } from "./utils/console/defaultClientCVars";
import { UI_DEBUG_MODE } from "./utils/constants";
import { Crosshairs, getCrosshair } from "./utils/crosshairs";
import { requestFullscreen } from "./utils/misc";
<<<<<<< HEAD
import { enableSoloPlayButton, disableSoloPlayButton } from "./main";
=======
import { ItemType } from "../../../common/src/utils/objectDefinitions";
import { Badges } from "../../../common/src/definitions/badges";
>>>>>>> 5ee30238

export function setupUI(game: Game): void {
    if (UI_DEBUG_MODE) {
        // Kill message
        $("#kill-msg-kills").text("Kills: 7");
        $("#kill-msg-player-name").html("Player");
        $("#kill-msg-weapon-used").text(" with Mosin-Nagant (streak: 255)");
        $("#kill-msg").show();

        // Spectating message
        $("#spectating-msg-player").html("Player");
        $("#spectating-container").show();

        // Gas message
        $("#gas-msg-info")
            .text("Toxic gas is advancing! Move to the safe zone")
            .css("color", "cyan");
        $("#gas-msg").show();

        $("#weapon-ammo-container").show();

        // Kill feed messages
        for (let i = 0; i < 5; i++) {
            const killFeedItem = $("<div>");
            killFeedItem.addClass("kill-feed-item");
            // noinspection HtmlUnknownTarget
            killFeedItem.html(
                '<img class="kill-icon" src="./img/misc/skull_icon.svg" alt="Skull"> Player killed Player with Mosin-Nagant'
            );
            $("#kill-feed").prepend(killFeedItem);
        }
    }

    // createDropdown("#splash-more");

    const usernameField = $("#username-input");

    const youtubers = [
        {
            name: "123OP",
            link: "https://www.youtube.com/@123op."
        },
        {
            name: "TEAMFIGHTER 27",
            link: "https://www.youtube.com/@TEAMFIGHTER27"
        },
        {
            name: "NAMERIO",
            link: "https://www.youtube.com/@NAMERIO1"
        },
        {
            name: "AWMZ",
            link: "https://www.youtube.com/@AWMZ6000"
        },
        {
            name: "Ukraines dude",
            link: "https://www.youtube.com/@Ukrainesdude"
        },
        {
            name: "monet",
            link: "https://www.youtube.com/@stardust_737"
        },
        {
            name: "Tuncres",
            link: "https://www.youtube.com/@Tuncres2022"
        },
        {
            name: "silverdotware",
            link: "https://www.youtube.com/@silverdotware"
        },
        {
            name: "Pablo_Fan_",
            link: "https://www.youtube.com/@Pablo_Fan_"
        },
        {
            name: "g0dak",
            link: "https://www.youtube.com/@g0dak"
        }
    ];

    const youtuber = youtubers[Math.floor(Math.random() * youtubers.length)];
    $("#youtube-featured-name").text(youtuber.name);
    $("#youtube-featured-content").attr("href", youtuber.link);

    const streamers = [
        {
            name: "ikou",
            link: "https://www.twitch.tv/ikou_yt"
        }
    ];

    const streamer = streamers[Math.floor(Math.random() * streamers.length)];
    $("#twitch-featured-name").text(streamer.name);
    $("#twitch-featured-content").attr("href", streamer.link);

    const toggleRotateMessage = (): JQuery =>
        $("#splash-rotate-message").toggle(
            window.innerWidth < window.innerHeight
        );
    toggleRotateMessage();
    $(window).on("resize", toggleRotateMessage);

    const gameMenu = $("#game-menu");
    const settingsMenu = $("#settings-menu");

    usernameField.val(game.console.getBuiltInCVar("cv_player_name"));

    usernameField.on("input", () => {
        usernameField.val(
            (usernameField.val() as string)
                // Replace fancy quotes & dashes, so they don't get stripped out
                .replace(/[\u201c\u201d\u201f]/g, '"')
                .replace(/[\u2018\u2019\u201b]/g, "'")
                .replace(/[\u2013\u2014]/g, "-")
                // Strip out non-ASCII chars
                // eslint-disable-next-line no-control-regex
                .replace(/[^\x00-\x7F]/g, "")
        );

        game.console.setBuiltInCVar("cv_player_name", usernameField.val() as string);
    });

    createDropdown("#server-select");

    const serverSelect = $<HTMLSelectElement>("#server-select");

    // Select region
    serverSelect.on("change", () => {
        const value = serverSelect.val() as string | undefined;

        /*if (value !== undefined) {
            game.console.setBuiltInCVar("cv_region", value);
        }*/
    });

    const rulesBtn = $("#btn-rules");

    // Highlight rules & tutorial button for new players
    if (!game.console.getBuiltInCVar("cv_rules_acknowledged")) {
        rulesBtn.removeClass("btn-secondary").addClass("highlighted");
    }

    // Event listener for rules button
    rulesBtn.on("click", () => {
        game.console.setBuiltInCVar("cv_rules_acknowledged", true);
        location.href = "/rules/";
    });

    $("#btn-quit-game").on("click", () => { game.endGame(); });
    $("#btn-spectate-menu").on("click", () => { game.endGame(); });
    $("#btn-menu").on("click", () => { game.endGame(); });
    $("#btn-spectate-replay").on("click", () => { game.endGame(); $("#btn-play-solo").trigger("click"); });
    $("#btn-play-again").on("click", () => { game.endGame(); $("#btn-play-solo").trigger("click"); });

    const sendSpectatePacket = (action: SpectateActions): void => {
        const packet = new SpectatePacket();
        packet.spectateAction = action;
        game.sendPacket(packet);
    };

    $("#btn-spectate").on("click", () => {
        sendSpectatePacket(SpectateActions.BeginSpectating);
        game.spectating = true;
        game.map.indicator.setFrame("player_indicator");
    });

    $("#btn-spectate-previous").on("click", () => {
        sendSpectatePacket(SpectateActions.SpectatePrevious);
    });

    $("#btn-spectate-kill-leader").on("click", () => {
        sendSpectatePacket(SpectateActions.SpectateKillLeader);
    });

    $("#btn-report").on("click", () => {
        if (confirm(`Are you sure you want to report this player?
Players should only be reported for teaming or hacking.
Video evidence is required.`)) {
            sendSpectatePacket(SpectateActions.Report);
        }
    });
    $("#btn-spectate-next").on("click", () => {
        sendSpectatePacket(SpectateActions.SpectateNext);
    });

    $("#btn-resume-game").on("click", () => gameMenu.hide());
    $("#btn-fullscreen").on("click", () => {
        requestFullscreen();
        $("#game-menu").hide();
    });

    body.on("keydown", (e: JQuery.KeyDownEvent) => {
        if (e.key === "Escape") {
            if ($("canvas").hasClass("active") && !game.console.isOpen) {
                gameMenu.fadeToggle(250);
                settingsMenu.hide();
            }
            game.console.isOpen = false;
        }
    });

    $("#btn-settings").on("click", () => {
        settingsMenu.fadeToggle(250);
        settingsMenu.removeClass("in-game");
    });

    $("#btn-settings-game").on("click", () => {
        gameMenu.hide();
        settingsMenu.fadeToggle(250);
        settingsMenu.addClass("in-game");
    });

    $("#close-settings").on("click", () => {
        settingsMenu.fadeOut(250);
    });

    const customizeMenu = $("#customize-menu");
    $("#btn-customize").on("click", () => customizeMenu.fadeToggle(250));
    $("#close-customize").on("click", () => customizeMenu.fadeOut(250));

    $("#close-report").on("click", () => $("#report-modal").fadeOut(250));

    // Load skins
    const updateSplashCustomize = (skinID: string): void => {
        $("#skin-base").css(
            "background-image",
            `url("./img/game/skins/${skinID}_base.svg")`
        );
        $("#skin-left-fist, #skin-right-fist").css(
            "background-image",
            `url("./img/game/skins/${skinID}_fist.svg")`
        );
    };
    updateSplashCustomize(game.console.getBuiltInCVar("cv_loadout_skin"));
    for (const skin of Skins) {
        if (skin.notInLoadout ?? (skin.roleRequired !== undefined &&
            skin.roleRequired !== game.console.getBuiltInCVar("dv_role"))) continue;

        /* eslint-disable @typescript-eslint/restrict-template-expressions */
        // noinspection CssUnknownTarget
        const skinItem =
            $(`<div id="skin-${skin.idString}" class="skins-list-item-container">
  <div class="skins-list-item">
    <div class="skin-base" style="background-image: url('./img/game/skins/${skin.idString}_base.svg')"></div>
    <div class="skin-left-fist" style="background-image: url('./img/game/skins/${skin.idString}_fist.svg')"></div>
    <div class="skin-right-fist" style="background-image: url('./img/game/skins/${skin.idString}_fist.svg')"></div>
  </div>
  <span class="skin-name">${skin.name}</span>
</div>`);
        skinItem.on("click", function() {
            game.console.setBuiltInCVar("cv_loadout_skin", skin.idString);
            $(this).addClass("selected").siblings().removeClass("selected");
            updateSplashCustomize(skin.idString);
        });
        $("#skins-list").append(skinItem);
    }
    $(`#skin-${game.console.getBuiltInCVar("cv_loadout_skin")}`).addClass("selected");

    // Load emotes
    let selectedEmoteSlot: "top" | "right" | "bottom" | "left" | "win" | "death" | undefined;
    function updateEmotesList(): void {
        $("#emotes-list").empty();
        for (const emote of ((selectedEmoteSlot === "win" || selectedEmoteSlot === "death") ? Emotes.definitions : Emotes.definitions.slice(1))) {
        //for (const emote of Emotes.definitions) {
            // noinspection CssUnknownTarget
            const emoteItem =
                $(`<div id="emote-${emote.idString}" class="emotes-list-item-container">
    ${emote.idString !== "none" ? `<div class="emotes-list-item" style="background-image: url('/img/game/emotes/${emote.idString}.svg')"></div>` : ""}
    <span class="emote-name">${emote.name}</span>
    </div>`);
            emoteItem.on("click", function() {
                if (selectedEmoteSlot === undefined) return;
                game.console.setBuiltInCVar(
                    `cv_loadout_${selectedEmoteSlot}_emote`,
                    emote.idString
                );

                $(this).addClass("selected").siblings().removeClass("selected");

                $(`#emote-wheel-container .emote-${selectedEmoteSlot}`).css(
                    "background-image",
                    emote.idString !== "none" ? `url("./img/game/emotes/${emote.idString}.svg")` : "none"
                );
            });
            $("#emotes-list").append(emoteItem);
        }
    }

    updateEmotesList();
    const slots = ["top", "right", "bottom", "left", "win", "death"] as const;
    for (const slot of slots) {
        const emote = game.console.getBuiltInCVar(`cv_loadout_${slot}_emote`);

        $(`#emote-wheel-container .emote-${slot}`)
            .css("background-image", Emotes.fromString(emote).idString !== "none" ? `url("./img/game/emotes/${emote}.svg")` : "none")
            .on("click", () => {
                if (selectedEmoteSlot !== slot) {
                    $(`#emote-wheel-container .emote-${selectedEmoteSlot}`).removeClass("selected");
                    selectedEmoteSlot = slot;
                    updateEmotesList();
                    if (slots.slice(0, 4).find((_slot) => _slot === slot)) {
                        $("#emote-customize-wheel").css(
                            "background-image",
                            `url("./img/misc/emote_wheel_highlight_${slot}.svg"), url("/img/misc/emote_wheel.svg")`
                        );
                    } else {
                        $("#emote-customize-wheel").css(
                            "background-image",
                            "url('/img/misc/emote_wheel.svg')"
                        );
                        $(`#emote-wheel-container .emote-${slot}`).addClass("selected");
                    }
                    $(".emotes-list-item-container")
                        .removeClass("selected")
                        .css("cursor", "pointer");
                    $(`#emote-${emote}`).addClass("selected");
                }
            });
    }

    // Load crosshairs
    function loadCrosshair(): void {
        const size = game.console.getBuiltInCVar("cv_crosshair_size");
        const crosshair = getCrosshair(
            game.console.getBuiltInCVar("cv_loadout_crosshair"),
            game.console.getBuiltInCVar("cv_crosshair_color"),
            size,
            game.console.getBuiltInCVar("cv_crosshair_stroke_color"),
            game.console.getBuiltInCVar("cv_crosshair_stroke_size")
        );
        const cursor = crosshair === "crosshair" ? crosshair : `url("${crosshair}") ${size / 2} ${size / 2}, crosshair`;

        $("#crosshair-image").css({
            backgroundImage: `url("${crosshair}")`,
            width: size,
            height: size
        });

        $("#crosshair-controls").toggleClass("disabled", !Crosshairs[game.console.getBuiltInCVar("cv_loadout_crosshair")]);

        $("#crosshair-preview, #game").css({ cursor });
    }
    loadCrosshair();

    Crosshairs.forEach((_, crosshairIndex) => {
        const crosshairItem = $(`
    <div id="crosshair-${crosshairIndex}" class="crosshairs-list-item-container">
        <div class="crosshairs-list-item"></div>
    </div>`);

        crosshairItem.find(".crosshairs-list-item").css({
            backgroundImage: `url("${getCrosshair(
                crosshairIndex,
                "#fff",
                game.console.getBuiltInCVar("cv_crosshair_size"),
                "#0",
                0
            )}")`,
            "background-size": "contain",
            "background-repeat": "no-repeat"
        });

        crosshairItem.on("click", function() {
            game.console.setBuiltInCVar("cv_loadout_crosshair", crosshairIndex);
            loadCrosshair();
            $(this).addClass("selected").siblings().removeClass("selected");
        });

        $("#crosshairs-list").append(crosshairItem);
    });

    $(`#crosshair-${game.console.getBuiltInCVar("cv_loadout_crosshair")}`).addClass("selected");

    // Load badges
    const allowedBadges = Badges.definitions.filter((badge) => {
        return badge.roleRequired && badge.roleRequired === game.console.getBuiltInCVar("dv_role");
    });
    if (allowedBadges.length > 0) {
        $("#tab-badges").show();
        const noBadgeItem =
                $(`<div id="badge-none" class="badges-list-item-container">
    <div class="badges-list-item">
    </div>
    <span class="badge-name">None</span>
    </div>`);
        noBadgeItem.on("click", function() {
            game.console.setBuiltInCVar("cv_player_badge", "none");
            $(this).addClass("selected").siblings().removeClass("selected");
        });
        $("#badges-list").append(noBadgeItem);
        for (const badge of allowedBadges) {
            /* eslint-disable @typescript-eslint/restrict-template-expressions */
            // noinspection CssUnknownTarget
            const badgeItem =
                $(`<div id="badge-${badge.idString}" class="badges-list-item-container">
    <div class="badges-list-item">
        <div style="background-image: url('./img/game/badges/${badge.idString}.svg')"></div>
    </div>
    <span class="badge-name">${badge.name}</span>
    </div>`);
            badgeItem.on("click", function() {
                game.console.setBuiltInCVar("cv_player_badge", badge.idString);
                $(this).addClass("selected").siblings().removeClass("selected");
            });
            $("#badges-list").append(badgeItem);
        }
        $(`#badge-${game.console.getBuiltInCVar("cv_player_badge")}`).addClass(
            "selected"
        );
    }

    addSliderListener("#slider-crosshair-size", "cv_crosshair_size", (value: number) => {
        game.console.setBuiltInCVar("cv_crosshair_size", 20 * value);
        loadCrosshair();
    });
    $("#slider-crosshair-size").val(game.console.getBuiltInCVar("cv_crosshair_size") / 20);

    addSliderListener("#slider-crosshair-stroke-size", "cv_crosshair_stroke_size", () => {
        loadCrosshair();
    });
    $("#slider-crosshair-stroke-size").val(game.console.getBuiltInCVar("cv_crosshair_stroke_size"));

    $<HTMLInputElement>("#crosshair-color-picker").on("input", e => {
        game.console.setBuiltInCVar("cv_crosshair_color", e.target.value);
        loadCrosshair();
    }).val(game.console.getBuiltInCVar("cv_crosshair_color"));

    $<HTMLInputElement>("#crosshair-stroke-picker").on("input", (e) => {
        game.console.setBuiltInCVar("cv_crosshair_stroke_color", e.target.value);
        loadCrosshair();
    }).val(game.console.getBuiltInCVar("cv_crosshair_stroke_color"));

    // Disable context menu
    $("#game").on("contextmenu", e => { e.preventDefault(); });

    // Load settings values and event listeners
    function addSliderListener(elementId: string, settingName: keyof CVarTypeMapping, callback?: (value: number) => void): void {
        const element = $(elementId)[0] as HTMLInputElement;
        if (!element) console.error("Invalid element id");

        element.addEventListener("input", () => {
            const value = +element.value;
            game.console.setBuiltInCVar(settingName, value);

            callback?.(value);
        });

        element.value = (game.console.getBuiltInCVar(settingName) as number).toString();
    }

    function addCheckboxListener(elementId: string, settingName: keyof CVarTypeMapping, callback?: (value: boolean) => void): void {
        const element = $(elementId)[0] as HTMLInputElement;

        element.addEventListener("input", () => {
            const value = element.checked;
            game.console.setBuiltInCVar(settingName, value);

            callback?.(value);
        });

        element.checked = game.console.getBuiltInCVar(settingName) as boolean;
    }

    // Scope looping toggle
    addCheckboxListener("#toggle-scope-looping", "cv_loop_scope_selection");

    addCheckboxListener("#toggle-anonymous-player", "cv_anonymize_player_names");

    // Music volume
    addSliderListener("#slider-music-volume", "cv_music_volume", (value: number) => {
        game.music.volume = value;
    });

    // SFX volume
    addSliderListener("#slider-sfx-volume", "cv_sfx_volume", (value: number) => {
        game.soundManager.volume = value;
    });

    // Master volume
    addSliderListener("#slider-master-volume", "cv_master_volume", (value: number) => {
        sound.volumeAll = value;
    });
    sound.volumeAll = game.console.getBuiltInCVar("cv_master_volume");

    // Old menu music
    addCheckboxListener("#toggle-old-music", "cv_use_old_menu_music");

    // Camera shake
    addCheckboxListener("#toggle-camera-shake", "cv_camera_shake_fx");

    // FPS toggle
    addCheckboxListener("#toggle-fps", "pf_show_fps", (value: boolean) => {
        $("#fps-counter").toggle(value);
    });
    $("#fps-counter").toggle(game.console.getBuiltInCVar("pf_show_fps"));

    // Ping toggle
    addCheckboxListener("#toggle-ping", "pf_show_ping", (value: boolean) => {
        $("#ping-counter").toggle(value);
    });
    $("#ping-counter").toggle(game.console.getBuiltInCVar("pf_show_ping"));

    // Coordinates toggle
    addCheckboxListener("#toggle-coordinates", "pf_show_pos", (value: boolean) => {
        $("#coordinates-hud").toggle(value);
    });
    $("#coordinates-hud").toggle(game.console.getBuiltInCVar("pf_show_pos"));

    // Text kill feed toggle
    {
        const element = $("#toggle-text-kill-feed")[0] as HTMLInputElement;

        element.addEventListener("input", () => {
            game.console.setBuiltInCVar("cv_killfeed_style", element.checked ? "text" : "icon");
        });

        element.checked = game.console.getBuiltInCVar("cv_killfeed_style") === "text";
    }

    // Anti-aliasing toggle
    addCheckboxListener("#toggle-antialias", "cv_antialias");

    // Movement smoothing toggle
    addCheckboxListener("#toggle-movement-smoothing", "cv_movement_smoothing");

    // Responsive rotation toggle
    addCheckboxListener("#toggle-responsive-rotation", "cv_responsive_rotation");

    // Mobile controls stuff
    addCheckboxListener("#toggle-mobile-controls", "mb_controls_enabled");
    addSliderListener("#slider-joystick-size", "mb_joystick_size");
    addSliderListener("#slider-joystick-transparency", "mb_joystick_transparency");

    const gameUi = $("#game-ui");
    function updateUiScale(): void {
        const scale = game.console.getBuiltInCVar("cv_ui_scale");

        gameUi.width(window.innerWidth / scale);
        gameUi.height(window.innerHeight / scale);
        gameUi.css("transform", `scale(${scale})`);
    }
    updateUiScale();
    window.addEventListener("resize", () => updateUiScale());

    addSliderListener("#slider-ui-scale", "cv_ui_scale", () => {
        updateUiScale();
        game.map.resize();
    });

    // TODO: fix joysticks on mobile when UI scale is not 1
    if (game.inputManager.isMobile) {
        $("#ui-scale-container").hide();
        game.console.setBuiltInCVar("cv_ui_scale", 1);
    }

    // Minimap stuff
    addSliderListener("#slider-minimap-transparency", "cv_minimap_transparency", () => {
        game.map.updateTransparency();
    });

    addSliderListener("#slider-big-map-transparency", "cv_map_transparency", () => {
        game.map.updateTransparency();
    });

    addCheckboxListener("#toggle-hide-minimap", "cv_minimap_minimized", () => {
        game.map.toggleMinimap(true);
    });

    // Leave warning
    addCheckboxListener("#toggle-leave-warning", "cv_leave_warning");

    // Hide rules button
    addCheckboxListener("#toggle-hide-rules", "cv_hide_rules_button", (value: boolean) => {
        $("#btn-rules, #rules-close-btn").toggle(!value);
    });
    rulesBtn.toggle(!game.console.getBuiltInCVar("cv_hide_rules_button"));

    // Hide option to hide rules if rules haven't been acknowledged
    $(".checkbox-setting").has("#toggle-hide-rules").toggle(game.console.getBuiltInCVar("cv_rules_acknowledged"));

    $("#rules-close-btn").on("click", () => {
        $("#btn-rules, #rules-close-btn").hide();
        game.console.setBuiltInCVar("cv_hide_rules_button", true);
        $("#toggle-hide-rules").prop("checked", true);
    }).toggle(game.console.getBuiltInCVar("cv_rules_acknowledged") && !game.console.getBuiltInCVar("cv_hide_rules_button"));

    // Import settings
    $("#import-settings-btn").on("click", () => {
        if (!confirm("This option will overwrite all settings and reload the page. Continue?")) return;
        const error = (): void => {
            alert("Invalid config.");
        };
        try {
            const input = prompt("Enter a config:");
            if (!input) {
                error();
                return;
            }

            const config = JSON.parse(input);
            if (typeof config !== "object" || !("variables" in config)) {
                error();
                return;
            }

            localStorage.setItem("suroi_config", input);
            alert("Settings loaded successfully.");
            window.location.reload();
        } catch (e) {
            error();
        }
    });

    // Copy settings to clipboard
    $("#export-settings-btn").on("click", () => {
        const exportedSettings = localStorage.getItem("suroi_config");
        const error = (): void => {
            alert('Unable to copy settings. To export settings manually, open the dev tools with Ctrl+Shift+I and type in the following: localStorage.getItem("suroi_config")');
        };
        if (exportedSettings === null) {
            error();
            return;
        }
        navigator.clipboard
            .writeText(exportedSettings)
            .then(() => {
                alert("Settings copied to clipboard.");
            })
            .catch(error);
    });

    // Reset settings
    $("#reset-settings-btn").on("click", () => {
        if (!confirm("This option will reset all settings and reload the page. Continue?")) return;
        if (!confirm("Are you sure? This action cannot be undone.")) return;
        localStorage.removeItem("suroi_config");
        window.location.reload();
    });

    // Switch weapon slots by clicking
    const maxWeapons = GameConstants.player.maxWeapons;
    for (let slot = 0; slot < maxWeapons; slot++) {
        const slotElement = $(`#weapon-slot-${slot + 1}`);
        slotElement[0].addEventListener(
            "pointerdown",
            (e: PointerEvent): void => {
                if (slotElement.hasClass("has-item")) {
                    e.stopImmediatePropagation();
                    if (slot === 3) { // Check if the slot is 4 (0-indexed)
                        const step = 1; // Define the step for cycling
                        if (game.activePlayer?.activeItem.itemType === ItemType.Throwable) game.inputManager.cycleThrowable(step);
                    }
                    game.inputManager.addAction({
                        type: e.button === 2 ? InputActions.DropItem : InputActions.EquipItem,
                        slot
                    });
                }
            }
        );
    }

    // Generate the UI for scopes, healing items and ammos
    for (const scope of Scopes) {
        $("#scopes-container").append(`
        <div class="inventory-slot item-slot" id="${scope.idString}-slot" style="display: none;">
            <img class="item-image" src="./img/game/loot/${scope.idString}.svg" draggable="false">
            <div class="item-tooltip">${scope.name.split(" ")[0]}</div>
        </div>`);

        $(`#${scope.idString}-slot`)[0].addEventListener("pointerdown", (e: PointerEvent) => {
            game.inputManager.addAction({
                type: InputActions.UseItem,
                item: scope
            });
            e.stopPropagation();
        });
        if (UI_DEBUG_MODE) {
            $(`#${scope.idString}-slot`).show();
        }
    }

    for (const item of HealingItems) {
        $("#healing-items-container").append(`
        <div class="inventory-slot item-slot" id="${item.idString}-slot">
            <img class="item-image" src="./img/game/loot/${item.idString}.svg" draggable="false">
            <span class="item-count" id="${item.idString}-count">0</span>
            <div class="item-tooltip">
                ${item.name}
                <br>
                Restores ${item.restoreAmount}${item.healType === HealType.Adrenaline ? "% adrenaline" : " health"}
            </div>
        </div>`);

        $(`#${item.idString}-slot`)[0].addEventListener("pointerdown", (e: PointerEvent) => {
            game.inputManager.addAction({
                type: InputActions.UseItem,
                item
            });
            e.stopPropagation();
        });
    }

    for (const ammo of Ammos) {
        if (ammo.ephemeral === true) continue;

        $(`#${ammo.hideUnlessPresent ? "special-" : ""}ammo-container`).append(`
        <div class="inventory-slot item-slot ammo-slot" id="${ammo.idString}-slot">
            <img class="item-image" src="./img/game/loot/${ammo.idString}.svg" draggable="false">
            <span class="item-count" id="${ammo.idString}-count">0</span>
        </div>`);
    }

    // Hide mobile settings on desktop
    $("#tab-mobile").toggle(isMobile.any);

    // Mobile event listeners
    if (game.inputManager.isMobile) {
        // Interact message
        $("#interact-message").on("click", () => {
            game.console.handleQuery(game.uiManager.action.active ? "cancel_action" : "interact");
        });
        // noinspection HtmlUnknownTarget
        $("#interact-key").html('<img src="./img/misc/tap-icon.svg" alt="Tap">');

        // Reload button
        $("#btn-reload")
            .show()
            .on("click", () => {
                game.console.handleQuery("reload");
            });

        // Emote button & wheel
        $("#emote-wheel")
            .css("top", "50%")
            .css("left", "50%");
        $("#btn-emotes").show().on("click", () => {
            $("#emote-wheel").show();
        });

        const createEmoteWheelListener = (slot: string, action: InputActions): void => {
            $(`#emote-wheel .emote-${slot}`).on("click", () => {
                $("#emote-wheel").hide();
                game.inputManager.addAction(action);
            });
        };
        createEmoteWheelListener("top", InputActions.TopEmoteSlot);
        createEmoteWheelListener("right", InputActions.RightEmoteSlot);
        createEmoteWheelListener("bottom", InputActions.BottomEmoteSlot);
        createEmoteWheelListener("left", InputActions.LeftEmoteSlot);

        // Game menu
        $("#btn-game-menu")
            .show()
            .on("click", () => {
                $("#game-menu").toggle();
            });
    }

    // Prompt when trying to close the tab while playing
    window.addEventListener("beforeunload", (e: Event) => {
        if ($("canvas").hasClass("active") && game.console.getBuiltInCVar("cv_leave_warning") && !game.gameOver) {
            e.preventDefault();
        }
    });

    // Hack to style range inputs background and add a label with the value :)
    function updateRangeInput(element: HTMLInputElement): void {
        const value = +element.value;
        const max = +element.max;
        const min = +element.min;
        const x = ((value - min) / (max - min)) * 100;
        $(element).css(
            "--background",
            `linear-gradient(to right, #ff7500 0%, #ff7500 ${x}%, #f8f9fa ${x}%, #f8f9fa 100%)`
        );
        $(element)
            .siblings(".range-input-value")
            .text(
                element.id !== "slider-joystick-size"
                    ? `${Math.round(value * 100)}%`
                    : value
            );
    }

    $("input[type=range]")
        .on("input", (e) => {
            updateRangeInput(e.target as HTMLInputElement);
        })
        .each((_i, element) => {
            updateRangeInput(element as HTMLInputElement);
        });

    $(".tab").on("click", (ev) => {
        const tab = $(ev.target);

        tab.siblings().removeClass("active");

        tab.addClass("active");

        const tabContent = $(`#${ev.target.id}-content`);

        tabContent.siblings().removeClass("active");
        tabContent.siblings().hide();

        tabContent.addClass("active");
        tabContent.show();
    });

    $("#warning-modal-agree-checkbox").on("click", function() {
        $("#warning-btn-play-solo, #btn-play-solo").toggleClass("btn-disabled", !$(this).prop("checked"));
    });
    $("#warning-btn-play-solo").on("click", () => {
        $("#warning-modal").hide();
        $("#btn-play-solo").trigger("click");
    });
}<|MERGE_RESOLUTION|>--- conflicted
+++ resolved
@@ -14,12 +14,8 @@
 import { UI_DEBUG_MODE } from "./utils/constants";
 import { Crosshairs, getCrosshair } from "./utils/crosshairs";
 import { requestFullscreen } from "./utils/misc";
-<<<<<<< HEAD
-import { enableSoloPlayButton, disableSoloPlayButton } from "./main";
-=======
 import { ItemType } from "../../../common/src/utils/objectDefinitions";
 import { Badges } from "../../../common/src/definitions/badges";
->>>>>>> 5ee30238
 
 export function setupUI(game: Game): void {
     if (UI_DEBUG_MODE) {
