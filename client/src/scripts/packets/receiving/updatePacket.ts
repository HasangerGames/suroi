import { DeathMarker } from "../../objects/deathMarker";
import { explosion } from "../../objects/explosion";
import { Player } from "../../objects/player";
import { Obstacle } from "../../objects/obstacle";
import { Loot } from "../../objects/loot";
import { Bullet } from "../../objects/bullet";

import { ReceivingPacket } from "../../types/receivingPacket";
import type { GameObject } from "../../types/gameObject";

import { GasState, ObjectCategory, PLAYER_ACTIONS_BITS, PlayerActions } from "../../../../../common/src/constants";
import type { GunDefinition } from "../../../../../common/src/definitions/guns";

import type { SuroiBitStream } from "../../../../../common/src/utils/suroiBitStream";
import type { ObjectType } from "../../../../../common/src/utils/objectType";
import { lerp, vecLerp } from "../../../../../common/src/utils/math";
import { type ObstacleDefinition } from "../../../../../common/src/definitions/obstacles";
import { type LootDefinition } from "../../../../../common/src/definitions/loots";
import { type ExplosionDefinition } from "../../../../../common/src/definitions/explosions";
import { type HealingItemDefinition } from "../../../../../common/src/definitions/healingItems";
import { MINIMAP_SCALE, UI_DEBUG_MODE } from "../../utils/constants";
import { Building } from "../../objects/building";
import { type BuildingDefinition } from "../../../../../common/src/definitions/buildings";
import { type EmoteDefinition } from "../../../../../common/src/definitions/emotes";
import { PlayerManager } from "../../utils/playerManager";
import $ from "jquery";

function adjustForLowValues(value: number): number {
    // this looks more math-y and easier to read, so eslint can shove it
    // eslint-disable-next-line yoda
    if (0 < value && value <= 1) return 1;
    return value;
}

function safeRound(value: number): number {
    return adjustForLowValues(Math.round(value));
}

export class UpdatePacket extends ReceivingPacket {
    override deserialize(stream: SuroiBitStream): void {
        const player = this.playerManager.game.activePlayer;
        // if (player === undefined) return;

        const game = this.playerManager.game;
        const playerManager = this.playerManager;

        // Dirty values
        const maxMinStatsDirty = stream.readBoolean();
        const healthDirty = stream.readBoolean();
        const adrenalineDirty = stream.readBoolean();
        const zoomDirty = stream.readBoolean();
        const actionDirty = stream.readBoolean();
        const activePlayerDirty = stream.readBoolean();
        const fullObjectsDirty = stream.readBoolean();
        const partialObjectsDirty = stream.readBoolean();
        const deletedObjectsDirty = stream.readBoolean();
        const bulletsDirty = stream.readBoolean();
        const deletedBulletsDirty = stream.readBoolean();
        const explosionsDirty = stream.readBoolean();
        const emotesDirty = stream.readBoolean();
        const gasDirty = stream.readBoolean();
        const gasPercentageDirty = stream.readBoolean();
        const aliveCountDirty = stream.readBoolean();

        //
        // Active player data
        //

        // Max / min adrenaline and health
        if (maxMinStatsDirty) {
            playerManager.maxHealth = stream.readFloat32();
            playerManager.minAdrenaline = stream.readFloat32();
            playerManager.maxAdrenaline = stream.readFloat32();

            const minMaxAdren = $<HTMLSpanElement>("#adrenaline-bar-min-max");
            const maxHealth = $<HTMLSpanElement>("#health-bar-max");

            if (playerManager.maxHealth === PlayerManager.defaultMaxHealth) {
                maxHealth.text("").hide();
            } else {
                maxHealth.text(safeRound(playerManager.maxHealth)).show();
            }

            if (
                playerManager.maxAdrenaline === PlayerManager.defaultMaxAdrenaline &&
                playerManager.minAdrenaline === PlayerManager.defaultMinAdrenaline
            ) {
                minMaxAdren.text("").hide();
            } else {
                minMaxAdren.text(`${playerManager.minAdrenaline === 0 ? "" : `${safeRound(playerManager.minAdrenaline)}/`}${safeRound(playerManager.maxAdrenaline)}`).show();
            }
        }

        // Health
        if (healthDirty) {
            playerManager.health = stream.readFloat(0, playerManager.maxHealth, 12);
            const absolute = playerManager.health;
            const realPercentage = 100 * absolute / playerManager.maxHealth;
            const percentage = safeRound(realPercentage);

            const healthBar = $<HTMLDivElement>("#health-bar");
            const healthBarAmount = $<HTMLSpanElement>("#health-bar-percentage");

            healthBar.width(`${realPercentage}%`);
            $("#health-bar-animation").width(`${realPercentage}%`);

            healthBarAmount.text(safeRound(absolute));

            if (percentage === 100) {
                healthBar.css("background-color", "#bdc7d0");
            } else if (percentage < 60 && percentage > 10) {
                healthBar.css("background-color", `rgb(255, ${(percentage - 10) * 4}, ${(percentage - 10) * 4})`);
            } else if (percentage <= 10) {
                healthBar.css("background-color", `rgb(${percentage * 15 + 105}, 0, 0)`);
            } else {
                healthBar.css("background-color", "#f8f9fa");
            }

            healthBarAmount.css("color", percentage <= 40 ? "#ffffff" : "#000000");
        }

        // Adrenaline
        if (adrenalineDirty) {
            playerManager.adrenaline = stream.readFloat(playerManager.minAdrenaline, playerManager.maxAdrenaline, 10);

            const absolute = playerManager.adrenaline;
            const percentage = 100 * absolute / playerManager.maxAdrenaline;

            $("#adrenaline-bar").width(`${percentage}%`);

            const adrenalineBarPercentage = $<HTMLSpanElement>("#adrenaline-bar-percentage");
            adrenalineBarPercentage.text(safeRound(absolute));
            adrenalineBarPercentage.css("color", absolute < 7 ? "#ffffff" : "#000000");
        }

        // Zoom
        if (zoomDirty) {
            playerManager.zoom = stream.readUint8();
            game.camera.setZoom(playerManager.zoom);
        }

        // Action
        if (actionDirty) {
            const action = stream.readBits(PLAYER_ACTIONS_BITS) as PlayerActions;
            let actionTime = 0;
            switch (action) {
                case PlayerActions.None:
                    $("#action-container").hide().stop();
                    // TODO Only stop the sound that's playing
                    // scene.sounds.get(`${player.activeItem.idString}_reload`)?.stop();
                    // scene.sounds.get("gauze")?.stop();
                    // scene.sounds.get("medikit")?.stop();
                    // scene.sounds.get("cola")?.stop();
                    // scene.sounds.get("tablets")?.stop();
                    break;
                case PlayerActions.Reload: {
                    $("#action-container").show();
                    $("#action-name").text("Reloading...");
                    game.soundManager.play(`${player.activeItem.idString}_reload`);
                    actionTime = (player.activeItem.definition as GunDefinition).reloadTime;
                    break;
                }
                case PlayerActions.UseItem: {
                    $("#action-container").show();
                    const itemDef = stream.readObjectTypeNoCategory(ObjectCategory.Loot).definition as HealingItemDefinition;
                    $("#action-name").text(`${itemDef.useText} ${itemDef.name}`);
                    actionTime = itemDef.useTime;
                    game.soundManager.play(itemDef.idString);
                }
            }
            if (actionTime > 0) {
                $("#action-timer-anim").stop().width("0%").animate({ width: "100%" }, actionTime * 1000, "linear", () => {
                    $("#action-container").hide();
                });
            }
        }

        // Active player ID and name
        if (activePlayerDirty) {
            const activePlayerID = stream.readObjectID();
            const idChanged = game.activePlayer.id !== activePlayerID;
            if (idChanged) {
<<<<<<< HEAD
                game.activePlayer.container.visible = true;
=======
                // Destroy the old object representing the active player
                const activePlayer = game.objects.get(activePlayerID);
                if (activePlayer !== undefined) {
                    activePlayer.destroy();
                    game.objects.delete(activePlayerID);
                }

                // Reset the active player
                game.activePlayer.container.setVisible(true);
>>>>>>> 000f3fcd
                game.objects.delete(game.activePlayer.id);
                game.activePlayer.id = activePlayerID;
                // game.activePlayer.emoteContainer.setVisible(false);
                game.activePlayer.distSinceLastFootstep = 0;
                game.activePlayer.isNew = true;
                game.objects.set(game.activePlayer.id, game.activePlayer);
            }
            // Name dirty
            if (stream.readBoolean()) {
                const name = stream.readPlayerNameWithColor();
                if (game.spectating) {
                    $("#game-over-screen").fadeOut();
                    $("#spectating-msg-info").html(`<span style="font-weight: 600">Spectating</span> <span style="margin-left: 3px">${name}</span>`);
                    $("#spectating-msg").show();
                    $("#spectating-buttons-container").show();
                }
            }
        }

        // Inventory
        playerManager.deserializeInventory(stream);

        //
        // Objects
        //

        // Full objects
        if (fullObjectsDirty) {
            const fullObjectCount = stream.readUint16();
            for (let i = 0; i < fullObjectCount; i++) {
                const type = stream.readObjectType();
                const id = stream.readObjectID();
                let object: GameObject | undefined;

                if (!game.objects.has(id)) {
                    switch (type.category) {
                        case ObjectCategory.Player: {
                            object = new Player(game, id);
                            game.players.add(object as Player);
                            break;
                        }
                        case ObjectCategory.Obstacle: {
                            object = new Obstacle(game, type as ObjectType<ObjectCategory.Obstacle, ObstacleDefinition>, id);
                            break;
                        }
                        case ObjectCategory.DeathMarker: {
                            object = new DeathMarker(game, type as ObjectType<ObjectCategory.DeathMarker>, id);
                            break;
                        }
                        case ObjectCategory.Loot: {
                            object = new Loot(game, type as ObjectType<ObjectCategory.Loot, LootDefinition>, id);
                            break;
                        }
                        case ObjectCategory.Building: {
                            object = new Building(game, type as ObjectType<ObjectCategory.Building, BuildingDefinition>, id);
                            break;
                        }
                    }

                    if (object === undefined) {
                        console.warn(`Unknown object category: ${type.category}`);
                        continue;
                    }

                    game.objects.set(object.id, object);
                } else {
                    const objectFromSet: GameObject | undefined = game.objects.get(id);
                    if (objectFromSet === undefined) {
                        console.warn(`Could not find object with ID ${id}`);
                        continue;
                    }
                    object = objectFromSet;
                }

                object.deserializePartial(stream);
                object.deserializeFull(stream);
            }
        }

        // Partial objects
        if (partialObjectsDirty) {
            const partialObjectCount = stream.readUint16();
            for (let i = 0; i < partialObjectCount; i++) {
                const id = stream.readObjectID();
                const object: GameObject | undefined = game.objects.get(id);
                if (object === undefined) {
                    console.warn(`Unknown partial object with ID ${id}`);
                    continue;
                }
                object.deserializePartial(stream);
            }
        }

        // Deleted objects
        if (deletedObjectsDirty) {
            const deletedObjectCount = stream.readUint16();
            for (let i = 0; i < deletedObjectCount; i++) {
                const id = stream.readObjectID();
                const object: GameObject | undefined = game.objects.get(id);
                if (object === undefined) {
                    console.warn(`Trying to delete unknown object with ID ${id}`);
                    continue;
                }
                object.destroy();
                game.objects.delete(id);
                if (object instanceof Player) {
                    game.players.delete(object);
                }
            }
        }

        // Bullets
        if (bulletsDirty) {
            const bulletCount = stream.readUint8();
            for (let i = 0; i < bulletCount; i++) {
                const id = stream.readUint8();
                const source = stream.readObjectTypeNoCategory<ObjectCategory.Loot, GunDefinition>(ObjectCategory.Loot);
                const position = stream.readPosition();
                const rotation = stream.readRotation(16);

                const bullet = new Bullet(game, id, source, position, rotation);

                game.bullets.set(id, bullet);
            }
        }

        // Deleted bullets
        if (deletedBulletsDirty) {
            const destroyedBulletCount = stream.readUint8();
            for (let i = 0; i < destroyedBulletCount; i++) {
                const bulletID = stream.readUint8();
                const bullet = game.bullets.get(bulletID);
                if (bullet === undefined) {
                    console.warn(`Could not find bullet with ID ${bulletID}`);
                    continue;
                }
                bullet.dead = true;
            }
        }

        // Explosions
        if (explosionsDirty) {
            const explosionCount = stream.readUint8();
            for (let i = 0; i < explosionCount; i++) {
                explosion(
                    game,
                    stream.readObjectType<ObjectCategory.Explosion, ExplosionDefinition>(),
                    stream.readPosition()
                );
            }
        }

        // Emotes
        if (emotesDirty) {
            const emoteCount = stream.readBits(7);
            for (let i = 0; i < emoteCount; i++) {
                const emoteType = stream.readObjectTypeNoCategory<ObjectCategory.Emote, EmoteDefinition>(ObjectCategory.Emote);
                const playerID = stream.readObjectID();
                const player = this.playerManager.game.objects.get(playerID);
                if (player === undefined || !(player instanceof Player)) return;
                player.emote(emoteType);
            }
        }

        // Gas
        let gasPercentage: number | undefined;
        if (gasDirty) {
            game.gas.state = stream.readBits(2);
            game.gas.initialDuration = stream.readBits(7);
            game.gas.oldPosition = stream.readPosition();
            game.gas.newPosition = stream.readPosition();
            game.gas.oldRadius = stream.readFloat(0, 2048, 16);
            game.gas.newRadius = stream.readFloat(0, 2048, 16);
<<<<<<< HEAD
            let gasMessage: string | undefined;
            // // TODO Clean up code
            // if (game.gas.state === GasState.Waiting) {
            //     gasMessage = `Toxic gas advances in ${game.gas.initialDuration}s`;
            //     scene.gasCircle.setPosition(game.gas.oldPosition.x * 20, game.gas.oldPosition.y * 20).setRadius(game.gas.oldRadius * 20);
            //     minimap.gasCircle.setPosition(game.gas.oldPosition.x * MINIMAP_SCALE, game.gas.oldPosition.y * MINIMAP_SCALE).setRadius(game.gas.oldRadius * MINIMAP_SCALE);
            //     minimap.gasNewPosCircle.setPosition(game.gas.newPosition.x * MINIMAP_SCALE, game.gas.newPosition.y * MINIMAP_SCALE).setRadius(game.gas.newRadius * MINIMAP_SCALE);
            //     if (game.gas.oldRadius === 0) {
            //         minimap.gasToCenterLine.setTo(0, 0, 0, 0); // Disable the gas line if the gas has shrunk completely
            //     } else {
            //         minimap.gasToCenterLine.setTo(
            //             game.gas.newPosition.x * MINIMAP_SCALE,
            //             game.gas.newPosition.y * MINIMAP_SCALE,
            //             minimap.playerIndicator.x,
            //             minimap.playerIndicator.y
            //         );
            //     }
            // } else if (game.gas.state === GasState.Advancing) {
            //     gasMessage = "Toxic gas is advancing! Move to the safe zone";
            //     minimap.gasNewPosCircle.setPosition(game.gas.newPosition.x * MINIMAP_SCALE, game.gas.newPosition.y * MINIMAP_SCALE).setRadius(game.gas.newRadius * MINIMAP_SCALE);
            //     minimap.gasToCenterLine.setTo(
            //         game.gas.newPosition.x * MINIMAP_SCALE,
            //         game.gas.newPosition.y * MINIMAP_SCALE,
            //         minimap.playerIndicator.x,
            //         minimap.playerIndicator.y
            //     );
            // } else if (game.gas.state === GasState.Inactive) {
            //     gasMessage = "Waiting for players...";
            //     minimap.gasToCenterLine.setTo(0, 0, 0, 0); // Disable the gas line if the gas is inactive
            // }
=======
            let currentDuration: number | undefined;
            const percentageDirty = stream.readBoolean();
            if (percentageDirty) { // Percentage dirty
                gasPercentage = stream.readFloat(0, 1, 16);
                currentDuration = game.gas.initialDuration - Math.round(game.gas.initialDuration * gasPercentage);
            } else {
                currentDuration = game.gas.initialDuration;
            }
            if (!(percentageDirty && game.gas.firstPercentageReceived)) { // Ensures that gas messages aren't displayed when switching between players when spectating
                let gasMessage: string | undefined;
                // TODO Clean up code
                if (game.gas.state === GasState.Waiting) {
                    gasMessage = `Toxic gas advances in ${currentDuration}s`;
                    scene.gasCircle.setPosition(game.gas.oldPosition.x * 20, game.gas.oldPosition.y * 20).setRadius(game.gas.oldRadius * 20);
                    minimap.gasCircle.setPosition(game.gas.oldPosition.x * MINIMAP_SCALE, game.gas.oldPosition.y * MINIMAP_SCALE).setRadius(game.gas.oldRadius * MINIMAP_SCALE);
                    minimap.gasNewPosCircle.setPosition(game.gas.newPosition.x * MINIMAP_SCALE, game.gas.newPosition.y * MINIMAP_SCALE).setRadius(game.gas.newRadius * MINIMAP_SCALE);
                    if (game.gas.oldRadius === 0) {
                        minimap.gasToCenterLine.setTo(0, 0, 0, 0); // Disable the gas line if the gas has shrunk completely
                    } else {
                        minimap.gasToCenterLine.setTo(
                            game.gas.newPosition.x * MINIMAP_SCALE,
                            game.gas.newPosition.y * MINIMAP_SCALE,
                            minimap.playerIndicator.x,
                            minimap.playerIndicator.y
                        );
                    }
                } else if (game.gas.state === GasState.Advancing) {
                    gasMessage = "Toxic gas is advancing! Move to the safe zone";
                    minimap.gasNewPosCircle.setPosition(game.gas.newPosition.x * MINIMAP_SCALE, game.gas.newPosition.y * MINIMAP_SCALE).setRadius(game.gas.newRadius * MINIMAP_SCALE);
                    minimap.gasToCenterLine.setTo(
                        game.gas.newPosition.x * MINIMAP_SCALE,
                        game.gas.newPosition.y * MINIMAP_SCALE,
                        minimap.playerIndicator.x,
                        minimap.playerIndicator.y
                    );
                } else if (game.gas.state === GasState.Inactive) {
                    gasMessage = "Waiting for players...";
                    minimap.gasToCenterLine.setTo(0, 0, 0, 0); // Disable the gas line if the gas is inactive
                }
>>>>>>> 000f3fcd

                if (game.gas.state === GasState.Advancing) {
                    $("#gas-timer").addClass("advancing");
                    $("#gas-timer-image").attr("src", "/img/misc/gas-advancing-icon.svg");
                } else {
                    $("#gas-timer").removeClass("advancing");
                    $("#gas-timer-image").attr("src", "/img/misc/gas-waiting-icon.svg");
                }

                if ((game.gas.state === GasState.Inactive || game.gas.initialDuration !== 0) && !UI_DEBUG_MODE) {
                    $("#gas-msg-info").text(gasMessage ?? "");
                    $("#gas-msg").fadeIn();
                    if (game.gas.state === GasState.Inactive) {
                        $("#gas-msg-info").css("color", "white");
                    } else {
                        $("#gas-msg-info").css("color", "cyan");
                        setTimeout(() => $("#gas-msg").fadeOut(1000), 5000);
                    }
                }
            }
            game.gas.firstPercentageReceived = true;
        }

        // Gas percentage
        if (gasPercentageDirty) {
            gasPercentage = stream.readFloat(0, 1, 16);
        }
        if (gasPercentage !== undefined) {
            const time = game.gas.initialDuration - Math.round(game.gas.initialDuration * gasPercentage);
            $("#gas-timer-text").text(`${Math.floor(time / 60)}:${(time % 60) < 10 ? "0" : ""}${time % 60}`);
            if (game.gas.state === GasState.Advancing) {
<<<<<<< HEAD
                // const currentPosition = vecLerp(game.gas.oldPosition, game.gas.newPosition, percentage);
                // const currentRadius = lerp(game.gas.oldRadius, game.gas.newRadius, percentage);
                // scene.tweens.add({
                //     targets: scene.gasCircle,
                //     x: currentPosition.x * 20,
                //     y: currentPosition.y * 20,
                //     radius: currentRadius * 20,
                //     duration: 30
                // });
                // scene.tweens.add({
                //     targets: minimap.gasCircle,
                //     x: currentPosition.x * MINIMAP_SCALE,
                //     y: currentPosition.y * MINIMAP_SCALE,
                //     radius: currentRadius * MINIMAP_SCALE,
                //     duration: 30
                // });
=======
                const currentPosition = vecLerp(game.gas.oldPosition, game.gas.newPosition, gasPercentage);
                const currentRadius = lerp(game.gas.oldRadius, game.gas.newRadius, gasPercentage);
                scene.tweens.add({
                    targets: scene.gasCircle,
                    x: currentPosition.x * 20,
                    y: currentPosition.y * 20,
                    radius: currentRadius * 20,
                    duration: 30
                });
                scene.tweens.add({
                    targets: minimap.gasCircle,
                    x: currentPosition.x * MINIMAP_SCALE,
                    y: currentPosition.y * MINIMAP_SCALE,
                    radius: currentRadius * MINIMAP_SCALE,
                    duration: 30
                });
>>>>>>> 000f3fcd
            }
        }

        // Alive count
        if (aliveCountDirty) {
            const aliveCount = stream.readBits(7);
            $("#ui-players-alive").text(aliveCount);
        }
    }
}<|MERGE_RESOLUTION|>--- conflicted
+++ resolved
@@ -180,9 +180,6 @@
             const activePlayerID = stream.readObjectID();
             const idChanged = game.activePlayer.id !== activePlayerID;
             if (idChanged) {
-<<<<<<< HEAD
-                game.activePlayer.container.visible = true;
-=======
                 // Destroy the old object representing the active player
                 const activePlayer = game.objects.get(activePlayerID);
                 if (activePlayer !== undefined) {
@@ -191,11 +188,8 @@
                 }
 
                 // Reset the active player
-                game.activePlayer.container.setVisible(true);
->>>>>>> 000f3fcd
                 game.objects.delete(game.activePlayer.id);
                 game.activePlayer.id = activePlayerID;
-                // game.activePlayer.emoteContainer.setVisible(false);
                 game.activePlayer.distSinceLastFootstep = 0;
                 game.activePlayer.isNew = true;
                 game.objects.set(game.activePlayer.id, game.activePlayer);
@@ -366,38 +360,6 @@
             game.gas.newPosition = stream.readPosition();
             game.gas.oldRadius = stream.readFloat(0, 2048, 16);
             game.gas.newRadius = stream.readFloat(0, 2048, 16);
-<<<<<<< HEAD
-            let gasMessage: string | undefined;
-            // // TODO Clean up code
-            // if (game.gas.state === GasState.Waiting) {
-            //     gasMessage = `Toxic gas advances in ${game.gas.initialDuration}s`;
-            //     scene.gasCircle.setPosition(game.gas.oldPosition.x * 20, game.gas.oldPosition.y * 20).setRadius(game.gas.oldRadius * 20);
-            //     minimap.gasCircle.setPosition(game.gas.oldPosition.x * MINIMAP_SCALE, game.gas.oldPosition.y * MINIMAP_SCALE).setRadius(game.gas.oldRadius * MINIMAP_SCALE);
-            //     minimap.gasNewPosCircle.setPosition(game.gas.newPosition.x * MINIMAP_SCALE, game.gas.newPosition.y * MINIMAP_SCALE).setRadius(game.gas.newRadius * MINIMAP_SCALE);
-            //     if (game.gas.oldRadius === 0) {
-            //         minimap.gasToCenterLine.setTo(0, 0, 0, 0); // Disable the gas line if the gas has shrunk completely
-            //     } else {
-            //         minimap.gasToCenterLine.setTo(
-            //             game.gas.newPosition.x * MINIMAP_SCALE,
-            //             game.gas.newPosition.y * MINIMAP_SCALE,
-            //             minimap.playerIndicator.x,
-            //             minimap.playerIndicator.y
-            //         );
-            //     }
-            // } else if (game.gas.state === GasState.Advancing) {
-            //     gasMessage = "Toxic gas is advancing! Move to the safe zone";
-            //     minimap.gasNewPosCircle.setPosition(game.gas.newPosition.x * MINIMAP_SCALE, game.gas.newPosition.y * MINIMAP_SCALE).setRadius(game.gas.newRadius * MINIMAP_SCALE);
-            //     minimap.gasToCenterLine.setTo(
-            //         game.gas.newPosition.x * MINIMAP_SCALE,
-            //         game.gas.newPosition.y * MINIMAP_SCALE,
-            //         minimap.playerIndicator.x,
-            //         minimap.playerIndicator.y
-            //     );
-            // } else if (game.gas.state === GasState.Inactive) {
-            //     gasMessage = "Waiting for players...";
-            //     minimap.gasToCenterLine.setTo(0, 0, 0, 0); // Disable the gas line if the gas is inactive
-            // }
-=======
             let currentDuration: number | undefined;
             const percentageDirty = stream.readBoolean();
             if (percentageDirty) { // Percentage dirty
@@ -411,33 +373,32 @@
                 // TODO Clean up code
                 if (game.gas.state === GasState.Waiting) {
                     gasMessage = `Toxic gas advances in ${currentDuration}s`;
-                    scene.gasCircle.setPosition(game.gas.oldPosition.x * 20, game.gas.oldPosition.y * 20).setRadius(game.gas.oldRadius * 20);
-                    minimap.gasCircle.setPosition(game.gas.oldPosition.x * MINIMAP_SCALE, game.gas.oldPosition.y * MINIMAP_SCALE).setRadius(game.gas.oldRadius * MINIMAP_SCALE);
-                    minimap.gasNewPosCircle.setPosition(game.gas.newPosition.x * MINIMAP_SCALE, game.gas.newPosition.y * MINIMAP_SCALE).setRadius(game.gas.newRadius * MINIMAP_SCALE);
-                    if (game.gas.oldRadius === 0) {
-                        minimap.gasToCenterLine.setTo(0, 0, 0, 0); // Disable the gas line if the gas has shrunk completely
-                    } else {
-                        minimap.gasToCenterLine.setTo(
-                            game.gas.newPosition.x * MINIMAP_SCALE,
-                            game.gas.newPosition.y * MINIMAP_SCALE,
-                            minimap.playerIndicator.x,
-                            minimap.playerIndicator.y
-                        );
-                    }
+                    // scene.gasCircle.setPosition(game.gas.oldPosition.x * 20, game.gas.oldPosition.y * 20).setRadius(game.gas.oldRadius * 20);
+                    // minimap.gasCircle.setPosition(game.gas.oldPosition.x * MINIMAP_SCALE, game.gas.oldPosition.y * MINIMAP_SCALE).setRadius(game.gas.oldRadius * MINIMAP_SCALE);
+                    // minimap.gasNewPosCircle.setPosition(game.gas.newPosition.x * MINIMAP_SCALE, game.gas.newPosition.y * MINIMAP_SCALE).setRadius(game.gas.newRadius * MINIMAP_SCALE);
+                    // if (game.gas.oldRadius === 0) {
+                    //     minimap.gasToCenterLine.setTo(0, 0, 0, 0); // Disable the gas line if the gas has shrunk completely
+                    // } else {
+                    //     minimap.gasToCenterLine.setTo(
+                    //         game.gas.newPosition.x * MINIMAP_SCALE,
+                    //         game.gas.newPosition.y * MINIMAP_SCALE,
+                    //         minimap.playerIndicator.x,
+                    //         minimap.playerIndicator.y
+                    //     );
+                    // }
                 } else if (game.gas.state === GasState.Advancing) {
                     gasMessage = "Toxic gas is advancing! Move to the safe zone";
-                    minimap.gasNewPosCircle.setPosition(game.gas.newPosition.x * MINIMAP_SCALE, game.gas.newPosition.y * MINIMAP_SCALE).setRadius(game.gas.newRadius * MINIMAP_SCALE);
-                    minimap.gasToCenterLine.setTo(
-                        game.gas.newPosition.x * MINIMAP_SCALE,
-                        game.gas.newPosition.y * MINIMAP_SCALE,
-                        minimap.playerIndicator.x,
-                        minimap.playerIndicator.y
-                    );
+                    // minimap.gasNewPosCircle.setPosition(game.gas.newPosition.x * MINIMAP_SCALE, game.gas.newPosition.y * MINIMAP_SCALE).setRadius(game.gas.newRadius * MINIMAP_SCALE);
+                    // minimap.gasToCenterLine.setTo(
+                    //     game.gas.newPosition.x * MINIMAP_SCALE,
+                    //     game.gas.newPosition.y * MINIMAP_SCALE,
+                    //     minimap.playerIndicator.x,
+                    //     minimap.playerIndicator.y
+                    // );
                 } else if (game.gas.state === GasState.Inactive) {
                     gasMessage = "Waiting for players...";
-                    minimap.gasToCenterLine.setTo(0, 0, 0, 0); // Disable the gas line if the gas is inactive
-                }
->>>>>>> 000f3fcd
+                    // minimap.gasToCenterLine.setTo(0, 0, 0, 0); // Disable the gas line if the gas is inactive
+                }
 
                 if (game.gas.state === GasState.Advancing) {
                     $("#gas-timer").addClass("advancing");
@@ -469,9 +430,8 @@
             const time = game.gas.initialDuration - Math.round(game.gas.initialDuration * gasPercentage);
             $("#gas-timer-text").text(`${Math.floor(time / 60)}:${(time % 60) < 10 ? "0" : ""}${time % 60}`);
             if (game.gas.state === GasState.Advancing) {
-<<<<<<< HEAD
-                // const currentPosition = vecLerp(game.gas.oldPosition, game.gas.newPosition, percentage);
-                // const currentRadius = lerp(game.gas.oldRadius, game.gas.newRadius, percentage);
+                const currentPosition = vecLerp(game.gas.oldPosition, game.gas.newPosition, gasPercentage);
+                const currentRadius = lerp(game.gas.oldRadius, game.gas.newRadius, gasPercentage);
                 // scene.tweens.add({
                 //     targets: scene.gasCircle,
                 //     x: currentPosition.x * 20,
@@ -486,24 +446,6 @@
                 //     radius: currentRadius * MINIMAP_SCALE,
                 //     duration: 30
                 // });
-=======
-                const currentPosition = vecLerp(game.gas.oldPosition, game.gas.newPosition, gasPercentage);
-                const currentRadius = lerp(game.gas.oldRadius, game.gas.newRadius, gasPercentage);
-                scene.tweens.add({
-                    targets: scene.gasCircle,
-                    x: currentPosition.x * 20,
-                    y: currentPosition.y * 20,
-                    radius: currentRadius * 20,
-                    duration: 30
-                });
-                scene.tweens.add({
-                    targets: minimap.gasCircle,
-                    x: currentPosition.x * MINIMAP_SCALE,
-                    y: currentPosition.y * MINIMAP_SCALE,
-                    radius: currentRadius * MINIMAP_SCALE,
-                    duration: 30
-                });
->>>>>>> 000f3fcd
             }
         }
 
