<!DOCTYPE html>
<html lang="en">
<<<<<<< HEAD
  <head>
    <meta charset="UTF-8">
    <meta http-equiv="X-UA-Compatible" content="IE=edge">
    <meta name="viewport" content="width=device-width, initial-scale=1.0">
    <title>Suroi Leaderboard</title>
  </head>
  <body>

  </body>
=======
<head>
    <meta http-equiv="Content-Type" content="text/html;charset=UTF-8">
    <meta http-equiv="X-UA-Compatible" content="IE=7">
    <meta name="viewport" content="width=device-width, initial-scale=1.0">

    <meta name="title" content="Suroi - 2D battle royale game">
    <meta name="description" content="Suroi is an action-packed 2D Battle Royale game where players fight to be the last one standing, while the constantly shrinking arena adds to the excitement. With vibrant and dynamic sound effects, Suroi offers an immersive and adrenaline-fueled experience.">
    <meta name="keywords" content="">

    <meta property="og:title" content="Suroi - 2D battle royale game">
    <meta property="og:description" content="Suroi is an action-packed 2D Battle Royale game where players fight to be the last one standing, while the constantly shrinking arena adds to the excitement. With vibrant and dynamic sound effects, Suroi offers an immersive and adrenaline-fueled experience.">

    <title>Suroi - Leaderboard</title>

    <link rel="icon" type="image/x-icon" href="favicon.ico">

    <link rel="icon" type="image/x-icon" sizes="16x16" href="/assets/img/favicons/favicon-16x16.png" />
    <link rel="icon" type="image/x-icon" sizes="32x32" href="/assets/img/favicons/favicon-32x32.png" />
    <link rel="icon" type="image/x-icon" sizes="96x96" href="/assets/img/favicons/favicon-96x96.png" />
</head>
<body>
</body>
>>>>>>> a2900e4e
</html><|MERGE_RESOLUTION|>--- conflicted
+++ resolved
@@ -1,21 +1,6 @@
 <!DOCTYPE html>
 <html lang="en">
-<<<<<<< HEAD
   <head>
-    <meta charset="UTF-8">
-    <meta http-equiv="X-UA-Compatible" content="IE=edge">
-    <meta name="viewport" content="width=device-width, initial-scale=1.0">
-    <title>Suroi Leaderboard</title>
-  </head>
-  <body>
-
-  </body>
-=======
-<head>
-    <meta http-equiv="Content-Type" content="text/html;charset=UTF-8">
-    <meta http-equiv="X-UA-Compatible" content="IE=7">
-    <meta name="viewport" content="width=device-width, initial-scale=1.0">
-
     <meta name="title" content="Suroi - 2D battle royale game">
     <meta name="description" content="Suroi is an action-packed 2D Battle Royale game where players fight to be the last one standing, while the constantly shrinking arena adds to the excitement. With vibrant and dynamic sound effects, Suroi offers an immersive and adrenaline-fueled experience.">
     <meta name="keywords" content="">
@@ -33,5 +18,4 @@
 </head>
 <body>
 </body>
->>>>>>> a2900e4e
 </html>