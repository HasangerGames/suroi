@import "../palette.scss";

input[type="range"] {
    appearance: none;
    -webkit-appearance: none;
    background: transparent;
    border-bottom: 5px solid transparent;

    @mixin input-thumb {
        height: 20px;
        width: 20px;
        border-radius: 100%;
        cursor: pointer;
        border: none;
        background: $orange;
        margin-top: -5px;
        box-shadow: 0 0 5px rgba(0, 0, 0, 0.3);
    }

    @mixin input-track {
        height: 10px;
        width: 100%;
        cursor: pointer;
        border-radius: 5px;
        background: $light;
    }

    &::-moz-range-thumb {
        @include input-thumb;
    }

    &::-webkit-slider-thumb {
        @include input-thumb;
        margin-top: -5px;
    }

    &::-moz-range-track {
        @include input-track;
    }

    &::-webkit-slider-runnable-track {
        @include input-track;
        background: var(--background);
    }

    &::-moz-range-progress {
        @include input-track;
        background: $orange;
    }

    &:focus {
        outline: none;
        border-color: $blue;
    }

    &::-webkit-slider-thumb {
        -webkit-appearance: none;
    }
}

input[type="checkbox"] {
    appearance: none;
    -webkit-appearance: none;
    -webkit-tap-highlight-color: transparent;
    position: relative;
    bottom: -2px;
    border: 0;
    outline: 0;
    cursor: pointer;
    margin-top: -1px;
    border-bottom: 2px solid transparent;

    &:after {
        content: "";
        width: 40px;
        height: 20px;
        display: inline-block;
        background: $light;
        border-radius: 18px;
        clear: both;
        transition: background linear 200ms;
    }

    &:before {
        content: "";
        width: 20px;
        height: 20px;
        padding: 2px;
        display: block;
        position: absolute;
        left: -2px;
        top: -2px;
        border-radius: 50%;
        background: $light;
        transition: left linear 200ms;
        box-shadow: 1px 1px 3px rgba(0, 0, 0, 0.6);
    }

    &:checked:before {
        left: 20px;
    }

    &:checked:after {
        background: $orange;
    }

    &:focus {
        border-bottom: 4px solid $blue;
    }
<<<<<<< HEAD
}

input[type="color"] {
    border: none;
    border-radius: 100px;
    background-color: $grass_bg;
=======
>>>>>>> ef6668ab
}<|MERGE_RESOLUTION|>--- conflicted
+++ resolved
@@ -107,13 +107,10 @@
     &:focus {
         border-bottom: 4px solid $blue;
     }
-<<<<<<< HEAD
 }
 
 input[type="color"] {
     border: none;
     border-radius: 100px;
     background-color: $grass_bg;
-=======
->>>>>>> ef6668ab
 }