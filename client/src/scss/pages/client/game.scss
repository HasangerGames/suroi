--- conflicted
+++ resolved
@@ -1431,12 +1431,8 @@
     }
 }
 
-<<<<<<< HEAD
-#healing-items-container, #ammo-container {
-=======
 #healing-items-container,
 #ammo.items-container .inventory-container {
->>>>>>> 2f4a56d0
     & .inventory-slot.active {
         outline-width: 0;
 
