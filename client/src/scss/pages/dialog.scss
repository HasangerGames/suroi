--- conflicted
+++ resolved
@@ -4,13 +4,8 @@
 #settings-menu,
 #report-modal,
 #warning-modal {
-<<<<<<< HEAD
-    background-color: $bg;
-    max-width: 500px;
-=======
   background-color: $bg;
   max-width: 500px;
->>>>>>> 6220bda6
 }
 
 #reporting-name {
@@ -181,21 +176,6 @@
     }
   }
 
-<<<<<<< HEAD
-    #emote-customize-wheel {
-        position: relative;
-        align-self: center;
-        flex-shrink: 0;
-        transform: none;
-
-        .emote-top,
-        .emote-right,
-        .emote-bottom,
-        .emote-left {
-            cursor: pointer;
-            z-index: 10;
-        }
-=======
   #emote-wheel-bottom {
     display: flex;
     flex-direction: row;
@@ -216,7 +196,6 @@
       &.selected {
         border-color: $orange;
       }
->>>>>>> 6220bda6
     }
   }
 }
