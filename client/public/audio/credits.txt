Menu music - Lil Craw
Halloween menu music - Secrets of the House on the Hill by Rage Sound
Tavern Music - Lil Craw

Most sound effects edited by hasanger

Guns:
  M3K switch - Dablux
  M3K reload - "Pushing Magazine Into Gun" by Fesliyan Studios: https://www.fesliyanstudios.com/royalty-free-sound-effects-download/gun-reloading-302

  AUG reload & switch - Dablux

  Model 37 fire - "Shotgun Blast" by Jim Rogers: https://soundbible.com/1919-Shotgun-Blast.html

  HP18 fire - "Normal Shotgun" by Soundeffects: https://soundbible.com/2020-Normal-Shotgun.html
  HP18 reload - "Reloading Magazine" by Fesliyan Studios: https://www.fesliyanstudios.com/royalty-free-sound-effects-download/gun-reloading-302 -> https://www.fesliyanstudios.com/play-mp3/7550

  Vepr-12 fire - "12 Gauge Pump Action Shotgun Close Gunshot A" by Fesliyan Studios: https://www.fesliyanstudios.com/royalty-free-sound-effects-download/12-gauge-shotgun-289 -> https://www.fesliyanstudios.com/play-mp3/7122
  Vepr-12 reload & switch - "Rifle-or-shotgun-reload" from Pixabay: https://pixabay.com/sound-effects/rifle-or-shotgun-reload-6787/

  ARX-160 - ARX160 Rifle by oneshotofficial: https://gamebanana.com/sounds/57736

  Badlander switch - eiπ
  Badlander reload - eiπ, Katloo

  M1895 reload - "Clean Revolver Reload" from Pixabay: https://pixabay.com/sound-effects/clean-revolver-reload-6889/

  USAS-12 fire - "Small Explosion" from Pixabay: https://pixabay.com/sound-effects/small-explosion-103931/
  USAS-12 switch & explosion - "Cannon Fire" from Pixabay: https://pixabay.com/sound-effects/cannon-fire-161072/
  USAS-12 reload - Yeet120

  ACR fire - "Beefy Suppressed Bushmaster ACR 5.56 Close Gunshot A Sound Effect" by Fesliyan Studios: https://www.fesliyanstudios.com/royalty-free-sound-effects-download/bushmaster-acr-5.56-combat-rifle-298
  ACR reload & switch - "Bushmaster ACR remake" by Tyrannotitan Fan: https://gamebanana.com/sounds/68939

  Vepr-12 reload & switch - Dablux

  MG5 fire - "072807_Heavy Machine Gun (.50 Caliber)" from Pixabay: https://pixabay.com/sound-effects/072807-heavy-machine-gun-50-caliber-39765/

  Negev fire - "Machine Gun Automatic Fire A" by Fesliyan Studios: https://www.fesliyanstudios.com/royalty-free-sound-effects-download/automatic-gunfire-rifle-299 -> https://www.fesliyanstudios.com/play-mp3/7423

  MG36 fire - KuraiWolf: https://opengameart.org/content/light-machine-gun
  MG36 reload - Siberian Black League & hasanger (based on Surviv.io Custom Sounds & Textures Resource Pack)
  MG36 switch - hasanger (based on Surviv.io Custom Sounds & Textures Resource Pack)

  Seedshot fire:
    - "AssaultRifle2" from Pixabay: https://pixabay.com/sound-effects/assaultrifle2-47258/
    - "Tomato squish;wet" from Pixabay: https://pixabay.com/sound-effects/tomato-squishwet-103934/
    - "Bottle Pop" from Pixabay: https://pixabay.com/sound-effects/bottle-pop-45531/
  Seedshot reload:
    - "m4 rifle reload" from Pixabay: https://pixabay.com/sound-effects/m4-rifle-reload-103528/
    - "RiceGrains2" from Pixabay: https://pixabay.com/sound-effects/ricegrains2-68273/
    - "Berretta 9mm Cocking Slower" from Pixabay: https://pixabay.com/sound-effects/berretta-9mm-cocking-slower-105410/
  Seedshot switch - "Berretta 9mm Cocking Slower" from Pixabay: https://pixabay.com/sound-effects/berretta-9mm-cocking-slower-105410/
  Seedshot explosion:
    - "081895_impact_.wav" from Pixabay: https://pixabay.com/sound-effects/081895-impact-wav-43951/
    - "Gross Slimy Goo Foley 7" from Pixabay: https://pixabay.com/sound-effects/gross-slimy-goo-foley-7-164295/

  Vaccinator fire - "Simple Gunshot Reverb Test" from Pixabay: https://pixabay.com/sound-effects/simple-gunshot-reverb-test-101094/

  SVU-A reload & switch - "M14" from Pixabay: https://pixabay.com/sound-effects/m14-168859/

  PSM & Dual PSM (Reload, Fire sounds) - "freesound_community" from Pixabay: https://pixabay.com/users/freesound_community-46691455/

  AKs-74u (Reload, Switch): modified by Teardrop, main sound is Gamebanana
  AN-94 (Fire, Reload, Switch) - modified by Teardrop, main sound is Gamebanana
  RPK-74 (Reload, Switch) - modified by Teardrop, main sound is Gamebanana
  RPK-16 (Fire, Reload, Switch) - modified by Teardrop, main sound is from Gamebanana

<<<<<<< HEAD
  P226-S (Reload) - Combination of the following sounds:
    - Pistol Draw Unholster by "freesound_community" from Pixabay: https://pixabay.com/users/freesound_community-46691455/
    - gun full reload by "u_2jam93dfan" from Pixabay: https://pixabay.com/users/u_2jam93dfan-51535441/
    - CP99 Reload by "freesound_community" from Pixabay: https://pixabay.com/users/freesound_community-46691455/
=======
  M202-F (Fire) - "Usas 12 Sound effect" by Red_Army_Soviet from Pixabay: https://pixabay.com/users/red_army_soviet-46121007/
  M202-F (Switch) - "grappling gun" by akivavita from Pixabay: https://pixabay.com/users/akivavita-32661801/
  M202-F (Reload) - Combination and edit of the following sounds:
      - "shotgun close" by CeebFrack (Freesound) from Pixabay: https://pixabay.com/users/freesound_community-46691455/
      - "22 Bolt" by freesound_community from Pixabay: https://pixabay.com/users/freesound_community-46691455/
      - "grappling gun" by akivavita from Pixabay: https://pixabay.com/users/akivavita-32661801/
      - "Running Gear" by freesound_community from Pixabay: https://pixabay.com/users/freesound_community-46691455/
      - "Spray" by freesound_community from Pixabay: https://pixabay.com/users/freesound_community-46691455/
      - "Leather Stretching sound effect" by Cookie from Youtube: https://www.youtube.com/@Cookie_No
>>>>>>> 44aafef5

  Other gun sound effects - Surviv.io Custom Sounds & Textures Resource Pack: https://github.com/humphreygaming/survivcustomsoundsandtextures

Melees:
  Kukri pickup - "Metal Blade Slice 46" from Pixabay: https://pixabay.com/sound-effects/metal-blade-slice-46-195333/
  K-bar pickup - "Dagger Draw Fast" from Medieval sound effects - Weapon Textures: https://opengameart.org/content/medieval-sound-effects-weapon-textures
  Pipe wrench switch - "wrench 02" by freesound_community from Pixabay: https://pixabay.com/users/freesound_community-46691455/
  Hand Saw switch - "Hand Saw 3 FX" by SOUND_GARAGE from Pixabay: https://pixabay.com/users/sound_garage-47313534/

Obstacles:
  Window punch: https://freesound.org/people/peter1984/sounds/414444/
  Window break: https://freesound.org/people/m1a2t3z4/sounds/112213/

  Porcelain punch: https://freesound.org/people/Clearwavsound/sounds/540336/
  Porcelain break: https://freesound.org/people/Clearwavsound/sounds/540337/

  Bush rustle and hit - "bush1.wav" by schademans (CC BY 3.0): https://freesound.org/people/schademans/sounds/2588/
  Bush destroyed - 123OP

  Tree hit - "Tree Hit With Axe (Tree Shake)" by EminYILDIRIM (CC BY 4.0): https://freesound.org/people/EminYILDIRIM/sounds/608343/
  Tree destroyed - "Falling on foil" from Mixkit: https://mixkit.co/free-sound-effects/falling/

  Crate destroyed - "Crate Break 4.wav" by kevinkace (CC0 1.0, public domain): https://freesound.org/people/kevinkace/sounds/66780/
  Wood destroyed - siberland

  Stone hit - 123OP
  Stone destroyed - "Rocks - Effects - Source Recordings - 05" by GregorQuendel (CC BY 4.0):   https://freesound.org/people/newlocknew/sounds/631485/

  Pumpkin destroyed - https://pixabay.com/sound-effects/splat2ogg-14668/

  Piano hit - Blus
  Bunker unlock ping sound - Blus

  Fence hit & destroyed - Katloo

Ceiling breaking - https://freesound.org/people/InspectorJ/sounds/352513/
Ceiling collapse - "Wood Smash 3" by floraphonic on Pixabay - https://pixabay.com/users/floraphonic-38928062/
Vault door opening - "Metal warehouse door opened with chains" from Pixabay: https://pixabay.com/sound-effects/metal-warehouse-door-opened-with-chains-100823/

Cola:
  "Opening a can of soda" from Pixabay: https://pixabay.com/sound-effects/opening-a-can-of-soda-80185/
  "Soda Can Plus Pour and Fizz MUS 152" from Pixabay: https://pixabay.com/sound-effects/soda-can-plus-pour-and-fizz-mus-152-25167/
  "Gulping Noises | Drinking Noises" from Pixabay: https://pixabay.com/sound-effects/gulping-noises-drinking-noises-37758/
  Pickup - 123OP

Medikit:
  "Opening a small cardboard box" by Aiwha: https://freesound.org/people/Aiwha/sounds/415488/
  "Rustle through chord box.mp3" by hank_richard: https://freesound.org/people/hank_richard/sounds/179670/
  "Heal soft water spell" from Mixkit: https://mixkit.co/free-sound-effects/spell/
  Pickup - Yeet120

Gauze:
  Use - hasanger
  Pickup - 1092384

Tablets:
  Use - hasanger
  Pickup - hasanger and 1092384

Helmet pickup - Katloo
Vest pickup - "Cloth Flapping On A Clothesline Thickly" from Pixabay: https://pixabay.com/sound-effects/cloth-flapping-on-a-clothesline-thickly-6025/
Backpack pickup - "backpack" from Pixabay: https://pixabay.com/sound-effects/backpack-34942/

Airdrops:
  Flare - "FLARE_IGNITE_WITH_WATER_SIZZLES_01.wav" from "Fire, Sizzles, and Ignites...Oh my!" by TS Sound: https://sonniss.com/sound-effects/fire-sizzles-ignites-oh-my/ (dead link)
  Ping - "Notification Sound" from Pixabay: https://pixabay.com/sound-effects/notification-sound-7062/
  Plane - "Prop Plane" from Pixabay: https://pixabay.com/sound-effects/prop-plane-14513/
  Fall:
    "Cloth Flaps" by Sauron974: https://freesound.org/people/Sauron974/sounds/188733/
    TODO Add fall sound credit
  Land - "box-dropping-with-stones" from Pixabay: https://pixabay.com/sound-effects/box-dropping-with-stones-46880/
  Land in water - "Dunking in Water" by Sheyvan: https://freesound.org/people/Sheyvan/sounds/519006/
  Unlock:
    TODO Add first sound credit
    "Metal Door Slam - Sound Effect for editing" by Sound Library: https://www.youtube.com/watch?v=IalewYDjffY
    "Air Pressure Release" by Sound Effects for Video Editing: https://www.youtube.com/watch?v=lVEmBU-U9h4

Footsteps:
  Grass, wood, stone - Katloo
  Metal - "Metal Footsteps" from Pixabay: https://pixabay.com/sound-effects/metal-footsteps-14727/
  Sand - "foley_footsteps_desert_boots_sand" from Pixabay: https://pixabay.com/sound-effects/foley-footsteps-desert-boots-sand-6900/
  Water - "Footsteps in Water - Nature Sounds" from Pixabay: https://pixabay.com/sound-effects/footsteps-in-water-nature-sounds-8185/
  Log (Wood) - "Walking on wood" by freesounds123 from Pixabay: https://pixabay.com/users/freesounds123-49985424/

Memorial open:
  "Tomb_door" from Pixabay: https://pixabay.com/sound-effects/tomb-door-95246/
  "impact riser 01" from Pixabay: https://pixabay.com/sound-effects/impact-riser-01-6908/
  "Atomic Impact" from Pixabay: https://pixabay.com/sound-effects/atomic-impact-216308/

Ambience:
  Wind (normal mode) - "Wind - Oak - Calm - Close - Inside Canopy - XY - MKH8060.wav" from "Wind in Trees" by Pole Position: https://sonniss.com/sound-effects/wind-in-trees/
  River - "63 River_near field_LOOP 11.WAV" from "Mountain rivers and streams" by Ivo Vicic: https://sonniss.com/sound-effects/mountain-rivers-streams/

Default switch sound - "Jump Landing" from Pixabay: https://pixabay.com/sound-effects/jump-landing-30946/
Generic pickup sound - Katloo

Shield (Bubble) Sounds
  - Destroyed Sound: alien_tripod_debris_glass_falling by Alien Tripod, BluezoneCorp - https://sonniss.com/product/alien-tripod
  - Equip/Obtain Sound: bluezone_BC0303_futuristic_user_interface_transition_006 by Futuristic User Interface, BluezoneCorp - https://sonniss.com/product/futuristic-user-interface

Overdrive Sound: "Boost" by freesound_community on PixaBay - https://pixabay.com/users/freesound_community-46691455/

Sawmill saw: "Cutting wood on a band saw" from Pixabay - https://pixabay.com/sound-effects/cutting-wood-on-a-band-saw-320670/

Hand Saw sounds
   - Hit 1: "Axe Hit Flesh 02" by u_xjrmmgxfru from Pixabay: https://pixabay.com/users/u_xjrmmgxfru-47169417/
   - Hit 2: "Hit Flesh 02" by u_xjrmmgxfru from Pixabay: https://pixabay.com/users/u_xjrmmgxfru-47169417/

Train horn - "train horn fades" by freesound_community from Pixabay: https://pixabay.com/users/freesound_community-46691455/<|MERGE_RESOLUTION|>--- conflicted
+++ resolved
@@ -66,12 +66,10 @@
   RPK-74 (Reload, Switch) - modified by Teardrop, main sound is Gamebanana
   RPK-16 (Fire, Reload, Switch) - modified by Teardrop, main sound is from Gamebanana
 
-<<<<<<< HEAD
   P226-S (Reload) - Combination of the following sounds:
     - Pistol Draw Unholster by "freesound_community" from Pixabay: https://pixabay.com/users/freesound_community-46691455/
     - gun full reload by "u_2jam93dfan" from Pixabay: https://pixabay.com/users/u_2jam93dfan-51535441/
     - CP99 Reload by "freesound_community" from Pixabay: https://pixabay.com/users/freesound_community-46691455/
-=======
   M202-F (Fire) - "Usas 12 Sound effect" by Red_Army_Soviet from Pixabay: https://pixabay.com/users/red_army_soviet-46121007/
   M202-F (Switch) - "grappling gun" by akivavita from Pixabay: https://pixabay.com/users/akivavita-32661801/
   M202-F (Reload) - Combination and edit of the following sounds:
@@ -81,7 +79,6 @@
       - "Running Gear" by freesound_community from Pixabay: https://pixabay.com/users/freesound_community-46691455/
       - "Spray" by freesound_community from Pixabay: https://pixabay.com/users/freesound_community-46691455/
       - "Leather Stretching sound effect" by Cookie from Youtube: https://www.youtube.com/@Cookie_No
->>>>>>> 44aafef5
 
   Other gun sound effects - Surviv.io Custom Sounds & Textures Resource Pack: https://github.com/humphreygaming/survivcustomsoundsandtextures
 
