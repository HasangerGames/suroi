--- conflicted
+++ resolved
@@ -1485,11 +1485,7 @@
                                     obj: image,
                                     field: "scale",
                                     defaultValue: { x: 1, y: 1 },
-<<<<<<< HEAD
-                                    equalityFunction: (a: Vector, b: Vector) => Vec.equals(a, b),
-=======
                                     equalityFunction: (a, b) => Vec.equals(a, b),
->>>>>>> 3d9136a0
                                     validatorIfPresent(value, errorPath) {
                                         validators.vector(
                                             errorPath,
@@ -1552,11 +1548,7 @@
                                     obj: image,
                                     field: "scale",
                                     defaultValue: { x: 1, y: 1 },
-<<<<<<< HEAD
-                                    equalityFunction: (a: Vector, b: Vector) => Vec.equals(a, b),
-=======
                                     equalityFunction: (a, b) => Vec.equals(a, b),
->>>>>>> 3d9136a0
                                     validatorIfPresent(value, errorPath) {
                                         validators.vector(
                                             errorPath,
@@ -2920,11 +2912,7 @@
                             validators.vector(errorPath, position);
                         },
                         defaultValue: Vec(0, 0),
-<<<<<<< HEAD
-                        equalityFunction: (a: Vector, b: Vector) => Vec.equals(a, b),
-=======
                         equalityFunction: (a, b) => Vec.equals(a, b),
->>>>>>> 3d9136a0
                         baseErrorPath: errorPath2
                     });
 
@@ -3765,158 +3753,12 @@
 logger.indent("Validating client config", () => {
     const errorPath = tester.createPath("configs", "client config");
 
-<<<<<<< HEAD
-                    const map = Maps[name];
-                    if (map !== undefined) {
-                        validators.vector(
-                            tester.createPath(errorPath, "spawn position"),
-                            Vec(...ServerConfig.spawn.position as [number, number]),
-                            {
-                                min: 0,
-                                max: map.width,
-                                includeMin: true,
-                                includeMax: true
-                            },
-                            {
-                                min: 0,
-                                max: map.height,
-                                includeMin: true,
-                                includeMax: true
-                            }
-                        );
-                    }
-                    break;
-                }
-                case SpawnMode.Fixed: {
-                    const map = Maps[name];
-                    if (map !== undefined) {
-                        validators.vector(
-                            tester.createPath(errorPath, "spawn position"),
-                            Vec(...ServerConfig.spawn.position as [number, number]),
-                            {
-                                min: 0,
-                                max: map.width,
-                                includeMin: true,
-                                includeMax: true
-                            },
-                            {
-                                min: 0,
-                                max: map.height,
-                                includeMin: true,
-                                includeMax: true
-                            }
-                        );
-                    }
-                    break;
-                }
-                case SpawnMode.Normal:
-                case SpawnMode.Center:
-                case SpawnMode.Default:
-                default:
-                    break;
-            }
-        };
-
-        if (typeof ServerConfig.map === "string") {
-            validateForMapName(ServerConfig.map);
-        } else {
-            tester.runTestOnArray(
-                ServerConfig.map.rotation,
-                (name, errorPath) => {
-                    validateForMapName(name, errorPath);
-                },
-                errorPath
-            );
-        }
-
-        tester.assertNoPointlessValue({
-            obj: ServerConfig,
-            field: "startImmediately",
-            defaultValue: false,
-            baseErrorPath: errorPath
-        });
-
-        tester.assertIsNaturalNumber({
-            obj: ServerConfig,
-            field: "maxPlayersPerGame",
-            baseErrorPath: errorPath
-        });
-
-        tester.assertIsNaturalNumber({
-            obj: ServerConfig,
-            field: "maxGames",
-            baseErrorPath: errorPath
-        });
-
-        if (ServerConfig.gas.mode === GasMode.Debug) {
-            tester.assertNoPointlessValue({
-                obj: ServerConfig.gas,
-                field: "overridePosition",
-                defaultValue: false,
-                baseErrorPath: errorPath
-            });
-
-            tester.assertIsPositiveReal({
-                obj: ServerConfig.gas,
-                field: "overrideDuration",
-                baseErrorPath: errorPath
-            });
-        }
-
-        tester.assertIsNaturalFiniteNumber({
-            obj: ServerConfig,
-            field: "tps",
-            baseErrorPath: errorPath
-        });
-
-        tester.assertNoPointlessValue({
-            obj: ServerConfig,
-            field: "disableBuildingCheck",
-            defaultValue: false,
-            baseErrorPath: errorPath
-        });
-
-        logger.indent("Validating roles", () => {
-            for (const [name, role] of Object.entries(ServerConfig.roles)) {
-                logger.indent(`Validating role '${name}'`, () => {
-                    const errorPath2 = tester.createPath(errorPath, "roles", `role '${name}'`);
-
-                    tester.assertNoPointlessValue({
-                        obj: role,
-                        field: "isDev",
-                        defaultValue: false,
-                        baseErrorPath: errorPath2
-                    });
-                });
-            }
-        });
-
-        tester.assertNoPointlessValue({
-            obj: ServerConfig,
-            field: "disableLobbyClearing",
-            defaultValue: false,
-            baseErrorPath: errorPath
-        });
-    }); */
-
-    logger.indent("Validating client config", () => {
-        const errorPath = tester.createPath("configs", "client config");
-
-        tester.assertReferenceExistsObject({
-            obj: ClientConfig,
-            field: "defaultRegion",
-            collection: ClientConfig.regions,
-            collectionName: "regions",
-            baseErrorPath: errorPath
-        });
-=======
     tester.assertReferenceExistsObject({
         obj: ClientConfig,
         field: "defaultRegion",
         collection: ClientConfig.regions,
         collectionName: "regions",
         baseErrorPath: errorPath
->>>>>>> 3d9136a0
     });
 });
 
