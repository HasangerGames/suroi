import { HitboxType, RectangleHitbox } from "@common/utils/hitbox";
import { Config as ClientConfig } from "../../client/src/scripts/config";
import { FireMode, GameConstants, Layers } from "../../common/src/constants";
import { Ammos } from "../../common/src/definitions/ammos";
import { Armors, ArmorType } from "../../common/src/definitions/armors";
import { Backpacks } from "../../common/src/definitions/backpacks";
import { Badges } from "../../common/src/definitions/badges";
import { Buildings } from "../../common/src/definitions/buildings";
import { Bullets } from "../../common/src/definitions/bullets";
import { Decals } from "../../common/src/definitions/decals";
import { Emotes } from "../../common/src/definitions/emotes";
import { Explosions } from "../../common/src/definitions/explosions";
import { Guns, type DualGunNarrowing, type SingleGunNarrowing } from "../../common/src/definitions/guns";
import { HealingItems } from "../../common/src/definitions/healingItems";
import { Loots } from "../../common/src/definitions/loots";
import { MapPings } from "../../common/src/definitions/mapPings";
import { Melees } from "../../common/src/definitions/melees";
import { Modes } from "../../common/src/definitions/modes";
<<<<<<< HEAD
import { Obstacles, RotationMode } from "../../common/src/definitions/obstacles";
import { Scopes } from "../../common/src/definitions/scopes";
=======
import { Materials, Obstacles, RotationMode } from "../../common/src/definitions/obstacles";
import { DEFAULT_SCOPE, Scopes } from "../../common/src/definitions/scopes";
>>>>>>> a1bf5728
import { Skins } from "../../common/src/definitions/skins";
import { SyncedParticles } from "../../common/src/definitions/syncedParticles";
import { Throwables, type ThrowableDefinition } from "../../common/src/definitions/throwables";
import { ColorStyles, FontStyles, styleText } from "../../common/src/utils/ansiColoring";
import { NullString, ObstacleSpecialRoles, type ItemDefinition } from "../../common/src/utils/objectDefinitions";
import { FloorTypes } from "../../common/src/utils/terrain";
import { Vec, type Vector } from "../../common/src/utils/vector";
import { Config, GasMode, Config as ServerConfig, SpawnMode } from "../../server/src/config";
import { GasStages } from "../../server/src/data/gasStages";
import { LootTables, LootTiers } from "../../server/src/data/lootTables";
import { Maps, type MapName } from "../../server/src/data/maps";
import { findDupes, logger, safeString, tester, validators } from "./validationUtils";

const testStart = Date.now();

logger.log("START");
logger.indent("Validating gas stages", () => {
    tester.runTestOnArray(
        GasStages,
        (stage, errorPath) => {
            tester.assertIsPositiveReal({
                obj: stage,
                field: "duration",
                baseErrorPath: errorPath
            });

            tester.assertIsPositiveReal({
                obj: stage,
                field: "oldRadius",
                baseErrorPath: errorPath
            });

            tester.assertIsPositiveReal({
                obj: stage,
                field: "newRadius",
                baseErrorPath: errorPath
            });

            tester.assertIsRealNumber({
                obj: stage,
                field: "dps",
                baseErrorPath: errorPath
            });

            tester.assertNoPointlessValue({
                obj: stage,
                field: "summonAirdrop",
                defaultValue: false,
                baseErrorPath: errorPath
            });
        },
        "gas stages"
    );
});

logger.indent("Validating loot table references", () => {
    logger.indent("Validating loot tables", () => {
        for (const [name, lootData] of Object.entries(LootTables)) {
            logger.indent(`Validating table '${name}'`, () => {
                const errorPath = tester.createPath("loot table references", "loot tables", `table '${name}'`);

                logger.indent("Validating min/max", () => {
                    validators.numericInterval(
                        errorPath,
                        lootData,
                        {
                            globalMin: { value: 0, include: true },
                            globalMax: { value: Infinity, include: true },
                            allowDegenerateIntervals: true
                        }
                    );
                });

                logger.indent("Validating drop declaration", () => {
                    const errorPath2 = tester.createPath(errorPath, "drop declaration");

                    tester.runTestOnArray(
                        lootData.loot.flat(),
                        (entry, errorPath) => {
                            validators.weightedItem(errorPath, entry);
                        },
                        errorPath2
                    );
                });
            });
        }
    });

    logger.indent("Validating loot tiers", () => {
        for (const [name, lootTierData] of Object.entries(LootTiers)) {
            logger.indent(`Validating tier '${name}'`, () => {
                const errorPath = tester.createPath("loot table references", "loot tiers", `tier '${name}'`);

                tester.runTestOnArray(
                    lootTierData,
                    (entry, errorPath) => {
                        validators.weightedItem(errorPath, entry);
                    },
                    errorPath
                );
            });
        }
    });
});

logger.indent("Validating map definitions", () => {
    for (const [name, definition] of Object.entries(Maps)) {
        logger.indent(`Validating map '${name}'`, () => {
            const errorPath = tester.createPath("maps", `map '${name}'`);

            const dimLimit = 2 ** 16 - 1;
            //                    ^^ mapPacket uses 16 bits for dimensions

            tester.assertIntAndInBounds({
                obj: definition,
                field: "width",
                min: 0,
                max: dimLimit,
                includeMin: true,
                baseErrorPath: errorPath
            });

            tester.assertIntAndInBounds({
                obj: definition,
                field: "height",
                min: 0,
                max: dimLimit,
                includeMin: true,
                baseErrorPath: errorPath
            });

            tester.assertIntAndInBounds({
                obj: definition,
                field: "oceanSize",
                min: 0,
                max: dimLimit,
                includeMin: true,
                baseErrorPath: errorPath
            });

            tester.assertIntAndInBounds({
                obj: definition,
                field: "beachSize",
                min: 0,
                max: dimLimit,
                includeMin: true,
                baseErrorPath: errorPath
            });

            const rivers = definition.rivers;
            if (rivers !== undefined) {
                logger.indent(
                    "Validating rivers",
                    () => {
                        const errorPath2 = tester.createPath(errorPath, "river");

                        const maxRivers = 2 ** 4 - 1;
                        //                     ^ mapPacket uses 4 bits for river count

                        validators.minMax(
                            errorPath2,
                            {
                                min: rivers.minAmount,
                                max: rivers.maxAmount
                            },
                            (errorPath, amount) => {
                                tester.assertIntAndInBounds({
                                    value: amount,
                                    min: 0,
                                    max: maxRivers,
                                    includeMin: true,
                                    errorPath
                                });
                            }
                        );

                        tester.assertInBounds({
                            obj: rivers,
                            field: "wideChance",
                            min: 0,
                            max: 1,
                            includeMin: true,
                            includeMax: true,
                            baseErrorPath: errorPath2
                        });

                        const maxRiverWidth = 2 ** 8 - 1;
                        //                         ^ mapPacket uses 8 bits for river width

                        validators.minMax(
                            errorPath2,
                            {
                                min: rivers.minWidth,
                                max: rivers.maxWidth
                            },
                            (errorPath, amount) => {
                                tester.assertIntAndInBounds({
                                    value: amount,
                                    min: 0,
                                    max: maxRiverWidth,
                                    errorPath
                                });
                            }
                        );

                        validators.minMax(
                            errorPath2,
                            {
                                min: rivers.minWideWidth,
                                max: rivers.maxWideWidth
                            },
                            (errorPath, amount) => {
                                tester.assertIntAndInBounds({
                                    value: amount,
                                    min: 0,
                                    max: maxRiverWidth,
                                    errorPath
                                });
                            }
                        );
                    }
                );
            }

            tester.assertValidOrNPV({
                obj: definition,
                field: "bridges",
                defaultValue: [],
                equalityFunction: a => a.length === 0,
                validatorIfPresent: bridges => {
                    const errorPath2 = tester.createPath(errorPath, "bridges");

                    logger.indent("Validating bridges", () => {
                        // this field is never actually used so lol
                        tester.assertWarn(
                            true,
                            "Field 'bridges' of MapDefinitions is currently unused by map generation code",
                            errorPath2
                        );

                        tester.runTestOnArray(bridges, (bridge, errorPath) => {
                            tester.assertReferenceExists({
                                value: bridge,
                                collection: Buildings,
                                collectionName: "Buildings",
                                errorPath
                            });

                            const def = Buildings.fromStringSafe(bridge);
                            if (def) {
                                tester.assert(
                                    def.bridgeSpawnOptions !== undefined,
                                    `Map '${name}' specified building '${def.idString}' in its bridges, but said building is not a bridge`,
                                    errorPath2
                                );
                            }
                        }, errorPath2);
                    });
                },
                baseErrorPath: errorPath
            });

            tester.assertValidOrNPV({
                obj: definition,
                field: "majorBuildings",
                defaultValue: [],
                equalityFunction: a => a.length === 0,
                validatorIfPresent: majorBuildings => {
                    const errorPath2 = tester.createPath(errorPath, "majorBuildings");

                    logger.indent("Validating major buildings", () => {
                        tester.runTestOnArray(majorBuildings, (majorBuilding, errorPath) => {
                            tester.assertReferenceExists({
                                value: majorBuilding,
                                collection: Buildings,
                                collectionName: "Buildings",
                                errorPath
                            });
                        }, errorPath2);
                    });
                },
                baseErrorPath: errorPath
            });

            tester.assertValidOrNPV({
                obj: definition,
                field: "buildings",
                defaultValue: {},
                equalityFunction: a => Object.keys(a).length === 0,
                validatorIfPresent: buildings => {
                    const errorPath2 = tester.createPath(errorPath, "buildings");

                    logger.indent("Validating buildings", () => {
                        for (const [building] of Object.entries(buildings)) {
                            tester.assertReferenceExists({
                                value: building,
                                collection: Buildings,
                                collectionName: "Buildings",
                                errorPath: errorPath2
                            });

                            (
                                (
                                    (
                                        Buildings.fromStringSafe(building) ?? { bridgeSpawnOptions: null }
                                    )?.bridgeSpawnOptions === undefined
                                        ? tester.assertIsNaturalFiniteNumber
                                        : tester.assertIsNaturalNumber
                                ) as (params: {
                                    readonly obj: object
                                    readonly field: string
                                    readonly baseErrorPath: string
                                } | {
                                    readonly value: number
                                    readonly errorPath: string
                                }) => void
                            ).call(
                                tester,
                                {
                                    obj: buildings,
                                    field: building,
                                    baseErrorPath: errorPath2
                                }
                            );
                        }
                    });
                },
                baseErrorPath: errorPath
            });

            tester.assertValidOrNPV({
                obj: definition,
                field: "quadBuildingLimit",
                defaultValue: {},
                equalityFunction: a => Object.keys(a).length === 0,
                validatorIfPresent: limits => {
                    const errorPath2 = tester.createPath(errorPath, "quad building limit");

                    logger.indent("Validating quadrant building limits", () => {
                        for (const [building, limit] of Object.entries(limits)) {
                            const errorPath3 = tester.createPath(errorPath2, `building '${building}'`);

                            tester.assertReferenceExists({
                                value: building,
                                collection: Buildings,
                                collectionName: "Buildings",
                                errorPath: errorPath3
                            });

                            tester.assertIsNaturalNumber({
                                value: limit,
                                errorPath: errorPath3
                            });
                        }
                    });
                },
                baseErrorPath: errorPath
            });

            tester.assertValidOrNPV({
                obj: definition,
                field: "obstacles",
                defaultValue: {},
                equalityFunction: a => Object.keys(a).length === 0,
                validatorIfPresent: obstacles => {
                    const errorPath2 = tester.createPath(errorPath, "obstacles");

                    logger.indent("Validating obstacles", () => {
                        for (const [obstacle] of Object.entries(obstacles)) {
                            tester.assertReferenceExists({
                                value: obstacle,
                                collection: Obstacles,
                                collectionName: "Obstacles",
                                errorPath: errorPath2
                            });

                            tester.assertIsNaturalFiniteNumber({
                                obj: obstacles,
                                field: obstacle,
                                baseErrorPath: errorPath2
                            });
                        }
                    });
                },
                baseErrorPath: errorPath
            });

            tester.assertValidOrNPV({
                obj: definition,
                field: "obstacleClumps",
                defaultValue: [],
                equalityFunction: a => a.length === 0,
                validatorIfPresent: clumps => {
                    const errorPath2 = tester.createPath(errorPath, "clumps");

                    logger.indent("Validating obstacle clumps", () => {
                        tester.runTestOnArray(clumps, (clump, errorPath) => {
                            tester.assertIsNaturalFiniteNumber({
                                obj: clump,
                                field: "clumpAmount",
                                baseErrorPath: errorPath
                            });

                            const actualClumpDataWhyIsThisEvenWrapped = clump.clump;

                            tester.assertValidOrNPV({
                                obj: actualClumpDataWhyIsThisEvenWrapped,
                                field: "obstacles",
                                defaultValue: [],
                                equalityFunction: a => a.length === 0,
                                validatorIfPresent: obstacles => {
                                    const errorPath2 = tester.createPath(errorPath, "obstacles");

                                    logger.indent("Validating clump obstacles", () => {
                                        tester.runTestOnArray(obstacles, (obstacle, errorPath) => {
                                            tester.assertReferenceExists({
                                                value: obstacle,
                                                collection: Obstacles,
                                                collectionName: "Obstacles",
                                                errorPath
                                            });
                                        }, errorPath2);
                                    });
                                },
                                baseErrorPath: errorPath
                            });

                            validators.minMax(
                                errorPath,
                                {
                                    min: actualClumpDataWhyIsThisEvenWrapped.minAmount,
                                    max: actualClumpDataWhyIsThisEvenWrapped.maxAmount
                                },
                                (errorPath, value) => {
                                    tester.assertIsNaturalFiniteNumber({
                                        value,
                                        errorPath
                                    });
                                }
                            );

                            tester.assertIsPositiveFiniteReal({
                                obj: actualClumpDataWhyIsThisEvenWrapped,
                                field: "radius",
                                baseErrorPath: errorPath
                            });

                            tester.assertIsPositiveFiniteReal({
                                obj: actualClumpDataWhyIsThisEvenWrapped,
                                field: "jitter",
                                baseErrorPath: errorPath
                            });
                        }, errorPath2);
                    });
                },
                baseErrorPath: errorPath
            });

            tester.assertValidOrNPV({
                obj: definition,
                field: "loots",
                defaultValue: {},
                equalityFunction: a => Object.keys(a).length === 0,
                validatorIfPresent: loots => {
                    const errorPath2 = tester.createPath(errorPath, "loots");

                    logger.indent("Validating loots", () => {
                        for (const [loot] of Object.entries(loots)) {
                            tester.assertReferenceExistsObject({
                                value: loot,
                                errorPath: errorPath2,
                                collection: LootTables,
                                collectionName: "LootTables"
                            });

                            tester.assertIsNaturalFiniteNumber({
                                obj: loots,
                                field: loot,
                                baseErrorPath: errorPath2
                            });
                        }
                    });
                },
                baseErrorPath: errorPath
            });

            tester.assertValidOrNPV({
                obj: definition,
                field: "places",
                defaultValue: [],
                equalityFunction: a => a.length === 0,
                validatorIfPresent: places => {
                    logger.indent("Validating place names", () => {
                        const errorPath2 = tester.createPath(errorPath, "placeNames");

                        tester.assertWarn(
                            places.length >= 1 << 4,
                            `Only the first 16 place names are sent; this map provided ${places.length} names`,
                            errorPath2
                        );

                        tester.runTestOnArray(
                            places,
                            (place, errorPath) => {
                                validators.vector(tester.createPath(errorPath, "position"), place.position);

                                tester.assertWarn(
                                    place.name.length > 24,
                                    `Place names are limited to 24 characters long, and extra characters will not be sent; received a place name containing ${place.name.length} characters`,
                                    errorPath
                                );
                            },
                            errorPath2
                        );
                    });
                },
                baseErrorPath: errorPath
            });
        });
    }
});

logger.indent("Validating ammo types", () => {
    tester.assertNoDuplicateIDStrings(Ammos.definitions, "Ammos", "ammos");

    for (const ammo of Ammos) {
        logger.indent(`Validating ammo '${ammo.idString}'`, () => {
            const errorPath = tester.createPath("ammos", `ammo ${ammo.idString}`);

            tester.assertIsNaturalNumber({
                obj: ammo,
                field: "maxStackSize",
                baseErrorPath: errorPath
            });

            logger.indent("Validating characteristic color", () => {
                const color = ammo.characteristicColor;
                const errorPath2 = tester.createPath(errorPath, "characteristic color");

                tester.assertInBounds({
                    obj: color,
                    field: "hue",
                    min: 0,
                    max: 360,
                    includeMin: true,
                    includeMax: true,
                    baseErrorPath: errorPath2
                });

                tester.assertInBounds({
                    obj: color,
                    field: "saturation",
                    min: 0,
                    max: 100,
                    includeMin: true,
                    includeMax: true,
                    baseErrorPath: errorPath2
                });

                tester.assertInBounds({
                    obj: color,
                    field: "lightness",
                    min: 0,
                    max: 100,
                    includeMin: true,
                    includeMax: true,
                    baseErrorPath: errorPath2
                });
            });
        });
    }
});

logger.indent("Validating armor definitions", () => {
    tester.assertNoDuplicateIDStrings(Armors.definitions, "Armors", "armors");

    const errorPath = tester.createPath("armors");
    for (const armor of Armors) {
        logger.indent(`Validating armor '${armor.idString}'`, () => {
            tester.assertIsNaturalNumber({
                obj: armor,
                field: "level",
                baseErrorPath: errorPath
            });

            tester.assertInBounds({
                obj: armor,
                field: "damageReduction",
                min: 0,
                max: 1,
                includeMin: true,
                includeMax: true,
                baseErrorPath: errorPath
            });

            if (armor.armorType === ArmorType.Vest) {
                validators.color(
                    tester.createPath(errorPath, "field 'color'"),
                    armor.color
                );
            }
        });
    }
});

logger.indent("Validating backpack definitions", () => {
    tester.assertNoDuplicateIDStrings(Backpacks.definitions, "Backpacks", "backpacks");

    for (const backpack of Backpacks) {
        const errorPath = tester.createPath("backpacks", `backpack '${backpack.idString}'`);

        logger.indent(`Validating '${backpack.idString}'`, () => {
            tester.assertIsNaturalNumber({
                obj: backpack,
                field: "level",
                baseErrorPath: errorPath
            });

            validators.color(tester.createPath(errorPath, "field 'defaultTint'"), backpack.defaultTint);

            logger.indent("Validating maximum capacities", () => {
                const errorPath2 = tester.createPath(errorPath, "maximum capacities");

                const pool = (HealingItems.definitions as readonly ItemDefinition[]).concat(Ammos.definitions).concat(Throwables.definitions);
                for (const [item] of Object.entries(backpack.maxCapacity)) {
                    tester.assertReferenceExistsArray({
                        value: item,
                        errorPath: errorPath2,
                        collection: pool,
                        collectionName: "HealingItems, Ammos, and Throwables"
                    });

                    tester.assertIsNaturalNumber({
                        obj: backpack.maxCapacity,
                        field: item,
                        baseErrorPath: errorPath2
                    });
                }
            });
        });
    }
});

logger.indent("Validating badge definitions", () => {
    tester.assertNoDuplicateIDStrings(Badges.definitions, "Badges", "badges");

    for (const badge of Badges) {
        const errorPath = tester.createPath("badges", `badge '${badge.idString}'`);

        logger.indent(`Validating '${badge.idString}'`, () => {
            if (badge.roles !== undefined) {
                const roles = badge.roles;
                logger.indent("Validating required roles", () => {
                    tester.runTestOnArray(
                        roles,
                        (role, errorPath) => {
                            tester.assertReferenceExistsObject({
                                value: role,
                                collection: Config.roles,
                                collectionName: "roles",
                                errorPath
                            });
                        },
                        errorPath
                    );
                });
            }
        });
    }
});

logger.indent("Validating building definitions", () => {
    tester.assertNoDuplicateIDStrings(Buildings.definitions, "Buildings", "buildings");

    for (const building of Buildings) {
        logger.indent(`Validating '${building.idString}'`, () => {
            const errorPath = tester.createPath("buildings", `building '${building.idString}'`);

            if (building.hitbox !== undefined) {
                tester.assertNoPointlessValue({
                    obj: building,
                    field: "noCollisions",
                    defaultValue: false,
                    baseErrorPath: errorPath
                });

                tester.assertNoPointlessValue({
                    obj: building,
                    field: "noBulletCollision",
                    defaultValue: false,
                    baseErrorPath: errorPath
                });

                tester.assertNoPointlessValue({
                    obj: building,
                    field: "reflectBullets",
                    defaultValue: false,
                    baseErrorPath: errorPath
                });

                tester.assertNoPointlessValue({
                    obj: building,
                    field: "collideWithLayers",
                    defaultValue: Layers.Equal,
                    baseErrorPath: errorPath
                });
            } else {
                tester.assertWarn(
                    "noCollisions" in building,
                    "Specifying 'noCollisions' for a building with no hitbox has no effect",
                    errorPath
                );

                tester.assertWarn(
                    "noBulletCollision" in building,
                    "Specifying 'noBulletCollision' for a building with no hitbox has no effect",
                    errorPath
                );

                tester.assertWarn(
                    "reflectBullets" in building,
                    "Specifying 'reflectBullets' for a building with no hitbox has no effect",
                    errorPath
                );

                tester.assertWarn(
                    "collideWithLayers" in building,
                    "Specifying 'collideWithLayers' for a building with no hitbox has no effect",
                    errorPath
                );
            }

            tester.assertNoPointlessValue({
                obj: building,
                field: "visibleFromLayers",
                defaultValue: Layers.Adjacent,
                baseErrorPath: errorPath
            });

            if (building.bulletMask !== undefined) {
                validators.hitbox(
                    tester.createPath(errorPath, "field 'bulletMask'"),
                    building.bulletMask
                );
            }

            if (building.particleVariations) {
                tester.assertIsNaturalFiniteNumber({
                    obj: building,
                    field: "particleVariations",
                    baseErrorPath: errorPath
                });
            }

            if (building.hitbox) {
                validators.hitbox(
                    tester.createPath(errorPath, "hitbox"),
                    building.hitbox
                );
            }

            validators.hitbox(
                tester.createPath(errorPath, "spawn hitbox"),
                building.spawnHitbox
            );

            if (building.scopeHitbox) {
                validators.hitbox(
                    tester.createPath(errorPath, "scope hitbox"),
                    building.scopeHitbox
                );
            }

            if (building.ceilingHitbox) {
                validators.hitbox(
                    tester.createPath(errorPath, "ceiling hitbox"),
                    building.ceilingHitbox
                );
            }

            if (building.bridgeSpawnOptions) {
                const bridgeSpawnOptions = building.bridgeSpawnOptions;

                logger.indent("Validating bride spawn options", () => {
                    const errorPath2 = tester.createPath(errorPath, "bridge spawn options");

                    validators.minMax(
                        errorPath2,
                        {
                            min: bridgeSpawnOptions.minRiverWidth,
                            max: bridgeSpawnOptions.maxRiverWidth
                        },
                        (errorPath, value) => {
                            tester.assertIsRealNumber({
                                value,
                                errorPath
                            });
                        }
                    );

                    validators.hitbox(errorPath2, bridgeSpawnOptions.landHitbox);
                });
            }

            const buildingObstacles = building.obstacles;
            logger.indent("Validating custom obstacles", () => {
                const errorPath2 = tester.createPath(errorPath, "custom obstacles");

                tester.runTestOnIdStringArray(
                    buildingObstacles,
                    (obstacle, errorPath) => {
                        const obstacles: ReadonlyArray<string | typeof NullString> = typeof obstacle.idString === "string"
                            ? [obstacle.idString]
                            : Object.keys(obstacle.idString);

                        tester.assertWarn(
                            typeof obstacle.idString === "object" && Object.keys(obstacle.idString).length === 1,
                            "Specifying a random obstacle is pointless if only one option is given",
                            errorPath
                        );

                        const {
                            foundDupes,
                            dupes
                        } = findDupes(obstacles);

                        tester.assertWarn(
                            foundDupes,
                            `Contained duplicate obstacle entries: ${Object.entries(dupes).map(([k, v]) => `'${k}' => ${v} times`).join("; ")}`,
                            errorPath
                        );

                        for (const idString of obstacles) {
                            if (idString === NullString) continue;
                            logger.indent(`Validating '${idString}'`, () => {
                                const errorPath2 = tester.createPath(errorPath, `obstacle '${idString}'`);
                                const reference = Obstacles.fromStringSafe(idString);

                                tester.assertReferenceExists({
                                    value: idString,
                                    collection: Obstacles,
                                    collectionName: "Obstacles",
                                    errorPath: errorPath2
                                });

                                validators.vector(tester.createPath(errorPath2, "position"), obstacle.position);

                                if (obstacle.rotation !== undefined) {
                                    if (reference) {
                                        const rotationMode = typeof obstacle.idString === "string" ? reference.rotationMode : RotationMode.Full;
                                        const errorPath2 = tester.createPath(errorPath, "field rotation");

                                        switch (rotationMode) {
                                            case RotationMode.Full: {
                                                tester.assertIsFiniteRealNumber({
                                                    obj: obstacle,
                                                    field: "rotation",
                                                    baseErrorPath: errorPath
                                                });
                                                break;
                                            }
                                            case RotationMode.Limited: {
                                                const value = obstacle.rotation;

                                                if (value !== undefined) {
                                                    tester.assert(
                                                        value % 1 === 0 && (0 <= value && value < 4),
                                                        `RotationMode.Limited only allows integers in the range [0, 3] (received ${safeString(value)})`,
                                                        errorPath2
                                                    );
                                                }
                                                break;
                                            }
                                            case RotationMode.Binary: {
                                                const value = obstacle.rotation;

                                                if (value !== undefined) {
                                                    tester.assert(
                                                        value === 0 || value === 1,
                                                        `RotationMode.Binary only allows a value of 0 or 1 (received ${safeString(value)})`,
                                                        errorPath2
                                                    );
                                                }
                                                break;
                                            }
                                            case RotationMode.None: {
                                                tester.assertValidOrNPV({
                                                    obj: obstacle,
                                                    field: "rotation",
                                                    baseErrorPath: errorPath,
                                                    defaultValue: 0,
                                                    validatorIfPresent: (value, errorPath) => {
                                                        tester.assert(
                                                            value === 0,
                                                            `RotationMode.None only allows a value of 0 (received ${safeString(value)})`,
                                                            errorPath
                                                        );
                                                    }
                                                });
                                                break;
                                            }
                                        }
                                    }
                                }

                                if (obstacle.layer !== undefined) {
                                    tester.assertInt({
                                        obj: obstacle,
                                        field: "layer",
                                        baseErrorPath: errorPath2
                                    });
                                }

                                if (obstacle.variation !== undefined) {
                                    if (reference) {
                                        if (reference.variations === undefined) {
                                            tester.assert(
                                                false,
                                                `Cannot specify a variant of an obstacle that has no variations (obstacle '${idString}' has no variations)`,
                                                errorPath
                                            );
                                        } else {
                                            tester.assertIntAndInBounds({
                                                obj: obstacle,
                                                field: "variation",
                                                min: 0,
                                                max: reference.variations - 1,
                                                includeMin: true,
                                                includeMax: true,
                                                baseErrorPath: errorPath
                                            });
                                        }
                                    }
                                }

                                tester.assertValidOrNPV({
                                    obj: obstacle,
                                    field: "scale",
                                    defaultValue: 1,
                                    validatorIfPresent: scale => {
                                        tester.assertIsPositiveFiniteReal({
                                            value: scale,
                                            errorPath
                                        });
                                    },
                                    baseErrorPath: errorPath
                                });

                                if (obstacle.lootSpawnOffset) {
                                    validators.vector(tester.createPath(errorPath, "loot spawn offset"), obstacle.lootSpawnOffset);
                                }

                                tester.assertNoPointlessValue({
                                    obj: obstacle,
                                    field: "puzzlePiece",
                                    defaultValue: false,
                                    baseErrorPath: errorPath
                                });

                                if (reference) {
                                    if (reference.isDoor) {
                                        tester.assertNoPointlessValue({
                                            obj: obstacle,
                                            field: "locked",
                                            defaultValue: false,
                                            baseErrorPath: errorPath
                                        });
                                    } else {
                                        tester.assert(
                                            !("locked" in obstacle),
                                            `Cannot specify 'locked' for an obstacle which is not a door (obstacle '${idString}' is not a door)`,
                                            errorPath
                                        );
                                    }

                                    if (reference.isActivatable) {
                                        tester.assertNoPointlessValue({
                                            obj: obstacle,
                                            field: "activated",
                                            defaultValue: false,
                                            baseErrorPath: errorPath
                                        });
                                    } else {
                                        tester.assert(
                                            !("activated" in obstacle),
                                            `Cannot specify 'activated' for an obstacle which is not a door (obstacle '${idString}' is not a door)`,
                                            errorPath
                                        );
                                    }
                                } else {
                                    tester.assertNoPointlessValue({
                                        obj: obstacle,
                                        field: "locked",
                                        defaultValue: false,
                                        baseErrorPath: errorPath
                                    });

                                    tester.assertNoPointlessValue({
                                        obj: obstacle,
                                        field: "activated",
                                        defaultValue: false,
                                        baseErrorPath: errorPath
                                    });
                                }
                            });
                        }
                    },
                    errorPath2
                );
            });

            const lootSpawners = building.lootSpawners;
            logger.indent("Validating loot spawners", () => {
                const errorPath2 = tester.createPath(errorPath, "loot spawners");

                tester.runTestOnArray(
                    lootSpawners,
                    (spawner, errorPath) => {
                        validators.vector(tester.createPath(errorPath2, "position"), spawner.position);

                        tester.assertReferenceExistsObject({
                            obj: spawner,
                            field: "table",
                            collection: LootTables,
                            collectionName: "LootTables",
                            baseErrorPath: errorPath
                        });
                    },
                    errorPath2
                );
            });

            const buildingSubBuildings = building.subBuildings;
            logger.indent("Validating sub-buildings", () => {
                const errorPath2 = tester.createPath(errorPath, "sub-buildings");

                tester.runTestOnIdStringArray(
                    buildingSubBuildings,
                    (subBuilding, errorPath) => {
                        const subBuildings: Array<string | typeof NullString> = typeof subBuilding.idString === "string"
                            ? [subBuilding.idString]
                            : Object.keys(subBuilding.idString);

                        tester.assertWarn(
                            typeof subBuilding.idString === "object" && Object.keys(subBuilding.idString).length === 1,
                            "Specifying a random sub-building is pointless if only one option is given",
                            errorPath
                        );

                        const {
                            foundDupes,
                            dupes
                        } = findDupes(subBuildings);

                        tester.assertWarn(
                            foundDupes,
                            `Contained duplicate sub-building entries: ${Object.entries(dupes).map(([k, v]) => `'${k}' => ${v} times`).join("; ")}`,
                            errorPath
                        );

                        for (const idString of subBuildings) {
                            if (idString === NullString) continue;
                            logger.indent(`Validating '${idString}'`, () => {
                                tester.assertReferenceExists({
                                    value: idString,
                                    collection: Buildings,
                                    collectionName: "Buildings",
                                    errorPath
                                });
                            });
                        }

                        validators.vector(tester.createPath(errorPath, "position"), subBuilding.position);

                        tester.assertNoPointlessValue({
                            obj: subBuilding,
                            field: "orientation",
                            defaultValue: 0,
                            baseErrorPath: errorPath
                        });

                        if (subBuilding.layer !== undefined) {
                            tester.assertInt({
                                obj: subBuilding,
                                field: "layer",
                                baseErrorPath: errorPath
                            });
                        }
                    },
                    errorPath2
                );
            });

            if (building.puzzle === undefined) {
                logger.indent("Validating no-puzzle conformance", () => {
                    tester.runTestOnIdStringArray(
                        building.obstacles,
                        (obstacle, errorPath) => {
                            tester.assert(
                                !("puzzlePiece" in obstacle),
                                "Obstacle was specified as a puzzle piece, yet its parent building has no puzzle",
                                errorPath
                            );
                        },
                        tester.createPath(errorPath, "puzzle", "obstacles")
                    );
                });
            } else {
                const puzzle = building.puzzle;
                const errorPath2 = tester.createPath(errorPath, "puzzle");

                if (puzzle.triggerOnSolve) {
                    tester.assertReferenceExists({
                        obj: puzzle,
                        field: "triggerOnSolve",
                        collection: Obstacles,
                        collectionName: "Obstacles",
                        baseErrorPath: errorPath2
                    });
                }

                const hasObstacles = building.obstacles.length > 0;

                const definitePuzzleTargets = building.obstacles.filter(o => {
                    switch (typeof o.idString) {
                        case "string": {
                            return o.idString === puzzle.triggerOnSolve;
                        }
                        case "object": {
                            return Object.keys(o.idString).length === 1 && puzzle.triggerOnSolve && puzzle.triggerOnSolve in o.idString;
                        }
                    }
                });

                if (definitePuzzleTargets.length === 0 && puzzle.triggerOnSolve) {
                    const targetMightExist = hasObstacles && building.obstacles.some(o => typeof o.idString === "object" && puzzle.triggerOnSolve && puzzle.triggerOnSolve in o.idString);

                    if (targetMightExist) {
                        tester.assertWarn(
                            true,
                            `This puzzle specified a target of '${puzzle.triggerOnSolve}', but this obstacle is not guaranteed to spawn`,
                            errorPath2
                        );
                    } else {
                        tester.assert(
                            false,
                            `This puzzle specified a target of '${puzzle.triggerOnSolve}', but no instances of this obstacle exist in the building`,
                            errorPath2
                        );
                    }
                } else {
                    const errorPath3 = tester.createPath(errorPath2, "puzzle target");
                    for (const { idString } of definitePuzzleTargets) {
                        const target = typeof idString === "string" ? idString : Object.keys(idString)[0];
                        const reference = Obstacles.fromStringSafe(target);

                        if (!reference) continue;
                        tester.assertWarn(
                            !reference.isActivatable && !reference.isDoor,
                            `Puzzle target '${target}' is neither activatable nor a door`,
                            errorPath3
                        );
                    }
                }

                tester.assertIsPositiveFiniteReal({
                    obj: puzzle,
                    field: "delay",
                    baseErrorPath: errorPath2
                });

                tester.assert(
                    puzzle.order?.length !== 0,
                    "A puzzle's length cannot be 0",
                    errorPath2
                );

                if (puzzle.order !== undefined) {
                    const errorPath3 = tester.createPath(errorPath2, "order");
                    const order = puzzle.order;

                    logger.indent("Validating puzzle order soundness", () => {
                        tester.runTestOnArray(
                            order,
                            (entry, errorPath) => {
                                tester.assert(
                                    building.obstacles.some(o => o.puzzlePiece === entry),
                                    `This puzzle's sequence calls for an element '${entry}', but no obstacle in the containing building provides such an element`,
                                    errorPath
                                );
                            },
                            errorPath3
                        );
                    });

                    const { foundDupes: hasDuplicateElements, dupes: duplicateElements } = findDupes(puzzle.order);

                    for (const [element, count] of Object.entries(duplicateElements)) {
                        const candidateCount = building.obstacles.filter(o => o.puzzlePiece === element).length;

                        tester.assert(
                            (candidateCount ?? -Infinity) >= count,
                            `Puzzle calls for ${count} instances of element '${element}', but only ${candidateCount ?? 0} exist within the building`,
                            errorPath3
                        );
                    }

                    tester.assertWarn(
                        hasDuplicateElements,
                        "This puzzle's sequence has duplicate entries: this thus means that there are multiple valid combinations, since there is no way to distinguish two identical elements",
                        errorPath3
                    );
                }

                tester.assertNoPointlessValue({
                    obj: puzzle,
                    field: "solvedSound",
                    defaultValue: false,
                    baseErrorPath: errorPath2
                });

                tester.assertNoPointlessValue({
                    obj: puzzle,
                    field: "setSolvedImmediately",
                    defaultValue: false,
                    baseErrorPath: errorPath2
                });

                tester.assertNoPointlessValue({
                    obj: puzzle,
                    field: "unlockOnly",
                    defaultValue: false,
                    baseErrorPath: errorPath2
                });
            }

            if (building.sounds !== undefined) {
                const sounds = building.sounds;
                logger.indent("Validating sounds", () => {
                    const errorPath2 = tester.createPath(errorPath, "sounds");

                    if (sounds.position) validators.vector(errorPath2, sounds.position);

                    tester.assertIsPositiveReal({
                        obj: sounds,
                        field: "maxRange",
                        baseErrorPath: errorPath2
                    });

                    tester.assertIsPositiveReal({
                        obj: sounds,
                        field: "falloff",
                        baseErrorPath: errorPath2
                    });
                });
            }

            const floorImages = building.floorImages;
            logger.indent("Validating floor images", () => {
                tester.runTestOnArray(
                    floorImages,
                    (image, errorPath) => {
                        validators.vector(
                            tester.createPath(errorPath, "position"),
                            image.position
                        );

                        tester.assertValidOrNPV({
                            obj: image,
                            field: "rotation",
                            defaultValue: 0,
                            validatorIfPresent(value, errorPath) {
                                tester.assertIsFiniteRealNumber({
                                    value,
                                    errorPath
                                });
                            },
                            baseErrorPath: tester.createPath(errorPath, "rotation")
                        });

                        tester.assertValidOrNPV({
                            obj: image,
                            field: "scale",
                            defaultValue: { x: 1, y: 1 },
                            equalityFunction: Vec.equals,
                            validatorIfPresent(value, errorPath) {
                                validators.vector(
                                    errorPath,
                                    value
                                );
                            },
                            baseErrorPath: tester.createPath(errorPath, "rotation")
                        });

                        tester.assertValidOrNPV({
                            obj: image,
                            field: "tint",
                            defaultValue: 0xFFFFFF,
                            equalityFunction: a => a === 0xFFFFFF || a === "#FFFFFF",
                            validatorIfPresent(value, errorPath) {
                                validators.color(
                                    errorPath,
                                    value
                                );
                            },
                            baseErrorPath: tester.createPath(errorPath, "rotation")
                        });
                    },
                    tester.createPath(errorPath, "floor images")
                );
            });

            const ceilingImages = building.ceilingImages;
            logger.indent("Validating ceiling images", () => {
                tester.runTestOnArray(
                    ceilingImages,
                    (image, errorPath) => {
                        validators.vector(
                            tester.createPath(errorPath, "position"),
                            image.position
                        );

                        tester.assertValidOrNPV({
                            obj: image,
                            field: "rotation",
                            defaultValue: 0,
                            validatorIfPresent(value, errorPath) {
                                tester.assertIsFiniteRealNumber({
                                    value,
                                    errorPath
                                });
                            },
                            baseErrorPath: tester.createPath(errorPath, "rotation")
                        });

                        tester.assertValidOrNPV({
                            obj: image,
                            field: "scale",
                            defaultValue: { x: 1, y: 1 },
                            equalityFunction: Vec.equals,
                            validatorIfPresent(value, errorPath) {
                                validators.vector(
                                    errorPath,
                                    value
                                );
                            },
                            baseErrorPath: tester.createPath(errorPath, "rotation")
                        });

                        tester.assertValidOrNPV({
                            obj: image,
                            field: "tint",
                            defaultValue: 0xFFFFFF,
                            equalityFunction: a => a === 0xFFFFFF || a === "#FFFFFF",
                            validatorIfPresent(value, errorPath) {
                                validators.color(
                                    errorPath,
                                    value
                                );
                            },
                            baseErrorPath: tester.createPath(errorPath, "rotation")
                        });
                    },
                    tester.createPath(errorPath, "ceiling images")
                );
            });

            tester.assertValidOrNPV({
                obj: building,
                field: "visibilityOverrides",
                defaultValue: [],
                equalityFunction: a => a.length === 0,
                validatorIfPresent(overrides, errorPath) {
                    tester.runTestOnArray(
                        overrides,
                        (override, errorPath2) => {
                            validators.hitbox(tester.createPath(errorPath2, "collider"), override.collider);
                            tester.assertValidOrNPV({
                                obj: override,
                                field: "layer",
                                defaultValue: 0,
                                validatorIfPresent: (value, errorPath) => {
                                    tester.assertInt({
                                        value,
                                        errorPath
                                    });
                                },
                                baseErrorPath: errorPath2
                            });

                            tester.assertValidOrNPV({
                                obj: override,
                                field: "allow",
                                defaultValue: [],
                                equalityFunction: a => a.length === 0,
                                validatorIfPresent(allow, errorPath) {
                                    tester.runTestOnArray(
                                        allow,
                                        (layer, errorPath) => {
                                            tester.assertInt({
                                                value: layer,
                                                errorPath
                                            });
                                        },
                                        errorPath
                                    );
                                },
                                baseErrorPath: errorPath2
                            });
                        },
                        errorPath
                    );
                },
                baseErrorPath: errorPath
            });

            const wallsToDestroy = building.wallsToDestroy;
            const definiteMatches = building.obstacles?.filter(
                ({ idString: self }) => Obstacles.definitions.find(
                    ({ idString: other }) => typeof self === "string"
                        ? self === other
                        : Object.keys(self).length === 1 && other in self
                )?.isWall
            ).length ?? Infinity;

            const maxPossibleMatches = (
                building.obstacles?.filter(
                    ({ idString: self }) => Obstacles.definitions.find(
                        ({ idString: other }) => typeof self === "object" && Object.keys(self).length > 1 && Object.keys(self).includes(other)
                    )?.isWall
                ).length ?? Infinity
            ) + definiteMatches;

            const wallsDestroyIsValid = wallsToDestroy < maxPossibleMatches;
            const infiniteWallsToDestroy = wallsToDestroy === Infinity;
            tester.assert(
                infiniteWallsToDestroy || wallsDestroyIsValid,
                "This building can never be destroyed because its 'wallsToDestroy' property is larger than the amount of walls present",
                errorPath
            );

            if (wallsDestroyIsValid && !infiniteWallsToDestroy) {
                tester.assertWarn(
                    wallsToDestroy > definiteMatches,
                    "This building's destructibility is not guaranteed, because the amount of walls that spawn may be less than its 'wallsToDestroy' property",
                    errorPath
                );
            }

            tester.assertIntAndInBounds({
                obj: building,
                field: "wallsToDestroy",
                min: 1,
                max: Infinity, // upper bound is already validated elsewhere
                includeMin: true,
                includeMax: true,
                baseErrorPath: errorPath
            });

            const floors = building.floors;
            logger.indent("Validating floors", () => {
                tester.runTestOnArray(
                    floors,
                    (floor, errorPath) => {
                        tester.assertReferenceExistsObject({
                            obj: floor,
                            field: "type",
                            collection: FloorTypes,
                            baseErrorPath: errorPath,
                            collectionName: "Floors"
                        });

                        validators.hitbox(tester.createPath(errorPath, "hitbox"), floor.hitbox);

                        if (floor.layer !== undefined) {
                            tester.assertInt({
                                obj: floor,
                                field: "layer",
                                baseErrorPath: errorPath
                            });
                        }
                    },
                    tester.createPath(errorPath, "floors")
                );
            });

            const groundGraphics = building.groundGraphics;
            logger.indent("Validating ground graphics", () => {
                tester.runTestOnArray(
                    groundGraphics,
                    (graphic, errorPath) => {
                        validators.hitbox(
                            tester.createPath(errorPath, "hitbox"),
                            graphic.hitbox
                        );

                        validators.color(
                            tester.createPath(errorPath, "color"),
                            graphic.color
                        );
                    },
                    tester.createPath(errorPath, "ground graphics")
                );
            });
        });
    }
});

logger.indent("Validating bullets", () => {
    tester.assertNoDuplicateIDStrings(Bullets.definitions, "Bullets", "bullets");

    for (const bullet of Bullets) {
        logger.indent(`Validating bullet '${bullet.idString}'`, () => {
            const errorPath = tester.createPath("bullets", `bullet '${bullet.idString}'`);

            validators.ballistics(errorPath, bullet);
        });
    }
});

logger.indent("Validating decals", () => {
    tester.assertNoDuplicateIDStrings(Decals.definitions, "Decals", "decals");

    for (const decal of Decals) {
        logger.indent(`Validating decal '${decal.idString}'`, () => {
            const errorPath = tester.createPath("decals", `decal '${decal.idString}'`);

            tester.assertIsFiniteRealNumber({
                obj: decal,
                field: "scale",
                baseErrorPath: errorPath
            });
        });
    }
});

logger.indent("Validating emotes", () => {
    tester.assertNoDuplicateIDStrings(Emotes.definitions, "Emotes", "emotes");
});

logger.indent("Validating explosions", () => {
    tester.assertNoDuplicateIDStrings(Explosions.definitions, "Explosions", "explosions");

    for (const explosion of Explosions) {
        const errorPath = tester.createPath("explosions", `explosion '${explosion.idString}'`);

        logger.indent(`Validating explosion '${explosion.idString}'`, () => {
            tester.assertIsRealNumber({
                obj: explosion,
                field: "damage",
                baseErrorPath: errorPath
            });

            tester.assertIsRealNumber({
                obj: explosion,
                field: "obstacleMultiplier",
                baseErrorPath: errorPath
            });

            logger.indent("Validating radii", () => {
                const errorPath2 = tester.createPath(errorPath, "radii");

                validators.numericInterval(
                    errorPath2,
                    explosion.radius,
                    {
                        globalMin: { value: 0, include: true }
                    }
                );
            });

            logger.indent("Validating camera shake", () => {
                const errorPath2 = tester.createPath(errorPath, "camera shake");

                tester.assertIsPositiveReal({
                    obj: explosion.cameraShake,
                    field: "duration",
                    baseErrorPath: errorPath2
                });

                tester.assertIsPositiveFiniteReal({
                    obj: explosion.cameraShake,
                    field: "intensity",
                    baseErrorPath: errorPath2
                });
            });

            logger.indent("Validating animation", () => {
                const errorPath2 = tester.createPath(errorPath, "animation");

                tester.assertIsPositiveReal({
                    obj: explosion.animation,
                    field: "duration",
                    baseErrorPath: errorPath2
                });

                validators.color(tester.createPath(errorPath2, "tint"), explosion.animation.tint);

                tester.assertIsFiniteRealNumber({
                    obj: explosion.animation,
                    field: "scale",
                    baseErrorPath: errorPath2
                });
            });

            if (explosion.decal !== undefined) {
                tester.assertReferenceExists({
                    obj: explosion,
                    field: "decal",
                    collection: Decals,
                    collectionName: "Decals",
                    baseErrorPath: errorPath
                });
            }

            tester.assertIsNaturalFiniteNumber({
                obj: explosion,
                field: "shrapnelCount",
                baseErrorPath: errorPath
            });

            logger.indent("Validating ballistics", () => {
                validators.ballistics(
                    tester.createPath(errorPath, "ballistics"),
                    {
                        ...explosion.ballistics,
                        lastShotFX: false
                    }
                );
            });
        });
    }
});

logger.indent("Validating guns", () => {
    tester.assertNoDuplicateIDStrings(Guns.definitions, "Guns", "guns");

    for (const gun of Guns) {
        const errorPath = tester.createPath("guns", `gun '${gun.idString}'`);

        logger.indent(`Validating gun '${gun.idString}'`, () => {
            tester.assertReferenceExistsArray({
                obj: gun,
                field: "ammoType",
                collection: Ammos.definitions,
                collectionName: "Ammos",
                baseErrorPath: errorPath
            });

            tester.assertIsNaturalFiniteNumber({
                obj: gun,
                field: "ammoSpawnAmount",
                baseErrorPath: errorPath
            });

            tester.assertIsNaturalFiniteNumber({
                obj: gun,
                field: "capacity",
                baseErrorPath: errorPath
            });

            tester.assertValidOrNPV({
                obj: gun,
                field: "extendedCapacity",
                defaultValue: gun.capacity,
                validatorIfPresent: (extended, errorPath) => {
                    tester.assertIsNaturalFiniteNumber({
                        value: extended,
                        errorPath
                    });
                },
                baseErrorPath: errorPath
            });

            tester.assertIsPositiveFiniteReal({
                obj: gun,
                field: "reloadTime",
                baseErrorPath: errorPath
            });

            tester.assertIsPositiveFiniteReal({
                obj: gun,
                field: "fireDelay",
                baseErrorPath: errorPath
            });

            tester.assertIsPositiveFiniteReal({
                obj: gun,
                field: "switchDelay",
                baseErrorPath: errorPath
            });

            tester.assertIsFiniteRealNumber({
                obj: gun,
                field: "speedMultiplier",
                baseErrorPath: errorPath
            });

            tester.assertIsFiniteRealNumber({
                obj: gun,
                field: "recoilMultiplier",
                baseErrorPath: errorPath
            });

            tester.assertIsPositiveFiniteReal({
                obj: gun,
                field: "recoilDuration",
                baseErrorPath: errorPath
            });

            tester.assertIsPositiveReal({
                obj: gun,
                field: "shotSpread",
                baseErrorPath: errorPath
            });

            tester.assertIsRealNumber({
                obj: gun,
                field: "moveSpread",
                baseErrorPath: errorPath
            });

            if (gun.bulletOffset) {
                tester.assertIsFiniteRealNumber({
                    obj: gun,
                    field: "bulletOffset",
                    baseErrorPath: errorPath
                });
            }

            if (gun.fsaReset) {
                tester.assertIsRealNumber({
                    obj: gun,
                    field: "fsaReset",
                    baseErrorPath: errorPath
                });
            }

            tester.assertIsPositiveReal({
                obj: gun,
                field: "jitterRadius",
                baseErrorPath: errorPath
            });

            tester.assertIsPositiveFiniteReal({
                obj: gun,
                field: "bulletCount",
                baseErrorPath: errorPath
            });

            tester.assertIsPositiveFiniteReal({
                obj: gun,
                field: "length",
                baseErrorPath: errorPath
            });

            if (gun.isDual) {
                logger.indent("Validating dual attributes", () => {
                    const errorPath2 = tester.createPath(errorPath, "dual properties");

                    tester.assertIsPositiveFiniteReal({
                        obj: gun,
                        field: "leftRightOffset",
                        baseErrorPath: errorPath2
                    });

                    tester.assertReferenceExists({
                        obj: gun,
                        field: "singleVariant",
                        collection: Guns,
                        collectionName: "Guns",
                        baseErrorPath: errorPath2
                    });

                    const singleVar = Loots.fromString<SingleGunNarrowing>(gun.singleVariant);

                    const singleDualPtr = singleVar?.dualVariant;
                    tester.assert(
                        singleDualPtr === gun.idString,
                        `This gun specified weapon '${gun.dualVariant}' as its single form, but that weapon ${singleDualPtr === undefined ? "doesn't exist" : `specified its dual form as being '${singleDualPtr}'`}`,
                        errorPath2
                    );

                    if (singleVar) {
                        tester.assert(
                            !singleVar.isDual,
                            `This gun specified weapon '${gun.dualVariant}' as its single form, but that weapon's 'isDual' flag is set to true`,
                            errorPath2
                        );
                    }
                });
            } else {
                logger.indent("Validating fists", () => {
                    const errorPath2 = tester.createPath(errorPath, "fists");

                    const fists = gun.fists;
                    validators.vector(tester.createPath(errorPath2, "left"), fists.left);
                    validators.vector(tester.createPath(errorPath2, "right"), fists.right);

                    tester.assertIsPositiveReal({
                        obj: fists,
                        field: "animationDuration",
                        baseErrorPath: errorPath2
                    });

                    tester.assertIsRealNumber({
                        obj: fists,
                        field: "leftZIndex",
                        baseErrorPath: errorPath2
                    });

                    tester.assertIsRealNumber({
                        obj: fists,
                        field: "rightZIndex",
                        baseErrorPath: errorPath2
                    });
                });

                logger.indent("Validating image", () => {
                    const errorPath2 = tester.createPath(errorPath, "image");
                    const image = gun.image;

                    if (!gun.isDual) {
                        validators.vector(tester.createPath(errorPath2, "position"), image.position);
                    }

                    tester.assertIsRealNumber({
                        obj: image,
                        field: "angle",
                        baseErrorPath: errorPath2
                    });

                    tester.assertIsRealNumber({
                        obj: image,
                        field: "zIndex",
                        baseErrorPath: errorPath2
                    });
                });

                const casings = gun.casingParticles;
                logger.indent("Validating casings", () => {
                    tester.runTestOnArray<NonNullable<SingleGunNarrowing["casingParticles"]>[number]>(
                        casings,
                        (casingSpec, errorPath) => {
                            validators.vector(tester.createPath(errorPath, "position"), casingSpec.position);

                            const ammo = Ammos.fromStringSafe(gun.ammoType);
                            if (ammo) {
                                tester.assertNoPointlessValue({
                                    obj: casingSpec,
                                    field: "frame",
                                    defaultValue: ammo.defaultCasingFrame,
                                    baseErrorPath: errorPath
                                });
                            }

                            tester.assertValidOrNPV({
                                obj: casingSpec,
                                field: "count",
                                defaultValue: 1,
                                validatorIfPresent: (count, errorPath) => {
                                    tester.assertIsPositiveFiniteReal({
                                        value: count,
                                        errorPath
                                    });
                                },
                                baseErrorPath: errorPath
                            });

                            tester.assertValidOrNPV({
                                obj: casingSpec,
                                field: "ejectionDelay",
                                defaultValue: 0,
                                validatorIfPresent: (ejectionDelay, errorPath) => {
                                    tester.assertIsPositiveFiniteReal({
                                        value: ejectionDelay,
                                        errorPath
                                    });
                                },
                                baseErrorPath: errorPath
                            });

                            tester.assertValidOrNPV({
                                obj: casingSpec,
                                field: "velocity",
                                defaultValue: {},
                                equalityFunction: a => Object.keys(a).length === 0,
                                validatorIfPresent: velocity => {
                                    logger.indent("Validating casing velocities", () => {
                                        const errorPathX = tester.createPath(errorPath, "velocity", "x");
                                        const errorPathY = tester.createPath(errorPath, "velocity", "y");

                                        tester.assertValidOrNPV({
                                            obj: velocity,
                                            field: "x",
                                            defaultValue: {
                                                min: -2,
                                                max: 5
                                            },
                                            equalityFunction: (a, b) => a.min === b.min && a.max === b.max,
                                            validatorIfPresent: x => {
                                                validators.numericInterval(
                                                    errorPathX,
                                                    x,
                                                    {
                                                        globalMin: { value: -Infinity, include: false },
                                                        globalMax: { value: Infinity, include: false },
                                                        allowDegenerateIntervals: false
                                                    }
                                                );

                                                tester.assertNoPointlessValue({
                                                    obj: x,
                                                    field: "randomSign",
                                                    defaultValue: false,
                                                    baseErrorPath: errorPathX
                                                });
                                            },
                                            baseErrorPath: errorPathX
                                        });

                                        tester.assertValidOrNPV({
                                            obj: velocity,
                                            field: "y",
                                            defaultValue: {
                                                min: 10,
                                                max: 15
                                            },
                                            equalityFunction: (a, b) => a.min === b.min && a.max === b.max,
                                            validatorIfPresent: y => {
                                                validators.numericInterval(
                                                    errorPathY,
                                                    y,
                                                    {
                                                        globalMin: { value: -Infinity, include: false },
                                                        globalMax: { value: Infinity, include: false },
                                                        allowDegenerateIntervals: false
                                                    }
                                                );

                                                tester.assertNoPointlessValue({
                                                    obj: y,
                                                    field: "randomSign",
                                                    defaultValue: false,
                                                    baseErrorPath: errorPathY
                                                });
                                            },
                                            baseErrorPath: errorPathY
                                        });
                                    });
                                },
                                baseErrorPath: errorPath
                            });

                            tester.assertNoPointlessValue({
                                obj: casingSpec,
                                field: "on",
                                defaultValue: "fire",
                                baseErrorPath: errorPath
                            });
                        },
                        tester.createPath(errorPath, "casings")
                    );
                });

                const gasParticles = gun.gasParticles;
                if (gasParticles) {
                    logger.indent("Validating gas particles", () => {
                        const errorPath2 = tester.createPath(errorPath, "gas particles");

                        tester.assertIsNaturalFiniteNumber({
                            obj: gasParticles,
                            field: "amount",
                            baseErrorPath: errorPath2
                        });

                        validators.minMax(
                            errorPath2,
                            {
                                min: gasParticles.minSize,
                                max: gasParticles.maxSize
                            },
                            (errorPath, value) => {
                                tester.assertIsFiniteRealNumber({
                                    value,
                                    errorPath
                                });
                            }
                        );

                        validators.minMax(
                            errorPath2,
                            {
                                min: gasParticles.minLife,
                                max: gasParticles.maxLife
                            },
                            (errorPath, value) => {
                                tester.assertIsFiniteRealNumber({
                                    value,
                                    errorPath
                                });
                            }
                        );

                        tester.assertIsFiniteRealNumber({
                            obj: gasParticles,
                            field: "spread",
                            baseErrorPath: errorPath
                        });

                        validators.minMax(
                            errorPath2,
                            {
                                min: gasParticles.minSpeed,
                                max: gasParticles.maxSpeed
                            },
                            (errorPath, value) => {
                                tester.assertIsFiniteRealNumber({
                                    value,
                                    errorPath
                                });
                            }
                        );
                    });
                }
            }

            if (gun.dualVariant) {
                tester.assertReferenceExists({
                    field: "dualVariant",
                    obj: gun,
                    collection: Guns,
                    collectionName: "Guns",
                    baseErrorPath: errorPath
                });

                const dualVariant = gun.dualVariant;

                const dualVar = Loots.fromString<DualGunNarrowing>(dualVariant);
                const dualSinglePtr: string | undefined = dualVar?.singleVariant;
                tester.assert(
                    dualSinglePtr === gun.idString,
                    `This gun specified weapon '${dualVariant}' as its dual form, but that weapon ${dualSinglePtr === undefined ? "doesn't exist" : `specified its single form as being '${dualSinglePtr}'`}`,
                    errorPath
                );

                if (dualVar) {
                    tester.assert(
                        dualVar.isDual,
                        `This gun specified weapon '${dualVariant}' as its dual form, but that weapon's 'isDual' flag is set to ${dualVar.isDual}`,
                        errorPath
                    );
                }
            }

            logger.indent("Validating ballistics", () => {
                validators.ballistics(
                    tester.createPath(errorPath, "ballistics"),
                    gun.ballistics
                );
            });

            if (gun.fireMode === FireMode.Burst) {
                logger.indent("Validating burst properties", () => {
                    const errorPath2 = tester.createPath(errorPath, "burst properties");

                    tester.assertIsNaturalFiniteNumber({
                        obj: gun.burstProperties,
                        field: "shotsPerBurst",
                        baseErrorPath: errorPath2
                    });

                    tester.assertIsPositiveReal({
                        obj: gun.burstProperties,
                        field: "burstCooldown",
                        baseErrorPath: errorPath2
                    });
                });
            }

            validators.wearerAttributes(errorPath, gun);
        });
    }
});

logger.indent("Validating healing items", () => {
    tester.assertNoDuplicateIDStrings(HealingItems.definitions, "HealingItems", "healing items");

    for (const healingItem of HealingItems) {
        const errorPath = tester.createPath("healing items", `healing item '${healingItem.idString}'`);

        logger.indent(`Validating healing item '${healingItem.idString}'`, () => {
            tester.assertIsRealNumber({
                obj: healingItem,
                field: "restoreAmount",
                baseErrorPath: errorPath
            });

            tester.assertIsPositiveFiniteReal({
                obj: healingItem,
                field: "useTime",
                baseErrorPath: errorPath
            });
        });
    }
});

logger.indent("Validating loots", () => {
    tester.assertNoDuplicateIDStrings(Loots.definitions, "Loots", "loots");
});

logger.indent("Validating map pings", () => {
    tester.assertNoDuplicateIDStrings(MapPings.definitions, "MapPings", "map pings");

    for (const mapPing of MapPings) {
        const errorPath = tester.createPath("map pings", `map ping '${mapPing.idString}'`);

        logger.indent(`Validating map ping '${mapPing.idString}'`, () => {
            validators.color(tester.createPath(errorPath, "field color"), mapPing.color);

            tester.assertIsPositiveReal({
                obj: mapPing,
                field: "lifetime",
                baseErrorPath: errorPath
            });
        });
    }
});

logger.indent("Validating melees", () => {
    tester.assertNoDuplicateIDStrings(Melees.definitions, "Melees", "melees");

    for (const melee of Melees) {
        const errorPath = tester.createPath("melees", `melee '${melee.idString}'`);

        logger.indent(`Validating melee '${melee.idString}'`, () => {
            tester.assertIsRealNumber({
                obj: melee,
                field: "damage",
                baseErrorPath: errorPath
            });

            tester.assertIsRealNumber({
                obj: melee,
                field: "obstacleMultiplier",
                baseErrorPath: errorPath
            });

            if (melee.piercingMultiplier !== undefined) {
                tester.assertIsRealNumber({
                    obj: melee,
                    field: "piercingMultiplier",
                    baseErrorPath: errorPath
                });
            }

            tester.assertIsPositiveReal({
                obj: melee,
                field: "radius",
                baseErrorPath: errorPath
            });

            validators.vector(errorPath, melee.offset);

            tester.assertIsPositiveReal({
                obj: melee,
                field: "cooldown",
                baseErrorPath: errorPath
            });

            tester.assertIsFiniteRealNumber({
                obj: melee,
                field: "speedMultiplier",
                baseErrorPath: errorPath
            });

            tester.assertIsNaturalNumber({
                obj: melee,
                field: "maxTargets",
                baseErrorPath: errorPath
            });

            logger.indent("Validating fists", () => {
                const errorPath2 = tester.createPath(errorPath, "fists");
                const fists = melee.fists;

                tester.assertIsPositiveReal({
                    obj: fists,
                    field: "animationDuration",
                    baseErrorPath: errorPath2
                });

                tester.assertNoPointlessValue({
                    obj: fists,
                    field: "randomFist",
                    defaultValue: false,
                    baseErrorPath: errorPath2
                });

                validators.vector(tester.createPath(errorPath2, "left"), fists.left);
                validators.vector(tester.createPath(errorPath2, "right"), fists.right);

                validators.vector(tester.createPath(errorPath2, "use left"), fists.useLeft);
                validators.vector(tester.createPath(errorPath2, "use right"), fists.useRight);
            });

            if (melee.image) {
                const image = melee.image;
                logger.indent("Validating image", () => {
                    const errorPath2 = tester.createPath(errorPath, "image");

                    validators.vector(tester.createPath(errorPath2, "position"), image.position);
                    validators.vector(tester.createPath(errorPath2, "use position"), image.usePosition);

                    tester.assertValidOrNPV({
                        obj: image,
                        field: "angle",
                        defaultValue: 0,
                        validatorIfPresent: (angle, errorPath) => {
                            tester.assertIsFiniteRealNumber({
                                value: angle,
                                errorPath
                            });
                        },
                        baseErrorPath: errorPath2
                    });

                    if (image.useAngle) {
                        tester.assertIsFiniteRealNumber({
                            obj: image,
                            field: "useAngle",
                            baseErrorPath: errorPath2
                        });
                    }

                    tester.assertIsRealNumber({
                        obj: image,
                        field: "zIndex",
                        baseErrorPath: errorPath2
                    });

                    tester.assertValidOrNPV({
                        obj: image,
                        field: "lootScale",
                        defaultValue: 1,
                        validatorIfPresent: (lootScale, errorPath) => {
                            tester.assertIsFiniteRealNumber({
                                value: lootScale,
                                errorPath
                            });
                        },
                        baseErrorPath: errorPath2
                    });

                    tester.assertNoPointlessValue({
                        obj: image,
                        field: "separateWorldImage",
                        defaultValue: false,
                        baseErrorPath: errorPath2
                    });
                });
            }

            tester.assert(
                melee.fireMode !== FireMode.Burst,
                "A melee weapon's fire mode cannot be FireMode.Burst",
                errorPath
            );

            validators.wearerAttributes(errorPath, melee);
        });
    }
});

logger.indent("Validating modes", () => {
    tester.assertNoDuplicateIDStrings(Modes, "Modes", "modes");

    for (const mode of Modes) {
        logger.indent(`Validating mode '${mode.idString}'`, () => {
            const errorPath = tester.createPath("modes", `mode '${mode.idString}'`);

            tester.assertNoPointlessValue({
                obj: mode,
                field: "specialMenuMusic",
                defaultValue: false,
                baseErrorPath: errorPath
            });

            tester.assertNoPointlessValue({
                obj: mode,
                field: "reskin",
                defaultValue: "",
                baseErrorPath: errorPath
            });

            tester.assertNoPointlessValue({
                obj: mode,
                field: "bulletTrailAdjust",
                defaultValue: "",
                baseErrorPath: errorPath
            });
        });
    }
});

logger.indent("Validating obstacles", () => {
    tester.assertNoDuplicateIDStrings(Obstacles.definitions, "Obstacles", "obstacles");

    for (const obstacle of Obstacles.definitions) {
        const errorPath = tester.createPath("obstacles", `obstacle '${obstacle.idString}'`);

        logger.indent(`Validating obstacle '${obstacle.idString}'`, () => {
            tester.assertIsPositiveReal({
                obj: obstacle,
                field: "health",
                baseErrorPath: errorPath
            });

            if (obstacle.scale) {
                const scale = obstacle.scale;
                logger.indent("Validating scaling", () => {
                    const errorPath2 = tester.createPath(errorPath, "scaling");

                    validators.numericInterval(
                        errorPath2,
                        { min: scale.spawnMin, max: scale.spawnMax },
                        {
                            globalMin: { value: -Infinity, include: false },
                            globalMax: { value: Infinity, include: false },
                            allowDegenerateIntervals: true
                        }
                    );

                    tester.assertIsFiniteRealNumber({
                        obj: scale,
                        field: "destroy",
                        baseErrorPath: errorPath2
                    });
                });
            }

            validators.hitbox(tester.createPath(errorPath, "hitbox"), obstacle.hitbox);

            if (obstacle.spawnHitbox) {
                validators.hitbox(tester.createPath(errorPath, "spawn hitbox"), obstacle.spawnHitbox);
            }

            if (obstacle.variations) {
                tester.assertIntAndInBounds({
                    obj: obstacle,
                    field: "variations",
                    min: 0,
                    max: 8,
                    includeMin: true,
                    baseErrorPath: errorPath
                });
            }

            if (obstacle.particleVariations) {
                tester.assertIsNaturalFiniteNumber({
                    obj: obstacle,
                    field: "particleVariations",
                    baseErrorPath: errorPath
                });
            }

            if (obstacle.hasLoot || obstacle.spawnWithLoot) {
                tester.assertReferenceExistsObject({
                    obj: obstacle,
                    field: "idString",
                    collection: LootTables,
                    collectionName: "LootTables",
                    baseErrorPath: errorPath
                });
            }

            if (obstacle.explosion !== undefined) {
                tester.assertReferenceExists({
                    obj: obstacle,
                    field: "explosion",
                    collection: Explosions,
                    collectionName: "Explosions",
                    baseErrorPath: errorPath
                });
            }

            tester.assertValidOrNPV({
                obj: obstacle,
                field: "hitSoundVariations",
                defaultValue: 1,
                validatorIfPresent(value, errorPath) {
                    tester.assertIntAndInBounds({
                        value,
                        min: 0,
                        max: Infinity,
                        errorPath
                    });
                },
                baseErrorPath: errorPath
            });

            tester.assertWarn(
                obstacle.noResidue && obstacle.frames?.residue !== undefined,
                `Obstacle '${obstacle.idString}' specified a residue image, but also specified the 'noResidue' attribute.`,
                errorPath
            );

            tester.assertWarn(
                obstacle.invisible && obstacle.frames?.base !== undefined,
                `Obstacle '${obstacle.idString}' specified a base image, but also specified the 'invisible' attribute.`,
                errorPath
            );

            if (obstacle.wall !== undefined) {
                validators.color(tester.createPath(errorPath, "wall color"), obstacle.wall.color);
                validators.color(tester.createPath(errorPath, "wall border color"), obstacle.wall.borderColor);
                tester.assertNoPointlessValue({
                    obj: obstacle.wall,
                    field: "rounded",
                    defaultValue: false,
                    baseErrorPath: tester.createPath(errorPath, "wall")
                });
            }

            if (obstacle.imageAnchor !== undefined) {
                validators.vector(tester.createPath(errorPath, "field imageAnchor"), obstacle.imageAnchor);
            }

            if (obstacle.tint !== undefined) {
                validators.color(tester.createPath(errorPath, "tint"), obstacle.tint);
            }

            if (obstacle.particlesOnDestroy !== undefined) {
                const particlesOnDestroy = obstacle.particlesOnDestroy;

                logger.indent("Validating destruction particles", () => {
                    validators.syncedParticleSpawner(tester.createPath(errorPath, "particles on-destroy"), particlesOnDestroy);
                });
            }

            if (obstacle.role !== undefined) {
                const role = obstacle.role;
                logger.indent("Validating role-specific fields", () => {
                    const roleName = ObstacleSpecialRoles[role] as keyof typeof ObstacleSpecialRoles;

                    tester.assert(
                        obstacle.rotationMode !== RotationMode.Full,
                        `An obstacle whose role is '${roleName}' cannot specify a rotation mode of 'Full'`,
                        errorPath
                    );

                    tester.runTestOnArray(
                        Object.keys(ObstacleSpecialRoles)
                            // eslint-disable-next-line @typescript-eslint/no-redundant-type-constituents
                            .filter(k => Number.isNaN(+k)) as ReadonlyArray<keyof typeof ObstacleSpecialRoles & string>,
                        (key, errorPath) => {
                            const prop = `is${key}` as const;
                            const expected = role === ObstacleSpecialRoles[key];

                            tester.assert(
                                obstacle[prop] === expected || obstacle[prop] === undefined,
                                `An obstacle whose role is '${roleName}' should have property '${prop}' set to ${expected ? "true" : "false, or absent (undefined)"}`,
                                errorPath
                            );
                        },
                        errorPath
                    );

                    switch (role) {
                        case ObstacleSpecialRoles.Door: {
                            tester.assert(
                                obstacle.isDoor,
                                "An obstacle whose role is 'Door' must also have isDoor set to true",
                                errorPath
                            );

                            if (obstacle.operationStyle !== "slide") {
                                validators.vector(tester.createPath(errorPath, "hinge offset"), obstacle.hingeOffset);
                            } else {
                                tester.assertInBounds({
                                    obj: obstacle,
                                    field: "slideFactor",
                                    min: 0,
                                    max: 1,
                                    includeMin: true,
                                    includeMax: true,
                                    baseErrorPath: errorPath
                                });
                            }

                            tester.assertNoPointlessValue({
                                obj: obstacle,
                                field: "locked",
                                defaultValue: false,
                                baseErrorPath: errorPath
                            });

                            tester.assertNoPointlessValue({
                                obj: obstacle,
                                field: "openOnce",
                                defaultValue: false,
                                baseErrorPath: errorPath
                            });

                            tester.assertValidOrNPV({
                                obj: obstacle,
                                field: "animationDuration",
                                defaultValue: 0,
                                validatorIfPresent: (animationDuration, errorPath) => {
                                    tester.assertIsPositiveReal({
                                        value: animationDuration,
                                        errorPath
                                    });
                                },
                                baseErrorPath: errorPath
                            });

                            break;
                        }
                        case ObstacleSpecialRoles.Activatable: {
                            tester.assertNoPointlessValue({
                                obj: obstacle,
                                field: "noInteractMessage",
                                defaultValue: false,
                                baseErrorPath: errorPath
                            });

                            if (obstacle.sound) {
                                const errorPath2 = tester.createPath(errorPath, "sound");

                                if (obstacle.sound.maxRange !== undefined) {
                                    tester.assertIsPositiveReal({
                                        obj: obstacle.sound,
                                        field: "maxRange",
                                        baseErrorPath: errorPath2
                                    });
                                }

                                if (obstacle.sound.falloff !== undefined) {
                                    tester.assertIsPositiveReal({
                                        obj: obstacle.sound,
                                        field: "falloff",
                                        baseErrorPath: errorPath2
                                    });
                                }
                            }

                            if (obstacle.requiredItem !== undefined) {
                                tester.assertReferenceExists({
                                    obj: obstacle,
                                    field: "requiredItem",
                                    collection: Loots,
                                    collectionName: "Loots",
                                    baseErrorPath: errorPath
                                });
                            }

                            tester.assertNoPointlessValue({
                                obj: obstacle,
                                field: "emitParticles",
                                defaultValue: false,
                                baseErrorPath: errorPath
                            });

                            if (obstacle.replaceWith) {
                                const replacement = obstacle.replaceWith;
                                logger.indent("Validating replacement", () => {
                                    const errorPath2 = tester.createPath(errorPath, "replacement");

                                    const obstacles: Array<string | typeof NullString> = typeof replacement.idString === "string"
                                        ? [replacement.idString]
                                        : Object.keys(replacement.idString);

                                    tester.assertWarn(
                                        typeof replacement.idString === "object" && Object.keys(replacement.idString).length === 1,
                                        "Specifying a random obstacle is pointless if only one option is given",
                                        errorPath2
                                    );

                                    const {
                                        foundDupes,
                                        dupes
                                    } = findDupes(obstacles);

                                    tester.assertWarn(
                                        foundDupes,
                                        `Contained duplicate obstacle entries: ${Object.entries(dupes).map(([k, v]) => `'${k}' => ${v} times`).join("; ")}`,
                                        errorPath2
                                    );

                                    for (const idString of obstacles) {
                                        if (idString === NullString) continue;
                                        logger.indent(`Validating '${idString}'`, () => {
                                            tester.assertReferenceExists({
                                                value: idString,
                                                collection: Obstacles,
                                                collectionName: "Obstacles",
                                                errorPath: errorPath2
                                            });
                                        });
                                    }

                                    tester.assertIsPositiveFiniteReal({
                                        obj: replacement,
                                        field: "delay",
                                        baseErrorPath: errorPath2
                                    });
                                });
                            }
                            break;
                        }
                        case ObstacleSpecialRoles.Stair: {
                            tester.assert(
                                obstacle.activeEdges.high !== obstacle.activeEdges.low,
                                "Stair obstacle specified both high and low edge at the same spot",
                                errorPath
                            );

                            // invalid hitboxes shouldn't type-check, but this is more of a sanity check thing
                            const hitbox = obstacle.hitbox;
                            tester.assert(
                                hitbox.type === HitboxType.Rect || hitbox instanceof RectangleHitbox,
                                `Stair obstacle must have a rectangular hitbox (received hitbox of type ${HitboxType[hitbox.type] ?? hitbox.constructor?.name})`,
                                errorPath
                            );
                            break;
                        }
                    }
                });
            }
        });
    }
});

logger.indent("Validating scopes", () => {
    tester.assertNoDuplicateIDStrings(Scopes.definitions, "Scopes", "scopes");

    for (const scope of Scopes) {
        const errorPath = tester.createPath("scopes", `scope '${scope.idString}'`);

        logger.indent(`Validating scope '${scope.idString}'`, () => {
            tester.assertIsPositiveFiniteReal({
                obj: scope,
                field: "zoomLevel",
                baseErrorPath: errorPath
            });
        });
    }

    tester.assert(
        DEFAULT_SCOPE !== undefined,
        "Default scope is undefined (definitions list is empty)",
        tester.createPath("scopes")
    );
});

logger.indent("Validating skins", () => {
    tester.assertNoDuplicateIDStrings(Skins.definitions, "Skins", "skins");

    for (const skin of Skins) {
        logger.indent(`Validating skin '${skin.idString}'`, () => {
            const errorPath = tester.createPath("skins", `skin '${skin.idString}'`);

            if (skin.backpackTint !== undefined) {
                validators.color(tester.createPath(errorPath, "backpack tint"), skin.backpackTint);
            }

            if (skin.roleRequired !== undefined) {
                tester.assertReferenceExistsObject({
                    obj: skin,
                    field: "roleRequired",
                    collection: Config.roles,
                    collectionName: "roles",
                    baseErrorPath: errorPath
                });
            }
        });
    }
});

logger.indent("Validating synchronized particles", () => {
    tester.assertNoDuplicateIDStrings(SyncedParticles.definitions, "SynchedParticles", "synchedParticles");

    for (const syncedParticle of SyncedParticles) {
        logger.indent(`Validating synced particle '${syncedParticle.idString}'`, () => {
            const errorPath = tester.createPath("synched particles", `synced particle '${syncedParticle.idString}'`);

            const scale = syncedParticle.scale;
            logger.indent("Validating scaling", () => {
                const errorPath2 = tester.createPath(errorPath, "scale");

                const baseValidator = (errorPath: string, n: number): void => {
                    tester.assertIsFiniteRealNumber({
                        value: n,
                        errorPath
                    });
                };

                if (typeof scale === "object" && "start" in scale) {
                    validators.animated(
                        errorPath2,
                        scale,
                        baseValidator,
                        errorPath => tester.assertNoPointlessValue({
                            obj: scale,
                            field: "duration",
                            defaultValue: "lifetime",
                            baseErrorPath: errorPath
                        }),
                        errorPath => tester.assertNoPointlessValue({
                            obj: scale,
                            field: "easing",
                            defaultValue: "linear",
                            baseErrorPath: errorPath
                        })
                    );
                } else {
                    validators.valueSpecifier(
                        errorPath2,
                        scale,
                        baseValidator
                    );
                }
            });

            const alpha = syncedParticle.alpha;
            logger.indent("Validating opacity", () => {
                const errorPath2 = tester.createPath(errorPath, "alpha");

                const baseValidator = (errorPath: string, n: number): void => {
                    tester.assertInBounds({
                        value: n,
                        min: 0,
                        max: 1,
                        includeMin: true,
                        includeMax: true,
                        errorPath
                    });
                };

                if (typeof alpha === "object" && "start" in alpha) {
                    validators.animated(
                        errorPath2,
                        alpha,
                        baseValidator,
                        errorPath => tester.assertNoPointlessValue({
                            obj: alpha,
                            field: "duration",
                            defaultValue: "lifetime",
                            baseErrorPath: errorPath
                        }),
                        errorPath => tester.assertNoPointlessValue({
                            obj: alpha,
                            field: "easing",
                            defaultValue: "linear",
                            baseErrorPath: errorPath
                        })
                    );
                } else {
                    validators.valueSpecifier(
                        errorPath2,
                        alpha,
                        baseValidator
                    );
                }
            });

            const lifetime = syncedParticle.lifetime;
            validators.valueSpecifier(
                errorPath,
                lifetime,
                (errorPath, n) => {
                    tester.assertIsPositiveReal({
                        value: n,
                        errorPath
                    });
                }
            );

            logger.indent("Validating angular velocity", () => {
                const errorPath2 = tester.createPath(errorPath, "angular velocity");

                validators.valueSpecifier(
                    errorPath2,
                    syncedParticle.angularVelocity,
                    (errorPath, angVel) => {
                        tester.assertIsFiniteRealNumber({
                            value: angVel,
                            errorPath
                        });
                    }
                );
            });

            const velocity = syncedParticle.velocity;
            logger.indent("Validating velocity", () => {
                const errorPath2 = tester.createPath(errorPath, "velocity");

                const baseValidator = (errorPath: string, velocity: Vector): void => {
                    validators.vector(errorPath, velocity);
                };

                if (typeof velocity === "object" && "start" in velocity) {
                    validators.animated(
                        errorPath2,
                        velocity,
                        baseValidator,
                        errorPath => tester.assertNoPointlessValue({
                            obj: velocity,
                            field: "duration",
                            defaultValue: "lifetime",
                            baseErrorPath: errorPath
                        }),
                        errorPath => tester.assertNoPointlessValue({
                            obj: velocity,
                            field: "easing",
                            defaultValue: "linear",
                            baseErrorPath: errorPath
                        })
                    );
                } else {
                    validators.valueSpecifier(
                        errorPath2,
                        velocity,
                        baseValidator
                    );
                }
            });

            if (syncedParticle.variations !== undefined) {
                tester.assertIntAndInBounds({
                    obj: syncedParticle,
                    field: "variations",
                    min: 0,
                    max: 8,
                    includeMin: true,
                    baseErrorPath: errorPath
                });

                tester.assert(
                    syncedParticle.variationBits === Math.ceil(Math.ceil(syncedParticle.variations)),
                    `Invalid bit count (${syncedParticle.variationBits}) provided for number of variations (${syncedParticle.variations})`,
                    errorPath
                );
            }

            if (syncedParticle.tint !== undefined) {
                validators.color(tester.createPath(errorPath, "field tint"), syncedParticle.tint);
            }

            if (syncedParticle.hitbox !== undefined) {
                logger.indent("Validating hitbox", () => {
                    validators.hitbox(tester.createPath(errorPath, "hitbox"), syncedParticle.hitbox);
                });

                tester.assertWarn(
                    syncedParticle.snapScopeTo === undefined && syncedParticle.depletePerMs === undefined,
                    "This synced particle specified a hitbox, but nothing happens upon colliding with it",
                    errorPath
                );

                if (syncedParticle.snapScopeTo !== undefined) {
                    tester.assertReferenceExists({
                        obj: syncedParticle,
                        field: "snapScopeTo",
                        collection: Scopes,
                        collectionName: "Scopes",
                        baseErrorPath: errorPath
                    });
                }
            }
        });
    }
});

logger.indent("Validating throwables", () => {
    tester.assertNoDuplicateIDStrings(Throwables.definitions, "Throwables", "throwable");

    for (const throwable of Throwables) {
        const errorPath = tester.createPath("throwable", `throwable '${throwable.idString}'`);

        logger.indent(`Validating throwable '${throwable.idString}'`, () => {
            tester.assertIsFiniteRealNumber({
                obj: throwable,
                field: "fuseTime",
                baseErrorPath: errorPath
            });

            tester.assertIsFiniteRealNumber({
                obj: throwable,
                field: "cookTime",
                baseErrorPath: errorPath
            });

            tester.assertIsFiniteRealNumber({
                obj: throwable,
                field: "throwTime",
                baseErrorPath: errorPath
            });

            tester.assertIsFiniteRealNumber({
                obj: throwable,
                field: "cookSpeedMultiplier",
                baseErrorPath: errorPath
            });

            tester.assertInBounds({
                obj: throwable,
                field: "maxThrowDistance",
                min: 0,
                max: GameConstants.player.maxMouseDist,
                includeMin: true,
                includeMax: true,
                baseErrorPath: errorPath
            });

            logger.indent("Validating image", () => {
                const image = throwable.image;
                const errorPath2 = tester.createPath(errorPath, "image");

                validators.vector(
                    tester.createPath(errorPath2, "position"),
                    image.position
                );

                tester.assertValidOrNPV({
                    obj: image,
                    field: "angle",
                    defaultValue: 0,
                    validatorIfPresent: (angle, errorPath) => {
                        tester.assertIsFiniteRealNumber({
                            value: angle,
                            errorPath
                        });
                    },
                    baseErrorPath: errorPath2
                });

                tester.assertIsRealNumber({
                    obj: image,
                    field: "zIndex",
                    baseErrorPath: errorPath2
                });
            });

            tester.assertIsPositiveReal({
                obj: throwable,
                field: "speedCap",
                baseErrorPath: errorPath
            });

            tester.assertIsPositiveFiniteReal({
                obj: throwable,
                field: "hitboxRadius",
                baseErrorPath: errorPath
            });

            tester.assertIsPositiveReal({
                obj: throwable,
                field: "fireDelay",
                baseErrorPath: errorPath
            });

            logger.indent("Validating detonation", () => {
                const detonation = throwable.detonation;
                const errorPath2 = tester.createPath(errorPath, "detonation");

                if (detonation.explosion !== undefined) {
                    tester.assertReferenceExists({
                        obj: detonation,
                        field: "explosion",
                        collection: Explosions,
                        collectionName: "Explosions",
                        baseErrorPath: errorPath2
                    });
                }

                if (detonation.particles !== undefined) {
                    validators.syncedParticleSpawner(errorPath2, detonation.particles);
                }
            });

            logger.indent("Validating animations", () => {
                const animation = throwable.animation;
                const errorPath2 = tester.createPath(errorPath, "animations");

                logger.indent("Validating cooking animation", () => {
                    const cooking = animation.cook;
                    const errorPath3 = tester.createPath(errorPath2, "cooking");

                    validators.vector(tester.createPath(errorPath3, "left fist"), cooking.leftFist);
                    validators.vector(tester.createPath(errorPath3, "right fist"), cooking.rightFist);
                });

                logger.indent("Validating throwing animation", () => {
                    const throwing = animation.throw;
                    const errorPath3 = tester.createPath(errorPath2, "throwing");

                    validators.vector(tester.createPath(errorPath3, "left fist"), throwing.leftFist);
                    validators.vector(tester.createPath(errorPath3, "right fist"), throwing.rightFist);
                });
            });

            tester.assertIsRealNumber({
                obj: throwable,
                field: "impactDamage",
                baseErrorPath: errorPath
            });

            tester.assertNoPointlessValue({
                obj: throwable as ThrowableDefinition & { readonly impactDamage: number },
                field: "obstacleMultiplier",
                defaultValue: 1,
                baseErrorPath: errorPath
            });

            if (throwable.impactDamage !== undefined) {
                tester.assertIsRealNumber({
                    obj: throwable,
                    field: "obstacleMultiplier",
                    baseErrorPath: errorPath
                });
            }

            tester.assertWarn(
                throwable.wearerAttributes !== undefined,
                "Wearer attributes on throwables have not been carefully implemented; results may range from unexpected to completely non-functional",
                errorPath
            );
        });
    }
});

/*

template for collections which are either ObjectDefinition[] or ObjectDefinitions instances

replace {collection variable} with the name of the variable holding the definitions
replace {collection name} with an appropriate name for the collection

code:

logger.indent("Validating {collection name}s", () => {
    tester.assertNoDuplicateIDStrings({collection variable} , "{collection variable}", "{collection name}");
    //                                                     ^ add a ".definitions" here if the collection in question is an instance of ObjectDefinitions

    for (const {collection name} of {collection variable}) {
        const errorPath = tester.createPath("{collection name}", `{collection name} '${{collection name}.idString}'`);

        logger.indent(`Validating {collection name} '${{collection name}.idString}'`, () => {
            // start writing here
        });
    }
});

*/

logger.indent("Validating configurations", () => {
    logger.indent("Validating server config", () => {
        const errorPath = tester.createPath("configs", "server config");

        tester.assertIsNaturalFiniteNumber({
            obj: ServerConfig,
            field: "port",
            baseErrorPath: errorPath
        });

        const [name] = ServerConfig.map.split(":") as [MapName, string[]];
        tester.assertReferenceExistsObject({
            value: name,
            collection: Maps,
            collectionName: "maps",
            errorPath
        });

        switch (ServerConfig.spawn.mode) {
            case SpawnMode.Radius: {
                tester.assertIsPositiveFiniteReal({
                    obj: ServerConfig.spawn,
                    field: "radius",
                    baseErrorPath: errorPath
                });

                const map = Maps[name];
                if (map !== undefined) {
                    validators.vector(
                        tester.createPath(errorPath, "spawn position"),
                        ServerConfig.spawn.position,
                        {
                            min: 0,
                            max: map.width,
                            includeMin: true,
                            includeMax: true
                        },
                        {
                            min: 0,
                            max: map.height,
                            includeMin: true,
                            includeMax: true
                        }
                    );
                }
                break;
            }
            case SpawnMode.Fixed: {
                const map = Maps[name];
                if (map !== undefined) {
                    validators.vector(
                        tester.createPath(errorPath, "spawn position"),
                        ServerConfig.spawn.position,
                        {
                            min: 0,
                            max: map.width,
                            includeMin: true,
                            includeMax: true
                        },
                        {
                            min: 0,
                            max: map.height,
                            includeMin: true,
                            includeMax: true
                        }
                    );
                }
                break;
            }
            case SpawnMode.Normal:
            case SpawnMode.Center:
            default:
                break;
        }

        tester.assertIsNaturalNumber({
            obj: ServerConfig,
            field: "maxPlayersPerGame",
            baseErrorPath: errorPath
        });

        tester.assertIsNaturalNumber({
            obj: ServerConfig,
            field: "maxGames",
            baseErrorPath: errorPath
        });

        if (ServerConfig.gas.mode === GasMode.Debug) {
            tester.assertNoPointlessValue({
                obj: ServerConfig.gas,
                field: "overridePosition",
                defaultValue: false,
                baseErrorPath: errorPath
            });

            tester.assertIsPositiveReal({
                obj: ServerConfig.gas,
                field: "overrideDuration",
                baseErrorPath: errorPath
            });
        }

        if (ServerConfig.protection) {
            const protection = ServerConfig.protection;
            logger.indent("Validating protection settings", () => {
                const errorPath2 = tester.createPath(errorPath, "protection settings");

                tester.assertValidOrNPV({
                    obj: protection,
                    field: "maxSimultaneousConnections",
                    defaultValue: Infinity,
                    validatorIfPresent: (maxSimultaneousConnections, errorPath) => {
                        tester.assertIsNaturalFiniteNumber({
                            value: maxSimultaneousConnections,
                            errorPath
                        });
                    },
                    baseErrorPath: errorPath2
                });

                if (protection.maxJoinAttempts) {
                    const errorPath3 = tester.createPath(errorPath2, "max join attempts");

                    tester.assertIsNaturalFiniteNumber({
                        obj: protection.maxJoinAttempts,
                        field: "count",
                        baseErrorPath: errorPath3
                    });

                    tester.assertIsPositiveFiniteReal({
                        obj: protection.maxJoinAttempts,
                        field: "duration",
                        baseErrorPath: errorPath3
                    });
                }

                tester.assertIsPositiveReal({
                    obj: protection,
                    field: "refreshDuration",
                    baseErrorPath: errorPath2
                });
            });
        }

        logger.indent("Validating roles", () => {
            for (const [name, role] of Object.entries(ServerConfig.roles)) {
                logger.indent(`Validating role '${name}'`, () => {
                    const errorPath2 = tester.createPath(errorPath, "roles", `role '${name}'`);

                    tester.assertNoPointlessValue({
                        obj: role,
                        field: "isDev",
                        defaultValue: false,
                        baseErrorPath: errorPath2
                    });
                });
            }
        });

        tester.assertNoPointlessValue({
            obj: ServerConfig,
            field: "disableLobbyClearing",
            defaultValue: false,
            baseErrorPath: errorPath
        });
    });

    logger.indent("Validating client config", () => {
        const errorPath = tester.createPath("configs", "client config");

        tester.assertReferenceExistsObject({
            obj: ClientConfig,
            field: "defaultRegion",
            collection: ClientConfig.regions,
            collectionName: "regions",
            baseErrorPath: errorPath
        });

        tester.assertReferenceExistsArray({
            obj: ClientConfig,
            field: "mode",
            collection: Modes,
            collectionName: "Modes",
            baseErrorPath: errorPath
        });
    });
});

const { fatalErrors, errors, warnings } = tester;
const flags = process.argv.slice(2);

const [
    warningsAsErrors,
    printTop,
    printBottom,
    noDetails
] = [
    flags.includes("-Werror"),
    flags.includes("-print-top"),
    flags.includes("-print-bottom"),
    flags.includes("-no-details")
];

const exitCode = +(
    fatalErrors.length > 0
    || errors.length > 0
    || (warningsAsErrors && warnings.length > 0)
);

const wErrorText = warningsAsErrors ? ` ${styleText("(treated as errors)", ColorStyles.foreground.red.bright)}` : "";

const fatalErrorText = fatalErrors.length
    ? styleText(
        `${fatalErrors.length} fatal error${fatalErrors.length === 1 ? "" : "s"}`,
        ColorStyles.background.magenta.normal, FontStyles.bold, FontStyles.underline, FontStyles.italic
    )
    : "";

const errorText = errors.length
    ? styleText(
        `${errors.length} error${errors.length === 1 ? "" : "s"}`,
        ColorStyles.foreground.red.bright, FontStyles.bold, FontStyles.underline
    )
    : styleText(
        "no errors",
        ColorStyles.foreground.green.bright, FontStyles.bold, FontStyles.underline
    );

const warningText = warnings.length
    ? styleText(
        `${warnings.length} warning${warnings.length === 1 ? "" : "s"}${wErrorText}`,
        ColorStyles.foreground.yellow.bright, FontStyles.underline
    )
    : styleText(
        "no warnings",
        ColorStyles.foreground.green.bright, FontStyles.bold, FontStyles.underline
    );

const testRuntime = Date.now() - testStart;

const join = (...ele: ReadonlyArray<string | undefined>): string => {
    return ele
        .filter(((e?: string) => e) as unknown as (e?: string) => e is string)
        .map((v, i, a) => `${v}${i !== a.length - 1 ? ", " : ""}${i === a.length - 2 ? "and " : ""}`)
        .join("");
};

function printResults(): void {
    console.log(`Validation finished with ${join(fatalErrorText, errorText, warningText)}.`);

    fatalErrors.forEach(([path, message]) => {
        console.log(`${styleText(
            path,
            ColorStyles.background.magenta.normal, FontStyles.bold, FontStyles.underline, FontStyles.italic
        )}: ${styleText(message, FontStyles.italic, FontStyles.bold)}`);
    });

    errors.forEach(([path, message]) => {
        console.log(`${styleText(
            path,
            ColorStyles.foreground.red.bright, FontStyles.bold, FontStyles.underline
        )}: ${styleText(message, FontStyles.bold)}`);
    });

    warnings.forEach(([path, message]) => {
        console.log(`${styleText(
            path,
            ColorStyles.foreground.yellow.bright, FontStyles.underline
        )}: ${styleText(message, FontStyles.italic)}`);
    });

    console.log(`Runtime: ${testRuntime}ms`);
}

if (noDetails) {
    printResults();
} else {
    if (printTop || !printBottom) {
        printResults();
    }

    console.log("\nDetails:");
    logger.print();

    if (printBottom) {
        printResults();
    }
}

process.exit(exitCode);<|MERGE_RESOLUTION|>--- conflicted
+++ resolved
@@ -16,13 +16,8 @@
 import { MapPings } from "../../common/src/definitions/mapPings";
 import { Melees } from "../../common/src/definitions/melees";
 import { Modes } from "../../common/src/definitions/modes";
-<<<<<<< HEAD
-import { Obstacles, RotationMode } from "../../common/src/definitions/obstacles";
-import { Scopes } from "../../common/src/definitions/scopes";
-=======
 import { Materials, Obstacles, RotationMode } from "../../common/src/definitions/obstacles";
 import { DEFAULT_SCOPE, Scopes } from "../../common/src/definitions/scopes";
->>>>>>> a1bf5728
 import { Skins } from "../../common/src/definitions/skins";
 import { SyncedParticles } from "../../common/src/definitions/syncedParticles";
 import { Throwables, type ThrowableDefinition } from "../../common/src/definitions/throwables";
@@ -3277,11 +3272,11 @@
     printBottom,
     noDetails
 ] = [
-    flags.includes("-Werror"),
-    flags.includes("-print-top"),
-    flags.includes("-print-bottom"),
-    flags.includes("-no-details")
-];
+        flags.includes("-Werror"),
+        flags.includes("-print-top"),
+        flags.includes("-print-bottom"),
+        flags.includes("-no-details")
+    ];
 
 const exitCode = +(
     fatalErrors.length > 0
