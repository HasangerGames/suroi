--- conflicted
+++ resolved
@@ -56,14 +56,10 @@
     devDependencies:
       '@sveltejs/vite-plugin-svelte':
         specifier: ^3.0.2
-        version: 3.0.2(svelte@4.2.12)(vite@5.2.6)
+        version: 3.0.2(svelte@4.2.12)(vite@5.2.7)
       '@tsconfig/svelte':
         specifier: ^5.0.2
-<<<<<<< HEAD
         version: 5.0.4
-=======
-        version: 5.0.3
->>>>>>> 360ca654
       '@types/jquery':
         specifier: ^3.5.29
         version: 3.5.29
@@ -81,7 +77,7 @@
         version: 2.7.3
       minimatch:
         specifier: ^9.0.3
-        version: 9.0.3
+        version: 9.0.4
       postcss:
         specifier: ^8.4.38
         version: 8.4.38
@@ -117,10 +113,10 @@
         version: 5.4.3
       vite:
         specifier: ^5.2.3
-        version: 5.2.6(@types/node@20.11.30)(sass@1.72.0)
+        version: 5.2.7(@types/node@20.11.30)(sass@1.72.0)
       vite-plugin-image-optimizer:
         specifier: ^1.1.7
-        version: 1.1.7(vite@5.2.6)
+        version: 1.1.7(vite@5.2.7)
 
   common:
     dependencies:
@@ -1142,7 +1138,7 @@
     dev: true
     optional: true
 
-  /@sveltejs/vite-plugin-svelte-inspector@2.0.0(@sveltejs/vite-plugin-svelte@3.0.2)(svelte@4.2.12)(vite@5.2.6):
+  /@sveltejs/vite-plugin-svelte-inspector@2.0.0(@sveltejs/vite-plugin-svelte@3.0.2)(svelte@4.2.12)(vite@5.2.7):
     resolution: {integrity: sha512-gjr9ZFg1BSlIpfZ4PRewigrvYmHWbDrq2uvvPB1AmTWKuM+dI1JXQSUu2pIrYLb/QncyiIGkFDFKTwJ0XqQZZg==}
     engines: {node: ^18.0.0 || >=20}
     peerDependencies:
@@ -1150,30 +1146,30 @@
       svelte: ^4.0.0 || ^5.0.0-next.0
       vite: ^5.0.0
     dependencies:
-      '@sveltejs/vite-plugin-svelte': 3.0.2(svelte@4.2.12)(vite@5.2.6)
+      '@sveltejs/vite-plugin-svelte': 3.0.2(svelte@4.2.12)(vite@5.2.7)
       debug: 4.3.4
       svelte: 4.2.12
-      vite: 5.2.6(@types/node@20.11.30)(sass@1.72.0)
+      vite: 5.2.7(@types/node@20.11.30)(sass@1.72.0)
     transitivePeerDependencies:
       - supports-color
     dev: true
 
-  /@sveltejs/vite-plugin-svelte@3.0.2(svelte@4.2.12)(vite@5.2.6):
+  /@sveltejs/vite-plugin-svelte@3.0.2(svelte@4.2.12)(vite@5.2.7):
     resolution: {integrity: sha512-MpmF/cju2HqUls50WyTHQBZUV3ovV/Uk8k66AN2gwHogNAG8wnW8xtZDhzNBsFJJuvmq1qnzA5kE7YfMJNFv2Q==}
     engines: {node: ^18.0.0 || >=20}
     peerDependencies:
       svelte: ^4.0.0 || ^5.0.0-next.0
       vite: ^5.0.0
     dependencies:
-      '@sveltejs/vite-plugin-svelte-inspector': 2.0.0(@sveltejs/vite-plugin-svelte@3.0.2)(svelte@4.2.12)(vite@5.2.6)
+      '@sveltejs/vite-plugin-svelte-inspector': 2.0.0(@sveltejs/vite-plugin-svelte@3.0.2)(svelte@4.2.12)(vite@5.2.7)
       debug: 4.3.4
       deepmerge: 4.3.1
       kleur: 4.1.5
       magic-string: 0.30.8
       svelte: 4.2.12
       svelte-hmr: 0.15.3(svelte@4.2.12)
-      vite: 5.2.6(@types/node@20.11.30)(sass@1.72.0)
-      vitefu: 0.2.5(vite@5.2.6)
+      vite: 5.2.7(@types/node@20.11.30)(sass@1.72.0)
+      vitefu: 0.2.5(vite@5.2.7)
     transitivePeerDependencies:
       - supports-color
     dev: true
@@ -1183,13 +1179,8 @@
     engines: {node: '>=10.13.0'}
     dev: true
 
-<<<<<<< HEAD
   /@tsconfig/node10@1.0.11:
     resolution: {integrity: sha512-DcRjDCujK/kCk/cUe8Xz8ZSpm8mS3mNNpta+jGCA6USEDfktlNvm1+IuZ9eTcDbNk41BHwpHHeW+N1lKCz4zOw==}
-=======
-  /@tsconfig/node10@1.0.10:
-    resolution: {integrity: sha512-PiaIWIoPvO6qm6t114ropMCagj6YAF24j9OkCA2mJDXFnlionEwhsBCJ8yek4aib575BI3OkART/90WsgHgLWw==}
->>>>>>> 360ca654
     dev: true
 
   /@tsconfig/node12@1.0.11:
@@ -1204,13 +1195,8 @@
     resolution: {integrity: sha512-vxhUy4J8lyeyinH7Azl1pdd43GJhZH/tP2weN8TntQblOY+A0XbT8DJk1/oCPuOOyg/Ja757rG0CgHcWC8OfMA==}
     dev: true
 
-<<<<<<< HEAD
   /@tsconfig/svelte@5.0.4:
     resolution: {integrity: sha512-BV9NplVgLmSi4mwKzD8BD/NQ8erOY/nUE/GpgWe2ckx+wIQF5RyRirn/QsSSCPeulVpc3RA/iJt6DpfTIZps0Q==}
-=======
-  /@tsconfig/svelte@5.0.3:
-    resolution: {integrity: sha512-Ms0t9K0oxioSb0lrZ5NRysx0nE/KsojYOG+db9v6wSaU/+P37vc0WRmh1QE1c8IAtTniD4yEhffGQuTKF8uaPw==}
->>>>>>> 360ca654
     dev: true
 
   /@types/css-font-loading-module@0.0.12:
@@ -1724,11 +1710,7 @@
     hasBin: true
     dependencies:
       caniuse-lite: 1.0.30001600
-<<<<<<< HEAD
-      electron-to-chromium: 1.4.719
-=======
-      electron-to-chromium: 1.4.717
->>>>>>> 360ca654
+      electron-to-chromium: 1.4.721
       node-releases: 2.0.14
       update-browserslist-db: 1.0.13(browserslist@4.23.0)
     dev: true
@@ -2141,13 +2123,8 @@
     resolution: {integrity: sha512-/pjZsA1b4RPHbeWZQn66SWS8nZZWLQQ23oE3Eam7aroEFGEvwKAsJfZ9ytiEMycfzXWpca4FA9QIOehf7PocBQ==}
     dev: false
 
-<<<<<<< HEAD
-  /electron-to-chromium@1.4.719:
-    resolution: {integrity: sha512-FbWy2Q2YgdFzkFUW/W5jBjE9dj+804+98E4Pup78JBPnbdb3pv6IneY2JCPKdeKLh3AOKHQeYf+KwLr7mxGh6Q==}
-=======
-  /electron-to-chromium@1.4.717:
-    resolution: {integrity: sha512-6Fmg8QkkumNOwuZ/5mIbMU9WI3H2fmn5ajcVya64I5Yr5CcNmO7vcLt0Y7c96DCiMO5/9G+4sI2r6eEvdg1F7A==}
->>>>>>> 360ca654
+  /electron-to-chromium@1.4.721:
+    resolution: {integrity: sha512-k1x2r6foI8iJOp+1qTxbbrrWMsOiHkzGBYwYigaq+apO1FSqtn44KTo3Sy69qt7CRr7149zTcsDvH7MUKsOuIQ==}
     dev: true
 
   /emoji-regex@8.0.0:
@@ -3221,6 +3198,13 @@
       brace-expansion: 2.0.1
     dev: true
 
+  /minimatch@9.0.4:
+    resolution: {integrity: sha512-KqWh+VchfxcMNRAJjj2tnsSJdNbHsVgnkBhTNrW7AjVo6OvLtxw8zfT9oLw1JSohlFzJ8jCoTgaoXvJ+kHt6fw==}
+    engines: {node: '>=16 || 14 >=14.17'}
+    dependencies:
+      brace-expansion: 2.0.1
+    dev: true
+
   /minimist@1.2.8:
     resolution: {integrity: sha512-2yyAR8qBkN3YuheJanUpWC5U3bb5osDywNB8RzDVlDwDHbocAJveqqj1u8+SVD7jkWT4yvsHCpWqqWqAxb0zCA==}
     dev: true
@@ -4414,11 +4398,7 @@
         optional: true
     dependencies:
       '@cspotcode/source-map-support': 0.8.1
-<<<<<<< HEAD
       '@tsconfig/node10': 1.0.11
-=======
-      '@tsconfig/node10': 1.0.10
->>>>>>> 360ca654
       '@tsconfig/node12': 1.0.11
       '@tsconfig/node14': 1.0.3
       '@tsconfig/node16': 1.0.4
@@ -4556,7 +4536,7 @@
     resolution: {integrity: sha512-wa7YjyUGfNZngI/vtK0UHAN+lgDCxBPCylVXGp0zu59Fz5aiGtNXaq3DhIov063MorB+VfufLh3JlF2KdTK3xg==}
     dev: true
 
-  /vite-plugin-image-optimizer@1.1.7(vite@5.2.6):
+  /vite-plugin-image-optimizer@1.1.7(vite@5.2.7):
     resolution: {integrity: sha512-KPJWndwqVi7Z2hYCudzKeNDw5U7w1DxAc266bqDBKV8taG8W3EtripFuUM4Y05IlFC19yBQndJCFA8+NJymH+w==}
     engines: {node: '>=14'}
     peerDependencies:
@@ -4564,11 +4544,11 @@
     dependencies:
       ansi-colors: 4.1.3
       pathe: 1.1.2
-      vite: 5.2.6(@types/node@20.11.30)(sass@1.72.0)
-    dev: true
-
-  /vite@5.2.6(@types/node@20.11.30)(sass@1.72.0):
-    resolution: {integrity: sha512-FPtnxFlSIKYjZ2eosBQamz4CbyrTizbZ3hnGJlh/wMtCrlp1Hah6AzBLjGI5I2urTfNnpovpHdrL6YRuBOPnCA==}
+      vite: 5.2.7(@types/node@20.11.30)(sass@1.72.0)
+    dev: true
+
+  /vite@5.2.7(@types/node@20.11.30)(sass@1.72.0):
+    resolution: {integrity: sha512-k14PWOKLI6pMaSzAuGtT+Cf0YmIx12z9YGon39onaJNy8DLBfBJrzg9FQEmkAM5lpHBZs9wksWAsyF/HkpEwJA==}
     engines: {node: ^18.0.0 || >=20.0.0}
     hasBin: true
     peerDependencies:
@@ -4604,7 +4584,7 @@
       fsevents: 2.3.3
     dev: true
 
-  /vitefu@0.2.5(vite@5.2.6):
+  /vitefu@0.2.5(vite@5.2.7):
     resolution: {integrity: sha512-SgHtMLoqaeeGnd2evZ849ZbACbnwQCIwRH57t18FxcXoZop0uQu0uzlIhJBlF/eWVzuce0sHeqPcDo+evVcg8Q==}
     peerDependencies:
       vite: ^3.0.0 || ^4.0.0 || ^5.0.0
@@ -4612,7 +4592,7 @@
       vite:
         optional: true
     dependencies:
-      vite: 5.2.6(@types/node@20.11.30)(sass@1.72.0)
+      vite: 5.2.7(@types/node@20.11.30)(sass@1.72.0)
     dev: true
 
   /webidl-conversions@3.0.1:
