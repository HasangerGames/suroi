lockfileVersion: '6.0'

settings:
  autoInstallPeers: true
  excludeLinksFromLockfile: false

importers:

  .:
    dependencies:
      vite:
        specifier: ^5.0.7
        version: 5.0.7(@types/node@20.10.4)(sass@1.69.5)
    devDependencies:
      '@typescript-eslint/eslint-plugin':
        specifier: ^6.17.0
        version: 6.17.0(@typescript-eslint/parser@6.17.0)(eslint@8.56.0)(typescript@5.3.3)
      '@typescript-eslint/parser':
        specifier: ^6.17.0
        version: 6.17.0(eslint@8.56.0)(typescript@5.3.3)
      eslint:
        specifier: ^8.56.0
        version: 8.56.0
      eslint-config-standard-with-typescript:
        specifier: ^43.0.0
        version: 43.0.0(@typescript-eslint/eslint-plugin@6.17.0)(eslint-plugin-import@2.29.1)(eslint-plugin-n@16.6.1)(eslint-plugin-promise@6.1.1)(eslint@8.56.0)(typescript@5.3.3)
      eslint-plugin-import:
        specifier: ^2.29.1
        version: 2.29.1(@typescript-eslint/parser@6.17.0)(eslint@8.56.0)
      eslint-plugin-n:
        specifier: ^16.6.1
        version: 16.6.1(eslint@8.56.0)
      eslint-plugin-promise:
        specifier: ^6.1.1
        version: 6.1.1(eslint@8.56.0)
      typescript:
        specifier: 5.3.3
        version: 5.3.3

  client:
    dependencies:
      '@fortawesome/fontawesome-free':
        specifier: ^6.5.1
        version: 6.5.1
      '@pixi/graphics-extras':
        specifier: ^7.3.3
        version: 7.3.3(@pixi/core@7.3.3)(@pixi/graphics@7.3.3)
      '@pixi/sound':
        specifier: ^5.2.2
        version: 5.2.2(@pixi/assets@7.3.3)(@pixi/core@7.3.3)
      jquery:
        specifier: ^3.7.1
        version: 3.7.1
      nipplejs:
        specifier: ^0.10.1
        version: 0.10.1
      pixi.js:
        specifier: 7.3.3
        version: 7.3.3
    devDependencies:
      '@sveltejs/vite-plugin-svelte':
        specifier: ^3.0.0
        version: 3.0.1(svelte@4.2.8)(vite@5.0.10)
      '@tsconfig/svelte':
        specifier: ^5.0.2
        version: 5.0.2
      '@types/jquery':
        specifier: ^3.5.29
        version: 3.5.29
      '@types/node':
        specifier: ^20.10.6
        version: 20.10.6
      postcss:
        specifier: ^8.4.32
        version: 8.4.32
      postcss-import:
        specifier: ^16.0.0
        version: 16.0.0(postcss@8.4.32)
      postcss-loader:
        specifier: ^7.3.4
        version: 7.3.4(postcss@8.4.32)(typescript@5.3.3)(webpack@5.89.0)
      postcss-preset-env:
        specifier: ^9.3.0
        version: 9.3.0(postcss@8.4.32)
      sass:
        specifier: ^1.69.6
        version: 1.69.6
      sirv-cli:
        specifier: ^2.0.2
        version: 2.0.2
      svelte:
        specifier: ^4.2.3
        version: 4.2.8
      svgo:
        specifier: ^3.2.0
        version: 3.2.0
      ts-node:
        specifier: ^10.9.2
        version: 10.9.2(@types/node@20.10.6)(typescript@5.3.3)
      tslib:
        specifier: ^2.6.2
        version: 2.6.2
      typescript:
        specifier: 5.3.3
        version: 5.3.3
      vite:
        specifier: ^5.0.10
        version: 5.0.10(@types/node@20.10.6)(sass@1.69.6)
      vite-plugin-image-optimizer:
        specifier: ^1.1.7
        version: 1.1.7(vite@5.0.10)
      vite-spritesheet-plugin:
        specifier: 0.0.3
        version: 0.0.3(vite@5.0.10)

  common:
    dependencies:
      '@damienvesper/bit-buffer':
        specifier: ^1.0.0
        version: 1.0.0
    devDependencies:
      '@types/node':
        specifier: ^20.10.6
        version: 20.10.6
      '@typescript-eslint/eslint-plugin':
        specifier: ^6.17.0
        version: 6.17.0(@typescript-eslint/parser@6.17.0)(eslint@8.56.0)(typescript@5.3.3)
      '@typescript-eslint/parser':
        specifier: ^6.17.0
        version: 6.17.0(eslint@8.56.0)(typescript@5.3.3)
      eslint:
        specifier: ^8.56.0
        version: 8.56.0
      eslint-config-standard-with-typescript:
        specifier: ^43.0.0
        version: 43.0.0(@typescript-eslint/eslint-plugin@6.17.0)(eslint-plugin-import@2.29.1)(eslint-plugin-n@16.6.1)(eslint-plugin-promise@6.1.1)(eslint@8.56.0)(typescript@5.3.3)
      eslint-plugin-import:
        specifier: ^2.29.1
        version: 2.29.1(@typescript-eslint/parser@6.17.0)(eslint@8.56.0)
      eslint-plugin-n:
        specifier: ^16.6.1
        version: 16.6.1(eslint@8.56.0)
      eslint-plugin-promise:
        specifier: ^6.1.1
        version: 6.1.1(eslint@8.56.0)

  server:
    dependencies:
      '@damienvesper/bit-buffer':
        specifier: ^1.0.0
        version: 1.0.0
      uWebSockets.js:
        specifier: github:uNetworking/uWebSockets.js#v20.34.0
        version: github.com/uNetworking/uWebSockets.js/fca27c05066342b01951782248640c8013b37196
      ws:
        specifier: ^8.16.0
        version: 8.16.0
    devDependencies:
      '@types/node':
        specifier: ^20.10.6
        version: 20.10.6
      '@types/sanitize-html':
        specifier: ^2.9.5
        version: 2.9.5
      '@types/ws':
        specifier: ^8.5.10
        version: 8.5.10
      '@typescript-eslint/eslint-plugin':
        specifier: ^6.17.0
        version: 6.17.0(@typescript-eslint/parser@6.17.0)(eslint@8.56.0)(typescript@5.3.3)
      '@typescript-eslint/parser':
        specifier: ^6.17.0
        version: 6.17.0(eslint@8.56.0)(typescript@5.3.3)
      ts-node-dev:
        specifier: ^2.0.0
        version: 2.0.0(@types/node@20.10.6)(typescript@5.3.3)
      typescript:
        specifier: 5.3.3
        version: 5.3.3

  tests:
    dependencies:
      '@damienvesper/bit-buffer':
        specifier: ^1.0.0
        version: 1.0.0
      ws:
        specifier: ^8.16.0
        version: 8.16.0
    devDependencies:
      '@types/node':
        specifier: ^20.10.6
        version: 20.10.6
      '@types/ws':
        specifier: ^8.5.10
        version: 8.5.10
      '@typescript-eslint/eslint-plugin':
        specifier: ^6.17.0
        version: 6.17.0(@typescript-eslint/parser@6.17.0)(eslint@8.56.0)(typescript@5.3.3)
      '@typescript-eslint/parser':
        specifier: ^6.17.0
        version: 6.17.0(eslint@8.56.0)(typescript@5.3.3)
      typescript:
        specifier: 5.3.3
        version: 5.3.3

packages:

  /@aashutoshrathi/word-wrap@1.2.6:
    resolution: {integrity: sha512-1Yjs2SvM8TflER/OD3cOjhWWOZb58A2t7wpE2S9XfBYTiIl+XFhQG2bjy4Pu1I+EAlCNUzRDYDdFwFYUKvXcIA==}
    engines: {node: '>=0.10.0'}
    dev: true

  /@ampproject/remapping@2.2.1:
    resolution: {integrity: sha512-lFMjJTrFL3j7L9yBxwYfCq2k6qqwHyzuUl/XBnif78PWTJYyL/dfowQHWE3sp6U6ZzqWiiIZnpTMO96zhkjwtg==}
    engines: {node: '>=6.0.0'}
    dependencies:
      '@jridgewell/gen-mapping': 0.3.3
      '@jridgewell/trace-mapping': 0.3.20
    dev: true

  /@babel/code-frame@7.23.5:
    resolution: {integrity: sha512-CgH3s1a96LipHCmSUmYFPwY7MNx8C3avkq7i4Wl3cfa662ldtUe4VM1TPXX70pfmrlWTb6jLqTYrZyT2ZTJBgA==}
    engines: {node: '>=6.9.0'}
    dependencies:
      '@babel/highlight': 7.23.4
      chalk: 2.4.2
    dev: true

  /@babel/helper-validator-identifier@7.22.20:
    resolution: {integrity: sha512-Y4OZ+ytlatR8AI+8KZfKuL5urKp7qey08ha31L8b3BwewJAoJamTzyvxPR/5D+KkdJCGPq/+8TukHBlY10FX9A==}
    engines: {node: '>=6.9.0'}
    dev: true

  /@babel/highlight@7.23.4:
    resolution: {integrity: sha512-acGdbYSfp2WheJoJm/EBBBLh/ID8KDc64ISZ9DYtBmC8/Q204PZJLHyzeB5qMzJ5trcOkybd78M4x2KWsUq++A==}
    engines: {node: '>=6.9.0'}
    dependencies:
      '@babel/helper-validator-identifier': 7.22.20
      chalk: 2.4.2
      js-tokens: 4.0.0
    dev: true

  /@cspotcode/source-map-support@0.8.1:
    resolution: {integrity: sha512-IchNf6dN4tHoMFIn/7OE8LWZ19Y6q/67Bmf6vnGREv8RSbBVb9LPJxEcnwrcwX6ixSvaiGoomAUvu4YSxXrVgw==}
    engines: {node: '>=12'}
    dependencies:
      '@jridgewell/trace-mapping': 0.3.9
    dev: true

  /@csstools/cascade-layer-name-parser@1.0.7(@csstools/css-parser-algorithms@2.5.0)(@csstools/css-tokenizer@2.2.3):
    resolution: {integrity: sha512-9J4aMRJ7A2WRjaRLvsMeWrL69FmEuijtiW1XlK/sG+V0UJiHVYUyvj9mY4WAXfU/hGIiGOgL8e0jJcRyaZTjDQ==}
    engines: {node: ^14 || ^16 || >=18}
    peerDependencies:
      '@csstools/css-parser-algorithms': ^2.5.0
      '@csstools/css-tokenizer': ^2.2.3
    dependencies:
      '@csstools/css-parser-algorithms': 2.5.0(@csstools/css-tokenizer@2.2.3)
      '@csstools/css-tokenizer': 2.2.3
    dev: true

  /@csstools/color-helpers@4.0.0:
    resolution: {integrity: sha512-wjyXB22/h2OvxAr3jldPB7R7kjTUEzopvjitS8jWtyd8fN6xJ8vy1HnHu0ZNfEkqpBJgQ76Q+sBDshWcMvTa/w==}
    engines: {node: ^14 || ^16 || >=18}
    dev: true

  /@csstools/css-calc@1.1.6(@csstools/css-parser-algorithms@2.5.0)(@csstools/css-tokenizer@2.2.3):
    resolution: {integrity: sha512-YHPAuFg5iA4qZGzMzvrQwzkvJpesXXyIUyaONflQrjtHB+BcFFbgltJkIkb31dMGO4SE9iZFA4HYpdk7+hnYew==}
    engines: {node: ^14 || ^16 || >=18}
    peerDependencies:
      '@csstools/css-parser-algorithms': ^2.5.0
      '@csstools/css-tokenizer': ^2.2.3
    dependencies:
      '@csstools/css-parser-algorithms': 2.5.0(@csstools/css-tokenizer@2.2.3)
      '@csstools/css-tokenizer': 2.2.3
    dev: true

  /@csstools/css-color-parser@1.5.1(@csstools/css-parser-algorithms@2.5.0)(@csstools/css-tokenizer@2.2.3):
    resolution: {integrity: sha512-x+SajGB2paGrTjPOUorGi8iCztF008YMKXTn+XzGVDBEIVJ/W1121pPerpneJYGOe1m6zWLPLnzOPaznmQxKFw==}
    engines: {node: ^14 || ^16 || >=18}
    peerDependencies:
      '@csstools/css-parser-algorithms': ^2.5.0
      '@csstools/css-tokenizer': ^2.2.3
    dependencies:
      '@csstools/color-helpers': 4.0.0
      '@csstools/css-calc': 1.1.6(@csstools/css-parser-algorithms@2.5.0)(@csstools/css-tokenizer@2.2.3)
      '@csstools/css-parser-algorithms': 2.5.0(@csstools/css-tokenizer@2.2.3)
      '@csstools/css-tokenizer': 2.2.3
    dev: true

  /@csstools/css-parser-algorithms@2.5.0(@csstools/css-tokenizer@2.2.3):
    resolution: {integrity: sha512-abypo6m9re3clXA00eu5syw+oaPHbJTPapu9C4pzNsJ4hdZDzushT50Zhu+iIYXgEe1CxnRMn7ngsbV+MLrlpQ==}
    engines: {node: ^14 || ^16 || >=18}
    peerDependencies:
      '@csstools/css-tokenizer': ^2.2.3
    dependencies:
      '@csstools/css-tokenizer': 2.2.3
    dev: true

  /@csstools/css-tokenizer@2.2.3:
    resolution: {integrity: sha512-pp//EvZ9dUmGuGtG1p+n17gTHEOqu9jO+FiCUjNN3BDmyhdA2Jq9QsVeR7K8/2QCK17HSsioPlTW9ZkzoWb3Lg==}
    engines: {node: ^14 || ^16 || >=18}
    dev: true

  /@csstools/media-query-list-parser@2.1.7(@csstools/css-parser-algorithms@2.5.0)(@csstools/css-tokenizer@2.2.3):
    resolution: {integrity: sha512-lHPKJDkPUECsyAvD60joYfDmp8UERYxHGkFfyLJFTVK/ERJe0sVlIFLXU5XFxdjNDTerp5L4KeaKG+Z5S94qxQ==}
    engines: {node: ^14 || ^16 || >=18}
    peerDependencies:
      '@csstools/css-parser-algorithms': ^2.5.0
      '@csstools/css-tokenizer': ^2.2.3
    dependencies:
      '@csstools/css-parser-algorithms': 2.5.0(@csstools/css-tokenizer@2.2.3)
      '@csstools/css-tokenizer': 2.2.3
    dev: true

  /@csstools/postcss-cascade-layers@4.0.2(postcss@8.4.32):
    resolution: {integrity: sha512-PqM+jvg5T2tB4FHX+akrMGNWAygLupD4FNUjcv4PSvtVuWZ6ISxuo37m4jFGU7Jg3rCfloGzKd0+xfr5Ec3vZQ==}
    engines: {node: ^14 || ^16 || >=18}
    peerDependencies:
      postcss: ^8.4
    dependencies:
      '@csstools/selector-specificity': 3.0.1(postcss-selector-parser@6.0.15)
      postcss: 8.4.32
      postcss-selector-parser: 6.0.15
    dev: true

  /@csstools/postcss-color-function@3.0.9(postcss@8.4.32):
    resolution: {integrity: sha512-6Hbkw/4k73UH121l4LG+LNLKSvrfHqk3GHHH0A6/iFlD0xGmsWAr80Jd0VqXjfYbUTOGmJTOMMoxv3jvNxt1uw==}
    engines: {node: ^14 || ^16 || >=18}
    peerDependencies:
      postcss: ^8.4
    dependencies:
      '@csstools/css-color-parser': 1.5.1(@csstools/css-parser-algorithms@2.5.0)(@csstools/css-tokenizer@2.2.3)
      '@csstools/css-parser-algorithms': 2.5.0(@csstools/css-tokenizer@2.2.3)
      '@csstools/css-tokenizer': 2.2.3
      '@csstools/postcss-progressive-custom-properties': 3.0.3(postcss@8.4.32)
      postcss: 8.4.32
    dev: true

  /@csstools/postcss-color-mix-function@2.0.9(postcss@8.4.32):
    resolution: {integrity: sha512-fs1SOWJ/44DQSsDeJP+rxAkP2MYkCg6K4ZB8qJwFku2EjurgCAPiPZJvC6w94T1hBBinJwuMfT9qvvvniXyVgw==}
    engines: {node: ^14 || ^16 || >=18}
    peerDependencies:
      postcss: ^8.4
    dependencies:
      '@csstools/css-color-parser': 1.5.1(@csstools/css-parser-algorithms@2.5.0)(@csstools/css-tokenizer@2.2.3)
      '@csstools/css-parser-algorithms': 2.5.0(@csstools/css-tokenizer@2.2.3)
      '@csstools/css-tokenizer': 2.2.3
      '@csstools/postcss-progressive-custom-properties': 3.0.3(postcss@8.4.32)
      postcss: 8.4.32
    dev: true

  /@csstools/postcss-exponential-functions@1.0.3(postcss@8.4.32):
    resolution: {integrity: sha512-IfGtEg3eC4b8Nd/kPgO3SxgKb33YwhHVsL0eJ3UYihx6fzzAiZwNbWmVW9MZTQjZ5GacgKxa4iAHikGvpwuIjw==}
    engines: {node: ^14 || ^16 || >=18}
    peerDependencies:
      postcss: ^8.4
    dependencies:
      '@csstools/css-calc': 1.1.6(@csstools/css-parser-algorithms@2.5.0)(@csstools/css-tokenizer@2.2.3)
      '@csstools/css-parser-algorithms': 2.5.0(@csstools/css-tokenizer@2.2.3)
      '@csstools/css-tokenizer': 2.2.3
      postcss: 8.4.32
    dev: true

  /@csstools/postcss-font-format-keywords@3.0.1(postcss@8.4.32):
    resolution: {integrity: sha512-D1lcG2sfotTq6yBEOMV3myFxJLT10F3DLYZJMbiny5YToqzHWodZen8WId3UTimm0mEHitXqAUNL5jdd6RzVdA==}
    engines: {node: ^14 || ^16 || >=18}
    peerDependencies:
      postcss: ^8.4
    dependencies:
      postcss: 8.4.32
      postcss-value-parser: 4.2.0
    dev: true

  /@csstools/postcss-gamut-mapping@1.0.2(postcss@8.4.32):
    resolution: {integrity: sha512-zf9KHGM2PTuJEm4ZYg4DTmzCir38EbZBzlMPMbA4jbhLDqXHkqwnQ+Z5+UNrU8y6seVu5B4vzZmZarTFQwe+Ig==}
    engines: {node: ^14 || ^16 || >=18}
    peerDependencies:
      postcss: ^8.4
    dependencies:
      '@csstools/css-color-parser': 1.5.1(@csstools/css-parser-algorithms@2.5.0)(@csstools/css-tokenizer@2.2.3)
      '@csstools/css-parser-algorithms': 2.5.0(@csstools/css-tokenizer@2.2.3)
      '@csstools/css-tokenizer': 2.2.3
      postcss: 8.4.32
    dev: true

  /@csstools/postcss-gradients-interpolation-method@4.0.9(postcss@8.4.32):
    resolution: {integrity: sha512-PSqR6QH7h3ggOl8TsoH73kbwYTKVQjAJauGg6nDKwaGfi5IL5StV//ehrv1C7HuPsHixMTc9YoAuuv1ocT20EQ==}
    engines: {node: ^14 || ^16 || >=18}
    peerDependencies:
      postcss: ^8.4
    dependencies:
      '@csstools/css-color-parser': 1.5.1(@csstools/css-parser-algorithms@2.5.0)(@csstools/css-tokenizer@2.2.3)
      '@csstools/css-parser-algorithms': 2.5.0(@csstools/css-tokenizer@2.2.3)
      '@csstools/css-tokenizer': 2.2.3
      '@csstools/postcss-progressive-custom-properties': 3.0.3(postcss@8.4.32)
      postcss: 8.4.32
    dev: true

  /@csstools/postcss-hwb-function@3.0.8(postcss@8.4.32):
    resolution: {integrity: sha512-CRQEG372Hivmt17rm/Ho22hBQI9K/a6grzGQ21Zwc7dyspmyG0ibmPIW8hn15vJmXqWGeNq7S+L2b8/OrU7O5A==}
    engines: {node: ^14 || ^16 || >=18}
    peerDependencies:
      postcss: ^8.4
    dependencies:
      '@csstools/css-color-parser': 1.5.1(@csstools/css-parser-algorithms@2.5.0)(@csstools/css-tokenizer@2.2.3)
      '@csstools/css-parser-algorithms': 2.5.0(@csstools/css-tokenizer@2.2.3)
      '@csstools/css-tokenizer': 2.2.3
      postcss: 8.4.32
    dev: true

  /@csstools/postcss-ic-unit@3.0.3(postcss@8.4.32):
    resolution: {integrity: sha512-MpcmIL0/uMm/cFWh5V/9nbKKJ7jRr2qTYW5Q6zoE6HZ6uzOBJr2KRERv5/x8xzEBQ1MthDT7iP1EBp9luSQy7g==}
    engines: {node: ^14 || ^16 || >=18}
    peerDependencies:
      postcss: ^8.4
    dependencies:
      '@csstools/postcss-progressive-custom-properties': 3.0.3(postcss@8.4.32)
      postcss: 8.4.32
      postcss-value-parser: 4.2.0
    dev: true

  /@csstools/postcss-initial@1.0.1(postcss@8.4.32):
    resolution: {integrity: sha512-wtb+IbUIrIf8CrN6MLQuFR7nlU5C7PwuebfeEXfjthUha1+XZj2RVi+5k/lukToA24sZkYAiSJfHM8uG/UZIdg==}
    engines: {node: ^14 || ^16 || >=18}
    peerDependencies:
      postcss: ^8.4
    dependencies:
      postcss: 8.4.32
    dev: true

  /@csstools/postcss-is-pseudo-class@4.0.4(postcss@8.4.32):
    resolution: {integrity: sha512-vTVO/uZixpTVAOQt3qZRUFJ/K1L03OfNkeJ8sFNDVNdVy/zW0h1L5WT7HIPMDUkvSrxQkFaCCybTZkUP7UESlQ==}
    engines: {node: ^14 || ^16 || >=18}
    peerDependencies:
      postcss: ^8.4
    dependencies:
      '@csstools/selector-specificity': 3.0.1(postcss-selector-parser@6.0.15)
      postcss: 8.4.32
      postcss-selector-parser: 6.0.15
    dev: true

  /@csstools/postcss-logical-float-and-clear@2.0.1(postcss@8.4.32):
    resolution: {integrity: sha512-SsrWUNaXKr+e/Uo4R/uIsqJYt3DaggIh/jyZdhy/q8fECoJSKsSMr7nObSLdvoULB69Zb6Bs+sefEIoMG/YfOA==}
    engines: {node: ^14 || ^16 || >=18}
    peerDependencies:
      postcss: ^8.4
    dependencies:
      postcss: 8.4.32
    dev: true

  /@csstools/postcss-logical-overflow@1.0.1(postcss@8.4.32):
    resolution: {integrity: sha512-Kl4lAbMg0iyztEzDhZuQw8Sj9r2uqFDcU1IPl+AAt2nue8K/f1i7ElvKtXkjhIAmKiy5h2EY8Gt/Cqg0pYFDCw==}
    engines: {node: ^14 || ^16 || >=18}
    peerDependencies:
      postcss: ^8.4
    dependencies:
      postcss: 8.4.32
    dev: true

  /@csstools/postcss-logical-overscroll-behavior@1.0.1(postcss@8.4.32):
    resolution: {integrity: sha512-+kHamNxAnX8ojPCtV8WPcUP3XcqMFBSDuBuvT6MHgq7oX4IQxLIXKx64t7g9LiuJzE7vd06Q9qUYR6bh4YnGpQ==}
    engines: {node: ^14 || ^16 || >=18}
    peerDependencies:
      postcss: ^8.4
    dependencies:
      postcss: 8.4.32
    dev: true

  /@csstools/postcss-logical-resize@2.0.1(postcss@8.4.32):
    resolution: {integrity: sha512-W5Gtwz7oIuFcKa5SmBjQ2uxr8ZoL7M2bkoIf0T1WeNqljMkBrfw1DDA8/J83k57NQ1kcweJEjkJ04pUkmyee3A==}
    engines: {node: ^14 || ^16 || >=18}
    peerDependencies:
      postcss: ^8.4
    dependencies:
      postcss: 8.4.32
      postcss-value-parser: 4.2.0
    dev: true

  /@csstools/postcss-logical-viewport-units@2.0.5(postcss@8.4.32):
    resolution: {integrity: sha512-2fjSamKN635DSW6fEoyNd2Bkpv3FVblUpgk5cpghIgPW1aDHZE2SYfZK5xQALvjMYZVjfqsD5EbXA7uDVBQVQA==}
    engines: {node: ^14 || ^16 || >=18}
    peerDependencies:
      postcss: ^8.4
    dependencies:
      '@csstools/css-tokenizer': 2.2.3
      postcss: 8.4.32
    dev: true

  /@csstools/postcss-media-minmax@1.1.2(postcss@8.4.32):
    resolution: {integrity: sha512-7qTRTJxW96u2yiEaTep1+8nto1O/rEDacewKqH+Riq5E6EsHTOmGHxkB4Se5Ic5xgDC4I05lLZxzzxnlnSypxA==}
    engines: {node: ^14 || ^16 || >=18}
    peerDependencies:
      postcss: ^8.4
    dependencies:
      '@csstools/css-calc': 1.1.6(@csstools/css-parser-algorithms@2.5.0)(@csstools/css-tokenizer@2.2.3)
      '@csstools/css-parser-algorithms': 2.5.0(@csstools/css-tokenizer@2.2.3)
      '@csstools/css-tokenizer': 2.2.3
      '@csstools/media-query-list-parser': 2.1.7(@csstools/css-parser-algorithms@2.5.0)(@csstools/css-tokenizer@2.2.3)
      postcss: 8.4.32
    dev: true

  /@csstools/postcss-media-queries-aspect-ratio-number-values@2.0.5(postcss@8.4.32):
    resolution: {integrity: sha512-XHMPasWYPWa9XaUHXU6Iq0RLfoAI+nvGTPj51hOizNsHaAyFiq2SL4JvF1DU8lM6B70+HVzKM09Isbyrr755Bw==}
    engines: {node: ^14 || ^16 || >=18}
    peerDependencies:
      postcss: ^8.4
    dependencies:
      '@csstools/css-parser-algorithms': 2.5.0(@csstools/css-tokenizer@2.2.3)
      '@csstools/css-tokenizer': 2.2.3
      '@csstools/media-query-list-parser': 2.1.7(@csstools/css-parser-algorithms@2.5.0)(@csstools/css-tokenizer@2.2.3)
      postcss: 8.4.32
    dev: true

  /@csstools/postcss-nested-calc@3.0.1(postcss@8.4.32):
    resolution: {integrity: sha512-bwwababZpWRm0ByHaWBxTsDGTMhZKmtUNl3Wt0Eom8AY7ORgXx5qF9SSk1vEFrCi+HOfJT6M6W5KPgzXuQNRwQ==}
    engines: {node: ^14 || ^16 || >=18}
    peerDependencies:
      postcss: ^8.4
    dependencies:
      postcss: 8.4.32
      postcss-value-parser: 4.2.0
    dev: true

  /@csstools/postcss-normalize-display-values@3.0.2(postcss@8.4.32):
    resolution: {integrity: sha512-fCapyyT/dUdyPtrelQSIV+d5HqtTgnNP/BEG9IuhgXHt93Wc4CfC1bQ55GzKAjWrZbgakMQ7MLfCXEf3rlZJOw==}
    engines: {node: ^14 || ^16 || >=18}
    peerDependencies:
      postcss: ^8.4
    dependencies:
      postcss: 8.4.32
      postcss-value-parser: 4.2.0
    dev: true

  /@csstools/postcss-oklab-function@3.0.9(postcss@8.4.32):
    resolution: {integrity: sha512-l639gpcBfL3ogJe+og1M5FixQn8iGX8+29V7VtTSCUB37VzpzOC05URfde7INIdiJT65DkHzgdJ64/QeYggU8A==}
    engines: {node: ^14 || ^16 || >=18}
    peerDependencies:
      postcss: ^8.4
    dependencies:
      '@csstools/css-color-parser': 1.5.1(@csstools/css-parser-algorithms@2.5.0)(@csstools/css-tokenizer@2.2.3)
      '@csstools/css-parser-algorithms': 2.5.0(@csstools/css-tokenizer@2.2.3)
      '@csstools/css-tokenizer': 2.2.3
      '@csstools/postcss-progressive-custom-properties': 3.0.3(postcss@8.4.32)
      postcss: 8.4.32
    dev: true

  /@csstools/postcss-progressive-custom-properties@3.0.3(postcss@8.4.32):
    resolution: {integrity: sha512-WipTVh6JTMQfeIrzDV4wEPsV9NTzMK2jwXxyH6CGBktuWdivHnkioP/smp1x/0QDPQyx7NTS14RB+GV3zZZYEw==}
    engines: {node: ^14 || ^16 || >=18}
    peerDependencies:
      postcss: ^8.4
    dependencies:
      postcss: 8.4.32
      postcss-value-parser: 4.2.0
    dev: true

  /@csstools/postcss-relative-color-syntax@2.0.9(postcss@8.4.32):
    resolution: {integrity: sha512-2UoaRd2iIuzUGtYgteN5fJ0s+OfCiV7PvCnw8MCh3om8+SeVinfG8D5sqBOvImxFVfrp6k60XF5RFlH6oc//fg==}
    engines: {node: ^14 || ^16 || >=18}
    peerDependencies:
      postcss: ^8.4
    dependencies:
      '@csstools/css-color-parser': 1.5.1(@csstools/css-parser-algorithms@2.5.0)(@csstools/css-tokenizer@2.2.3)
      '@csstools/css-parser-algorithms': 2.5.0(@csstools/css-tokenizer@2.2.3)
      '@csstools/css-tokenizer': 2.2.3
      '@csstools/postcss-progressive-custom-properties': 3.0.3(postcss@8.4.32)
      postcss: 8.4.32
    dev: true

  /@csstools/postcss-scope-pseudo-class@3.0.1(postcss@8.4.32):
    resolution: {integrity: sha512-3ZFonK2gfgqg29gUJ2w7xVw2wFJ1eNWVDONjbzGkm73gJHVCYK5fnCqlLr+N+KbEfv2XbWAO0AaOJCFB6Fer6A==}
    engines: {node: ^14 || ^16 || >=18}
    peerDependencies:
      postcss: ^8.4
    dependencies:
      postcss: 8.4.32
      postcss-selector-parser: 6.0.15
    dev: true

  /@csstools/postcss-stepped-value-functions@3.0.4(postcss@8.4.32):
    resolution: {integrity: sha512-gyNQ2YaOVXPqLR737XtReRPVu7DGKBr9JBDLoiH1T+N1ggV3r4HotRCOC1l6rxVC0zOuU1KiOzUn9Z5W838/rg==}
    engines: {node: ^14 || ^16 || >=18}
    peerDependencies:
      postcss: ^8.4
    dependencies:
      '@csstools/css-calc': 1.1.6(@csstools/css-parser-algorithms@2.5.0)(@csstools/css-tokenizer@2.2.3)
      '@csstools/css-parser-algorithms': 2.5.0(@csstools/css-tokenizer@2.2.3)
      '@csstools/css-tokenizer': 2.2.3
      postcss: 8.4.32
    dev: true

  /@csstools/postcss-text-decoration-shorthand@3.0.4(postcss@8.4.32):
    resolution: {integrity: sha512-yUZmbnUemgQmja7SpOZeU45+P49wNEgQguRdyTktFkZsHf7Gof+ZIYfvF6Cm+LsU1PwSupy4yUeEKKjX5+k6cQ==}
    engines: {node: ^14 || ^16 || >=18}
    peerDependencies:
      postcss: ^8.4
    dependencies:
      '@csstools/color-helpers': 4.0.0
      postcss: 8.4.32
      postcss-value-parser: 4.2.0
    dev: true

  /@csstools/postcss-trigonometric-functions@3.0.4(postcss@8.4.32):
    resolution: {integrity: sha512-qj4Cxth6c38iNYzfJJWAxt8jsLrZaMVmbfGDDLOlI2YJeZoC3A5Su6/Kr7oXaPFRuspUu+4EQHngOktqVHWfVg==}
    engines: {node: ^14 || ^16 || >=18}
    peerDependencies:
      postcss: ^8.4
    dependencies:
      '@csstools/css-calc': 1.1.6(@csstools/css-parser-algorithms@2.5.0)(@csstools/css-tokenizer@2.2.3)
      '@csstools/css-parser-algorithms': 2.5.0(@csstools/css-tokenizer@2.2.3)
      '@csstools/css-tokenizer': 2.2.3
      postcss: 8.4.32
    dev: true

  /@csstools/postcss-unset-value@3.0.1(postcss@8.4.32):
    resolution: {integrity: sha512-dbDnZ2ja2U8mbPP0Hvmt2RMEGBiF1H7oY6HYSpjteXJGihYwgxgTr6KRbbJ/V6c+4wd51M+9980qG4gKVn5ttg==}
    engines: {node: ^14 || ^16 || >=18}
    peerDependencies:
      postcss: ^8.4
    dependencies:
      postcss: 8.4.32
    dev: true

  /@csstools/selector-specificity@3.0.1(postcss-selector-parser@6.0.15):
    resolution: {integrity: sha512-NPljRHkq4a14YzZ3YD406uaxh7s0g6eAq3L9aLOWywoqe8PkYamAvtsh7KNX6c++ihDrJ0RiU+/z7rGnhlZ5ww==}
    engines: {node: ^14 || ^16 || >=18}
    peerDependencies:
      postcss-selector-parser: ^6.0.13
    dependencies:
      postcss-selector-parser: 6.0.15
    dev: true

  /@damienvesper/bit-buffer@1.0.0:
    resolution: {integrity: sha512-lOlCSK4wFkT2vMH4gIgoXX/n6oywqljuG5znY7VHv2hvMwA+jE8r9T5txFdqxHK7P8LVdxkXhefXLM2MCDqlbw==}
    engines: {node: '>=18.8.0', pnpm: '>=8.6.0'}
    dev: false

  /@esbuild/aix-ppc64@0.19.11:
    resolution: {integrity: sha512-FnzU0LyE3ySQk7UntJO4+qIiQgI7KoODnZg5xzXIrFJlKd2P2gwHsHY4927xj9y5PJmJSzULiUCWmv7iWnNa7g==}
    engines: {node: '>=12'}
    cpu: [ppc64]
    os: [aix]
    requiresBuild: true
    dev: true
    optional: true

  /@esbuild/android-arm64@0.19.11:
    resolution: {integrity: sha512-aiu7K/5JnLj//KOnOfEZ0D90obUkRzDMyqd/wNAUQ34m4YUPVhRZpnqKV9uqDGxT7cToSDnIHsGooyIczu9T+Q==}
    engines: {node: '>=12'}
    cpu: [arm64]
    os: [android]
    requiresBuild: true
    optional: true

  /@esbuild/android-arm@0.19.11:
    resolution: {integrity: sha512-5OVapq0ClabvKvQ58Bws8+wkLCV+Rxg7tUVbo9xu034Nm536QTII4YzhaFriQ7rMrorfnFKUsArD2lqKbFY4vw==}
    engines: {node: '>=12'}
    cpu: [arm]
    os: [android]
    requiresBuild: true
    optional: true

  /@esbuild/android-x64@0.19.11:
    resolution: {integrity: sha512-eccxjlfGw43WYoY9QgB82SgGgDbibcqyDTlk3l3C0jOVHKxrjdc9CTwDUQd0vkvYg5um0OH+GpxYvp39r+IPOg==}
    engines: {node: '>=12'}
    cpu: [x64]
    os: [android]
    requiresBuild: true
    optional: true

  /@esbuild/darwin-arm64@0.19.11:
    resolution: {integrity: sha512-ETp87DRWuSt9KdDVkqSoKoLFHYTrkyz2+65fj9nfXsaV3bMhTCjtQfw3y+um88vGRKRiF7erPrh/ZuIdLUIVxQ==}
    engines: {node: '>=12'}
    cpu: [arm64]
    os: [darwin]
    requiresBuild: true
    optional: true

  /@esbuild/darwin-x64@0.19.11:
    resolution: {integrity: sha512-fkFUiS6IUK9WYUO/+22omwetaSNl5/A8giXvQlcinLIjVkxwTLSktbF5f/kJMftM2MJp9+fXqZ5ezS7+SALp4g==}
    engines: {node: '>=12'}
    cpu: [x64]
    os: [darwin]
    requiresBuild: true
    optional: true

  /@esbuild/freebsd-arm64@0.19.11:
    resolution: {integrity: sha512-lhoSp5K6bxKRNdXUtHoNc5HhbXVCS8V0iZmDvyWvYq9S5WSfTIHU2UGjcGt7UeS6iEYp9eeymIl5mJBn0yiuxA==}
    engines: {node: '>=12'}
    cpu: [arm64]
    os: [freebsd]
    requiresBuild: true
    optional: true

  /@esbuild/freebsd-x64@0.19.11:
    resolution: {integrity: sha512-JkUqn44AffGXitVI6/AbQdoYAq0TEullFdqcMY/PCUZ36xJ9ZJRtQabzMA+Vi7r78+25ZIBosLTOKnUXBSi1Kw==}
    engines: {node: '>=12'}
    cpu: [x64]
    os: [freebsd]
    requiresBuild: true
    optional: true

  /@esbuild/linux-arm64@0.19.11:
    resolution: {integrity: sha512-LneLg3ypEeveBSMuoa0kwMpCGmpu8XQUh+mL8XXwoYZ6Be2qBnVtcDI5azSvh7vioMDhoJFZzp9GWp9IWpYoUg==}
    engines: {node: '>=12'}
    cpu: [arm64]
    os: [linux]
    requiresBuild: true
    optional: true

  /@esbuild/linux-arm@0.19.11:
    resolution: {integrity: sha512-3CRkr9+vCV2XJbjwgzjPtO8T0SZUmRZla+UL1jw+XqHZPkPgZiyWvbDvl9rqAN8Zl7qJF0O/9ycMtjU67HN9/Q==}
    engines: {node: '>=12'}
    cpu: [arm]
    os: [linux]
    requiresBuild: true
    optional: true

  /@esbuild/linux-ia32@0.19.11:
    resolution: {integrity: sha512-caHy++CsD8Bgq2V5CodbJjFPEiDPq8JJmBdeyZ8GWVQMjRD0sU548nNdwPNvKjVpamYYVL40AORekgfIubwHoA==}
    engines: {node: '>=12'}
    cpu: [ia32]
    os: [linux]
    requiresBuild: true
    optional: true

  /@esbuild/linux-loong64@0.19.11:
    resolution: {integrity: sha512-ppZSSLVpPrwHccvC6nQVZaSHlFsvCQyjnvirnVjbKSHuE5N24Yl8F3UwYUUR1UEPaFObGD2tSvVKbvR+uT1Nrg==}
    engines: {node: '>=12'}
    cpu: [loong64]
    os: [linux]
    requiresBuild: true
    optional: true

  /@esbuild/linux-mips64el@0.19.11:
    resolution: {integrity: sha512-B5x9j0OgjG+v1dF2DkH34lr+7Gmv0kzX6/V0afF41FkPMMqaQ77pH7CrhWeR22aEeHKaeZVtZ6yFwlxOKPVFyg==}
    engines: {node: '>=12'}
    cpu: [mips64el]
    os: [linux]
    requiresBuild: true
    optional: true

  /@esbuild/linux-ppc64@0.19.11:
    resolution: {integrity: sha512-MHrZYLeCG8vXblMetWyttkdVRjQlQUb/oMgBNurVEnhj4YWOr4G5lmBfZjHYQHHN0g6yDmCAQRR8MUHldvvRDA==}
    engines: {node: '>=12'}
    cpu: [ppc64]
    os: [linux]
    requiresBuild: true
    optional: true

  /@esbuild/linux-riscv64@0.19.11:
    resolution: {integrity: sha512-f3DY++t94uVg141dozDu4CCUkYW+09rWtaWfnb3bqe4w5NqmZd6nPVBm+qbz7WaHZCoqXqHz5p6CM6qv3qnSSQ==}
    engines: {node: '>=12'}
    cpu: [riscv64]
    os: [linux]
    requiresBuild: true
    optional: true

  /@esbuild/linux-s390x@0.19.11:
    resolution: {integrity: sha512-A5xdUoyWJHMMlcSMcPGVLzYzpcY8QP1RtYzX5/bS4dvjBGVxdhuiYyFwp7z74ocV7WDc0n1harxmpq2ePOjI0Q==}
    engines: {node: '>=12'}
    cpu: [s390x]
    os: [linux]
    requiresBuild: true
    optional: true

  /@esbuild/linux-x64@0.19.11:
    resolution: {integrity: sha512-grbyMlVCvJSfxFQUndw5mCtWs5LO1gUlwP4CDi4iJBbVpZcqLVT29FxgGuBJGSzyOxotFG4LoO5X+M1350zmPA==}
    engines: {node: '>=12'}
    cpu: [x64]
    os: [linux]
    requiresBuild: true
    optional: true

  /@esbuild/netbsd-x64@0.19.11:
    resolution: {integrity: sha512-13jvrQZJc3P230OhU8xgwUnDeuC/9egsjTkXN49b3GcS5BKvJqZn86aGM8W9pd14Kd+u7HuFBMVtrNGhh6fHEQ==}
    engines: {node: '>=12'}
    cpu: [x64]
    os: [netbsd]
    requiresBuild: true
    optional: true

  /@esbuild/openbsd-x64@0.19.11:
    resolution: {integrity: sha512-ysyOGZuTp6SNKPE11INDUeFVVQFrhcNDVUgSQVDzqsqX38DjhPEPATpid04LCoUr2WXhQTEZ8ct/EgJCUDpyNw==}
    engines: {node: '>=12'}
    cpu: [x64]
    os: [openbsd]
    requiresBuild: true
    optional: true

  /@esbuild/sunos-x64@0.19.11:
    resolution: {integrity: sha512-Hf+Sad9nVwvtxy4DXCZQqLpgmRTQqyFyhT3bZ4F2XlJCjxGmRFF0Shwn9rzhOYRB61w9VMXUkxlBy56dk9JJiQ==}
    engines: {node: '>=12'}
    cpu: [x64]
    os: [sunos]
    requiresBuild: true
    optional: true

  /@esbuild/win32-arm64@0.19.11:
    resolution: {integrity: sha512-0P58Sbi0LctOMOQbpEOvOL44Ne0sqbS0XWHMvvrg6NE5jQ1xguCSSw9jQeUk2lfrXYsKDdOe6K+oZiwKPilYPQ==}
    engines: {node: '>=12'}
    cpu: [arm64]
    os: [win32]
    requiresBuild: true
    optional: true

  /@esbuild/win32-ia32@0.19.11:
    resolution: {integrity: sha512-6YOrWS+sDJDmshdBIQU+Uoyh7pQKrdykdefC1avn76ss5c+RN6gut3LZA4E2cH5xUEp5/cA0+YxRaVtRAb0xBg==}
    engines: {node: '>=12'}
    cpu: [ia32]
    os: [win32]
    requiresBuild: true
    optional: true

  /@esbuild/win32-x64@0.19.11:
    resolution: {integrity: sha512-vfkhltrjCAb603XaFhqhAF4LGDi2M4OrCRrFusyQ+iTLQ/o60QQXxc9cZC/FFpihBI9N1Grn6SMKVJ4KP7Fuiw==}
    engines: {node: '>=12'}
    cpu: [x64]
    os: [win32]
    requiresBuild: true
    optional: true

  /@eslint-community/eslint-utils@4.4.0(eslint@8.56.0):
    resolution: {integrity: sha512-1/sA4dwrzBAyeUoQ6oxahHKmrZvsnLCg4RfxW3ZFGGmQkSNQPFNLV9CUEFQP1x9EYXHTo5p6xdhZM1Ne9p/AfA==}
    engines: {node: ^12.22.0 || ^14.17.0 || >=16.0.0}
    peerDependencies:
      eslint: ^6.0.0 || ^7.0.0 || >=8.0.0
    dependencies:
      eslint: 8.56.0
      eslint-visitor-keys: 3.4.3
    dev: true

  /@eslint-community/regexpp@4.10.0:
    resolution: {integrity: sha512-Cu96Sd2By9mCNTx2iyKOmq10v22jUVQv0lQnlGNy16oE9589yE+QADPbrMGCkA51cKZSg3Pu/aTJVTGfL/qjUA==}
    engines: {node: ^12.0.0 || ^14.0.0 || >=16.0.0}
    dev: true

  /@eslint/eslintrc@2.1.4:
    resolution: {integrity: sha512-269Z39MS6wVJtsoUl10L60WdkhJVdPG24Q4eZTH3nnF6lpvSShEK3wQjDX9JRWAUPvPh7COouPpU9IrqaZFvtQ==}
    engines: {node: ^12.22.0 || ^14.17.0 || >=16.0.0}
    dependencies:
      ajv: 6.12.6
      debug: 4.3.4
      espree: 9.6.1
      globals: 13.24.0
      ignore: 5.3.0
      import-fresh: 3.3.0
      js-yaml: 4.1.0
      minimatch: 3.1.2
      strip-json-comments: 3.1.1
    transitivePeerDependencies:
      - supports-color
    dev: true

  /@eslint/js@8.56.0:
    resolution: {integrity: sha512-gMsVel9D7f2HLkBma9VbtzZRehRogVRfbr++f06nL2vnCGCNlzOD+/MUov/F4p8myyAHspEhVobgjpX64q5m6A==}
    engines: {node: ^12.22.0 || ^14.17.0 || >=16.0.0}
    dev: true

  /@fortawesome/fontawesome-free@6.5.1:
    resolution: {integrity: sha512-CNy5vSwN3fsUStPRLX7fUYojyuzoEMSXPl7zSLJ8TgtRfjv24LOnOWKT2zYwaHZCJGkdyRnTmstR0P+Ah503Gw==}
    engines: {node: '>=6'}
    requiresBuild: true
    dev: false

  /@humanwhocodes/config-array@0.11.13:
    resolution: {integrity: sha512-JSBDMiDKSzQVngfRjOdFXgFfklaXI4K9nLF49Auh21lmBWRLIK3+xTErTWD4KU54pb6coM6ESE7Awz/FNU3zgQ==}
    engines: {node: '>=10.10.0'}
    dependencies:
      '@humanwhocodes/object-schema': 2.0.1
      debug: 4.3.4
      minimatch: 3.1.2
    transitivePeerDependencies:
      - supports-color
    dev: true

  /@humanwhocodes/module-importer@1.0.1:
    resolution: {integrity: sha512-bxveV4V8v5Yb4ncFTT3rPSgZBOpCkjfK0y4oVVVJwIuDVBRMDXrPyXRL988i5ap9m9bnyEEjWfm5WkBmtffLfA==}
    engines: {node: '>=12.22'}
    dev: true

  /@humanwhocodes/object-schema@2.0.1:
    resolution: {integrity: sha512-dvuCeX5fC9dXgJn9t+X5atfmgQAzUOWqS1254Gh0m6i8wKd10ebXkfNKiRK+1GWi/yTvvLDHpoxLr0xxxeslWw==}
    dev: true

  /@jridgewell/gen-mapping@0.3.3:
    resolution: {integrity: sha512-HLhSWOLRi875zjjMG/r+Nv0oCW8umGb0BgEhyX3dDX3egwZtB8PqLnjz3yedt8R5StBrzcg4aBpnh8UA9D1BoQ==}
    engines: {node: '>=6.0.0'}
    dependencies:
      '@jridgewell/set-array': 1.1.2
      '@jridgewell/sourcemap-codec': 1.4.15
      '@jridgewell/trace-mapping': 0.3.20
    dev: true

  /@jridgewell/resolve-uri@3.1.1:
    resolution: {integrity: sha512-dSYZh7HhCDtCKm4QakX0xFpsRDqjjtZf/kjI/v3T3Nwt5r8/qz/M19F9ySyOqU94SXBmeG9ttTul+YnR4LOxFA==}
    engines: {node: '>=6.0.0'}
    dev: true

  /@jridgewell/set-array@1.1.2:
    resolution: {integrity: sha512-xnkseuNADM0gt2bs+BvhO0p78Mk762YnZdsuzFV018NoG1Sj1SCQvpSqa7XUaTam5vAGasABV9qXASMKnFMwMw==}
    engines: {node: '>=6.0.0'}
    dev: true

  /@jridgewell/source-map@0.3.5:
    resolution: {integrity: sha512-UTYAUj/wviwdsMfzoSJspJxbkH5o1snzwX0//0ENX1u/55kkZZkcTZP6u9bwKGkv+dkk9at4m1Cpt0uY80kcpQ==}
    dependencies:
      '@jridgewell/gen-mapping': 0.3.3
      '@jridgewell/trace-mapping': 0.3.20
    dev: true

  /@jridgewell/sourcemap-codec@1.4.15:
    resolution: {integrity: sha512-eF2rxCRulEKXHTRiDrDy6erMYWqNw4LPdQ8UQA4huuxaQsVeRPFl2oM8oDGxMFhJUWZf9McpLtJasDDZb/Bpeg==}
    dev: true

  /@jridgewell/trace-mapping@0.3.20:
    resolution: {integrity: sha512-R8LcPeWZol2zR8mmH3JeKQ6QRCFb7XgUhV9ZlGhHLGyg4wpPiPZNQOOWhFZhxKw8u//yTbNGI42Bx/3paXEQ+Q==}
    dependencies:
      '@jridgewell/resolve-uri': 3.1.1
      '@jridgewell/sourcemap-codec': 1.4.15
    dev: true

  /@jridgewell/trace-mapping@0.3.9:
    resolution: {integrity: sha512-3Belt6tdc8bPgAtbcmdtNJlirVoTmEb5e2gC94PnkwEW9jI6CAHUeoG85tjWP5WquqfavoMtMwiG4P926ZKKuQ==}
    dependencies:
      '@jridgewell/resolve-uri': 3.1.1
      '@jridgewell/sourcemap-codec': 1.4.15
    dev: true

  /@mapbox/node-pre-gyp@1.0.11:
    resolution: {integrity: sha512-Yhlar6v9WQgUp/He7BdgzOz8lqMQ8sU+jkCq7Wx8Myc5YFJLbEe7lgui/V7G1qB1DJykHSGwreceSaD60Y0PUQ==}
    hasBin: true
    dependencies:
      detect-libc: 2.0.2
      https-proxy-agent: 5.0.1
      make-dir: 3.1.0
      node-fetch: 2.7.0
      nopt: 5.0.0
      npmlog: 5.0.1
      rimraf: 3.0.2
      semver: 7.5.4
      tar: 6.2.0
    transitivePeerDependencies:
      - encoding
      - supports-color
    dev: true

  /@nodelib/fs.scandir@2.1.5:
    resolution: {integrity: sha512-vq24Bq3ym5HEQm2NKCr3yXDwjc7vTsEThRDnkp2DK9p1uqLR+DHurm/NOTo0KG7HYHU7eppKZj3MyqYuMBf62g==}
    engines: {node: '>= 8'}
    dependencies:
      '@nodelib/fs.stat': 2.0.5
      run-parallel: 1.2.0
    dev: true

  /@nodelib/fs.stat@2.0.5:
    resolution: {integrity: sha512-RkhPPp2zrqDAQA/2jNhnztcPAlv64XdhIp7a7454A5ovI7Bukxgt7MX7udwAu3zg1DcpPU0rz3VV1SeaqvY4+A==}
    engines: {node: '>= 8'}
    dev: true

  /@nodelib/fs.walk@1.2.8:
    resolution: {integrity: sha512-oGB+UxlgWcgQkgwo8GcEGwemoTFt3FIO9ababBmaGwXIoBKZ+GTy0pP185beGg7Llih/NSHSV2XAs1lnznocSg==}
    engines: {node: '>= 8'}
    dependencies:
      '@nodelib/fs.scandir': 2.1.5
      fastq: 1.16.0
    dev: true

  /@pixi/accessibility@7.3.3(@pixi/core@7.3.3)(@pixi/display@7.3.3)(@pixi/events@7.3.3):
    resolution: {integrity: sha512-cHiIEP54RNqvPKmi45HvvnTbiWU+/lzdTY0zK7OXx3TmcEQRn2A7GZ1I+uxx476NeXGJtGSvv3copyxFjPB6Ew==}
    peerDependencies:
      '@pixi/core': 7.3.3
      '@pixi/display': 7.3.3
      '@pixi/events': 7.3.3
    dependencies:
      '@pixi/core': 7.3.3
      '@pixi/display': 7.3.3(@pixi/core@7.3.3)
      '@pixi/events': 7.3.3(@pixi/core@7.3.3)(@pixi/display@7.3.3)
    dev: false

  /@pixi/app@7.3.3(@pixi/core@7.3.3)(@pixi/display@7.3.3):
    resolution: {integrity: sha512-MS5r/yU0CrWMPXXrgKAzgC2KC35Och8fT9z6J1XUCs7yHhdO8768rnSePJuzhj9Yaclv7PUpNQzh8rG9o/MzkQ==}
    peerDependencies:
      '@pixi/core': 7.3.3
      '@pixi/display': 7.3.3
    dependencies:
      '@pixi/core': 7.3.3
      '@pixi/display': 7.3.3(@pixi/core@7.3.3)
    dev: false

  /@pixi/assets@7.3.3(@pixi/core@7.3.3):
    resolution: {integrity: sha512-KcLXVehdJ2kc2bSnTfatLPLL6sLD7dwU+EZ5bWQ/PZDSsfML3kLFvq84VXd4k8LKNX4RCvfy4yeeIUW1o5tnMg==}
    peerDependencies:
      '@pixi/core': 7.3.3
    dependencies:
      '@pixi/core': 7.3.3
      '@types/css-font-loading-module': 0.0.12
    dev: false

  /@pixi/color@7.3.3:
    resolution: {integrity: sha512-IiiFhNIqXt7yULe0Wkq5Hn38ymDoEen/6EvV2y2AQIOu6TyuET5PGswAdMfG7ZjfwBaCudK6yQEUjWaXbgRUmw==}
    dependencies:
      '@pixi/colord': 2.9.6
    dev: false

  /@pixi/colord@2.9.6:
    resolution: {integrity: sha512-nezytU2pw587fQstUu1AsJZDVEynjskwOL+kibwcdxsMBFqPsFFNA7xl0ii/gXuDi6M0xj3mfRJj8pBSc2jCfA==}
    dev: false

  /@pixi/compressed-textures@7.3.3(@pixi/assets@7.3.3)(@pixi/core@7.3.3):
    resolution: {integrity: sha512-4h1NKePF5blN7qux29yEnKiGdk4vZif59XtLviW7Y3r9MKgKSoizDl0RqU4SKo4eC1P0jpt1qOjiG4TE+AjXGQ==}
    peerDependencies:
      '@pixi/assets': 7.3.3
      '@pixi/core': 7.3.3
    dependencies:
      '@pixi/assets': 7.3.3(@pixi/core@7.3.3)
      '@pixi/core': 7.3.3
    dev: false

  /@pixi/constants@7.3.3:
    resolution: {integrity: sha512-ww1JdekmKBUqHyPq8A5L+86FkzpS4KidlBm9wkX1fcd+6QQzq/vbx1JOz6m3CmH5LnlmDZ+zysLezvpZlBcwwA==}
    dev: false

  /@pixi/core@7.3.3:
    resolution: {integrity: sha512-064tuK6NoGIl/2Wf4EUlaLLlnRMZuDdLqnISsj2/A70towg2QUWgHhwZsCB4NvAssidWu/sIT+vk5IKDmh1LKA==}
    dependencies:
      '@pixi/color': 7.3.3
      '@pixi/constants': 7.3.3
      '@pixi/extensions': 7.3.3
      '@pixi/math': 7.3.3
      '@pixi/runner': 7.3.3
      '@pixi/settings': 7.3.3
      '@pixi/ticker': 7.3.3
      '@pixi/utils': 7.3.3
      '@types/offscreencanvas': 2019.7.3
    dev: false

  /@pixi/display@7.3.3(@pixi/core@7.3.3):
    resolution: {integrity: sha512-iULZ2E6Z4vhI0FypXpUbtA+CODnj/CuTt2pi9gsw00ILI12eEx76cAiazvhxnCNqcfmj1RRK2P6s9Vzr5WmEIg==}
    peerDependencies:
      '@pixi/core': 7.3.3
    dependencies:
      '@pixi/core': 7.3.3
    dev: false

  /@pixi/events@7.3.3(@pixi/core@7.3.3)(@pixi/display@7.3.3):
    resolution: {integrity: sha512-1oDfdFtKsy0Z9ew09MrSYGIIeGnBXr/c7866A32Od3KXql0dhd7UpFFpaFKLCXydDHRgFkjOP7t0/Pp1luTvfg==}
    peerDependencies:
      '@pixi/core': 7.3.3
      '@pixi/display': 7.3.3
    dependencies:
      '@pixi/core': 7.3.3
      '@pixi/display': 7.3.3(@pixi/core@7.3.3)
    dev: false

  /@pixi/extensions@7.3.3:
    resolution: {integrity: sha512-Of44Wde0ZHYCuMoDLFl/8SOSPV2NiDBUB6QKBvYvNdhVslbO3pxrn9oQH9Fmsd8iGcGJ/YtyI5H2T/ky4Bo6AQ==}
    dev: false

  /@pixi/extract@7.3.3(@pixi/core@7.3.3):
    resolution: {integrity: sha512-quD61mNtgq3w2USIPUBOuxD9kVWIPoh8offqJugT4ZZS2XlSnh2FvLjCEC66jVmMM0tmk6HGAfc5xRFNlyw8PQ==}
    peerDependencies:
      '@pixi/core': 7.3.3
    dependencies:
      '@pixi/core': 7.3.3
    dev: false

  /@pixi/filter-alpha@7.3.3(@pixi/core@7.3.3):
    resolution: {integrity: sha512-StLLxEkCyghK3dhzLZD9jMu4lZ/ir4Bah2XXXWGhwE+XCO+//rnXreZ8v74R52WbaLUNDHzwlbq7/+BABwMu5w==}
    peerDependencies:
      '@pixi/core': 7.3.3
    dependencies:
      '@pixi/core': 7.3.3
    dev: false

  /@pixi/filter-blur@7.3.3(@pixi/core@7.3.3):
    resolution: {integrity: sha512-AZzMbcFoL+uHxiVM2nQrQM0MQdLdd5mw7Fd4F60ROB96tmMK/M5W/FTqgdqXUQYld6wCFZKtJMulonVaPKLXDA==}
    peerDependencies:
      '@pixi/core': 7.3.3
    dependencies:
      '@pixi/core': 7.3.3
    dev: false

  /@pixi/filter-color-matrix@7.3.3(@pixi/core@7.3.3):
    resolution: {integrity: sha512-Ot9lQ24lff4DPok0qy+c3IekfEuGf0Y1mx/dB3iLceys2hJHF5wK8rrhKrA1vc5IgrirbZpmjK8it9cVFzEW2g==}
    peerDependencies:
      '@pixi/core': 7.3.3
    dependencies:
      '@pixi/core': 7.3.3
    dev: false

  /@pixi/filter-displacement@7.3.3(@pixi/core@7.3.3):
    resolution: {integrity: sha512-fBnZTUmt6wwazdk/ZDW3HJEkf9s5b8uDuOwHvUAPWTJ6oYqwAjFXnrTlhEwB/Fp+0v6hUVVlHWEYk07HVgjEIg==}
    peerDependencies:
      '@pixi/core': 7.3.3
    dependencies:
      '@pixi/core': 7.3.3
    dev: false

  /@pixi/filter-fxaa@7.3.3(@pixi/core@7.3.3):
    resolution: {integrity: sha512-xq5xcpu68axMrGsVOcpxqebLAa+B4yBSLQlI2rsn7s8YtWY+pC20lsaNnKDlrv9hwJ1Ah7BtBZy0EVVaeFNYqA==}
    peerDependencies:
      '@pixi/core': 7.3.3
    dependencies:
      '@pixi/core': 7.3.3
    dev: false

  /@pixi/filter-noise@7.3.3(@pixi/core@7.3.3):
    resolution: {integrity: sha512-Hwwk1xLvA+0wTqJtKTnIGzyZmLubm5ylgqsMRHQqujDtVSIqE2SY1iVUcGA5vv31C7rFFkxGT4yhtfnYBNCvKQ==}
    peerDependencies:
      '@pixi/core': 7.3.3
    dependencies:
      '@pixi/core': 7.3.3
    dev: false

  /@pixi/graphics-extras@7.3.3(@pixi/core@7.3.3)(@pixi/graphics@7.3.3):
    resolution: {integrity: sha512-L96njktQ0SvfJ/bBWwBQ/ykzii3hEFM7PMK+FG5HRQVUlGZHrdT2vuX+lf7+rcMKBy9O4aGLHaeVJVQyKrVW3A==}
    peerDependencies:
      '@pixi/core': 7.3.3
      '@pixi/graphics': 7.3.3
    dependencies:
      '@pixi/core': 7.3.3
      '@pixi/graphics': 7.3.3(@pixi/core@7.3.3)(@pixi/display@7.3.3)(@pixi/sprite@7.3.3)
    dev: false

  /@pixi/graphics@7.3.3(@pixi/core@7.3.3)(@pixi/display@7.3.3)(@pixi/sprite@7.3.3):
    resolution: {integrity: sha512-czX/SEQTSCI3kkH5DFAcchPaPYOAF7cz1P5K2hVvClE/bbbIWN0H2sBIF6pIY1ENkZ0aguQs36yDeXUDWXyoiQ==}
    peerDependencies:
      '@pixi/core': 7.3.3
      '@pixi/display': 7.3.3
      '@pixi/sprite': 7.3.3
    dependencies:
      '@pixi/core': 7.3.3
      '@pixi/display': 7.3.3(@pixi/core@7.3.3)
      '@pixi/sprite': 7.3.3(@pixi/core@7.3.3)(@pixi/display@7.3.3)
    dev: false

  /@pixi/math@7.3.3:
    resolution: {integrity: sha512-kaHN6iusINPS0wIbrhP82za+B2qNDWHPHip/QtmpQTp81ibOIfHlDMOlsnE6rSdelTFNhrNWoTWU8IvXUbvy8g==}
    dev: false

  /@pixi/mesh-extras@7.3.3(@pixi/core@7.3.3)(@pixi/mesh@7.3.3):
    resolution: {integrity: sha512-2TW1n97PpSZIZomfoEcKezGeGLPyd82ng2u8SXQoy9keCmB2yK361/RO88jvWbY4qpnJn/89LiLyYEBiJtSmWg==}
    peerDependencies:
      '@pixi/core': 7.3.3
      '@pixi/mesh': 7.3.3
    dependencies:
      '@pixi/core': 7.3.3
      '@pixi/mesh': 7.3.3(@pixi/core@7.3.3)(@pixi/display@7.3.3)
    dev: false

  /@pixi/mesh@7.3.3(@pixi/core@7.3.3)(@pixi/display@7.3.3):
    resolution: {integrity: sha512-8G3FO44wLDimNlCqXBKF+zQ3nBqJ4kMBbIjGxRaRkJmahcMYkY2zJpYsYh1YqKQztL9UmcP5V170VEIcPsmaJw==}
    peerDependencies:
      '@pixi/core': 7.3.3
      '@pixi/display': 7.3.3
    dependencies:
      '@pixi/core': 7.3.3
      '@pixi/display': 7.3.3(@pixi/core@7.3.3)
    dev: false

  /@pixi/mixin-cache-as-bitmap@7.3.3(@pixi/core@7.3.3)(@pixi/display@7.3.3)(@pixi/sprite@7.3.3):
    resolution: {integrity: sha512-Vv/H24CADY5w2DZaTYhXsfr8wAyKsg6gYn0DLgWDnAI3PWkRcB0fVDfowlHAEzltfxyH4tp9LVc2jtbEIKfSlQ==}
    peerDependencies:
      '@pixi/core': 7.3.3
      '@pixi/display': 7.3.3
      '@pixi/sprite': 7.3.3
    dependencies:
      '@pixi/core': 7.3.3
      '@pixi/display': 7.3.3(@pixi/core@7.3.3)
      '@pixi/sprite': 7.3.3(@pixi/core@7.3.3)(@pixi/display@7.3.3)
    dev: false

  /@pixi/mixin-get-child-by-name@7.3.3(@pixi/display@7.3.3):
    resolution: {integrity: sha512-75vlViVaynPyIYQIaoU08k1iP+8s9ct2YEnW91vyiHGxxE7BBimiYomWkAUYXtSnaSFoDkNPOh7iI91Icmkf+w==}
    peerDependencies:
      '@pixi/display': 7.3.3
    dependencies:
      '@pixi/display': 7.3.3(@pixi/core@7.3.3)
    dev: false

  /@pixi/mixin-get-global-position@7.3.3(@pixi/core@7.3.3)(@pixi/display@7.3.3):
    resolution: {integrity: sha512-ZEScRlx/KSr0z40+xqF9jl9N8j0aFZCNwSluoMLuFecvn4kpaCQx8i4F8j+GkkdrnCfanSYE9ySADlUCsKmzHA==}
    peerDependencies:
      '@pixi/core': 7.3.3
      '@pixi/display': 7.3.3
    dependencies:
      '@pixi/core': 7.3.3
      '@pixi/display': 7.3.3(@pixi/core@7.3.3)
    dev: false

  /@pixi/particle-container@7.3.3(@pixi/core@7.3.3)(@pixi/display@7.3.3)(@pixi/sprite@7.3.3):
    resolution: {integrity: sha512-OxigacwSbPjVogahmBYUiYMIH+NhNa+jvGAk5OYEF431gcVmjtravPbk7mmFdGKmOMICztSyVX8kOyhXxCv63A==}
    peerDependencies:
      '@pixi/core': 7.3.3
      '@pixi/display': 7.3.3
      '@pixi/sprite': 7.3.3
    dependencies:
      '@pixi/core': 7.3.3
      '@pixi/display': 7.3.3(@pixi/core@7.3.3)
      '@pixi/sprite': 7.3.3(@pixi/core@7.3.3)(@pixi/display@7.3.3)
    dev: false

  /@pixi/prepare@7.3.3(@pixi/core@7.3.3)(@pixi/display@7.3.3)(@pixi/graphics@7.3.3)(@pixi/text@7.3.3):
    resolution: {integrity: sha512-2SdTyHJSDZeaEMuxXqOX01FUDhIjfWUmVCufLXxzjd8gZ52RWBpohl2gDRszPJMyPox142xzUiCnb4RuNXGHDw==}
    peerDependencies:
      '@pixi/core': 7.3.3
      '@pixi/display': 7.3.3
      '@pixi/graphics': 7.3.3
      '@pixi/text': 7.3.3
    dependencies:
      '@pixi/core': 7.3.3
      '@pixi/display': 7.3.3(@pixi/core@7.3.3)
      '@pixi/graphics': 7.3.3(@pixi/core@7.3.3)(@pixi/display@7.3.3)(@pixi/sprite@7.3.3)
      '@pixi/text': 7.3.3(@pixi/core@7.3.3)(@pixi/sprite@7.3.3)
    dev: false

  /@pixi/runner@7.3.3:
    resolution: {integrity: sha512-LUObHyxM3tK504ChbioYySZhFhyNs779uA71fuWSFV04Ry0WNlbqVvwTbKGkyR6er6blfxdqk7d51WmuQtfLCg==}
    dev: false

  /@pixi/settings@7.3.3:
    resolution: {integrity: sha512-a1OePduDPOfnrCm1U1RL7JhuEAncA5/jNwF51urclXU6HNTHiJT41/S6KELPoV8NbLyJCKtnKwzbbPkzKwc0Yg==}
    dependencies:
      '@pixi/constants': 7.3.3
      '@types/css-font-loading-module': 0.0.12
      ismobilejs: 1.1.1
    dev: false

  /@pixi/sound@5.2.2(@pixi/assets@7.3.3)(@pixi/core@7.3.3):
    resolution: {integrity: sha512-WjUDD24nQaAA2+aHbvDbgB/9l/kni3aNlZSmunU99KBGrQ9NfGS/VvAUxA88b7eOLXNvskzW2cvEnGMbltRiFA==}
    peerDependencies:
      '@pixi/assets': ^7.0.0
      '@pixi/core': ^7.0.0
    dependencies:
      '@pixi/assets': 7.3.3(@pixi/core@7.3.3)
      '@pixi/core': 7.3.3
    dev: false

  /@pixi/sprite-animated@7.3.3(@pixi/core@7.3.3)(@pixi/sprite@7.3.3):
    resolution: {integrity: sha512-BYvehHk3PlNln9tRfZ/zGp2MzVwRjggFe+s4NCQd1EU/NPQewqJGCAiQFB4Gc3hFK2Y8wkW7SpGAzuk/E2WTxg==}
    peerDependencies:
      '@pixi/core': 7.3.3
      '@pixi/sprite': 7.3.3
    dependencies:
      '@pixi/core': 7.3.3
      '@pixi/sprite': 7.3.3(@pixi/core@7.3.3)(@pixi/display@7.3.3)
    dev: false

  /@pixi/sprite-tiling@7.3.3(@pixi/core@7.3.3)(@pixi/display@7.3.3)(@pixi/sprite@7.3.3):
    resolution: {integrity: sha512-T4ms0TcfKq7JNRaUBaQyZsaxWziPh2EY10vFQEG17J3uyCrjQmN4dDS9AMoaltL1K3vh+CTSUnWO8S8mE1dn4Q==}
    peerDependencies:
      '@pixi/core': 7.3.3
      '@pixi/display': 7.3.3
      '@pixi/sprite': 7.3.3
    dependencies:
      '@pixi/core': 7.3.3
      '@pixi/display': 7.3.3(@pixi/core@7.3.3)
      '@pixi/sprite': 7.3.3(@pixi/core@7.3.3)(@pixi/display@7.3.3)
    dev: false

  /@pixi/sprite@7.3.3(@pixi/core@7.3.3)(@pixi/display@7.3.3):
    resolution: {integrity: sha512-P/RxnvNV0PiuyaT9HA8F1aX9krp1BgjllBQcn6KHVxyAP8tJE0TD9pfHOU1+xRuoX37swXRQiDFTF6YvWzozUQ==}
    peerDependencies:
      '@pixi/core': 7.3.3
      '@pixi/display': 7.3.3
    dependencies:
      '@pixi/core': 7.3.3
      '@pixi/display': 7.3.3(@pixi/core@7.3.3)
    dev: false

  /@pixi/spritesheet@7.3.3(@pixi/assets@7.3.3)(@pixi/core@7.3.3):
    resolution: {integrity: sha512-aAebizGNiKijWmJ39bnAb8FbuXbxRINuWZ2xt7ANzJQxhbo7dX+qlF4pz91yj3gHQaulzJM2oKz4a5q6cHa7dw==}
    peerDependencies:
      '@pixi/assets': 7.3.3
      '@pixi/core': 7.3.3
    dependencies:
      '@pixi/assets': 7.3.3(@pixi/core@7.3.3)
      '@pixi/core': 7.3.3
    dev: false

  /@pixi/text-bitmap@7.3.3(@pixi/assets@7.3.3)(@pixi/core@7.3.3)(@pixi/display@7.3.3)(@pixi/mesh@7.3.3)(@pixi/text@7.3.3):
    resolution: {integrity: sha512-2IOBoSHtb2e1aoxB/pfJPFW34XeY8HpDtGJKn3F9IUYpBo6nnnZ6DuJNZyFG2r/hiytjVvulqI66CzOH/eJJ4A==}
    peerDependencies:
      '@pixi/assets': 7.3.3
      '@pixi/core': 7.3.3
      '@pixi/display': 7.3.3
      '@pixi/mesh': 7.3.3
      '@pixi/text': 7.3.3
    dependencies:
      '@pixi/assets': 7.3.3(@pixi/core@7.3.3)
      '@pixi/core': 7.3.3
      '@pixi/display': 7.3.3(@pixi/core@7.3.3)
      '@pixi/mesh': 7.3.3(@pixi/core@7.3.3)(@pixi/display@7.3.3)
      '@pixi/text': 7.3.3(@pixi/core@7.3.3)(@pixi/sprite@7.3.3)
    dev: false

  /@pixi/text-html@7.3.3(@pixi/core@7.3.3)(@pixi/display@7.3.3)(@pixi/sprite@7.3.3)(@pixi/text@7.3.3):
    resolution: {integrity: sha512-z8vsgsqVJuFEVX07wh0IYAwQ5DBiel8Lhxo2Ly8594O0mIdQ1IPvtAPv+WRyG35WT0i26J7GL2BZxURouDP2WA==}
    peerDependencies:
      '@pixi/core': 7.3.3
      '@pixi/display': 7.3.3
      '@pixi/sprite': 7.3.3
      '@pixi/text': 7.3.3
    dependencies:
      '@pixi/core': 7.3.3
      '@pixi/display': 7.3.3(@pixi/core@7.3.3)
      '@pixi/sprite': 7.3.3(@pixi/core@7.3.3)(@pixi/display@7.3.3)
      '@pixi/text': 7.3.3(@pixi/core@7.3.3)(@pixi/sprite@7.3.3)
    dev: false

  /@pixi/text@7.3.3(@pixi/core@7.3.3)(@pixi/sprite@7.3.3):
    resolution: {integrity: sha512-s9BLmiURYeJppPYB040jrGbtbsWM9PcXSRtr40xrbR0a+HPlxDEWCaHka9DiUFr/lIuOpA0y/YjmZskq5o5R7g==}
    peerDependencies:
      '@pixi/core': 7.3.3
      '@pixi/sprite': 7.3.3
    dependencies:
      '@pixi/core': 7.3.3
      '@pixi/sprite': 7.3.3(@pixi/core@7.3.3)(@pixi/display@7.3.3)
    dev: false

  /@pixi/ticker@7.3.3:
    resolution: {integrity: sha512-AxeMKP9vTcla+yYXCABc0uKUODjIsJRXk3DCHVpoPeeqRYPaKH291RtDw92QFw7FFgGBbRgsptBjF9Q+uO5hDA==}
    dependencies:
      '@pixi/extensions': 7.3.3
      '@pixi/settings': 7.3.3
      '@pixi/utils': 7.3.3
    dev: false

  /@pixi/utils@7.3.3:
    resolution: {integrity: sha512-rgWD0YV6oDKOVuQJ9ra6g3VdoN8usC6Kj/t3Ba1t9P+k9qUKIM0gCr9/bxFf7CJ/EUS8A2WTVfEmJVN2TwZfxg==}
    dependencies:
      '@pixi/color': 7.3.3
      '@pixi/constants': 7.3.3
      '@pixi/settings': 7.3.3
      '@types/earcut': 2.1.4
      earcut: 2.2.4
      eventemitter3: 4.0.7
      url: 0.11.3
    dev: false

  /@polka/url@1.0.0-next.24:
    resolution: {integrity: sha512-2LuNTFBIO0m7kKIQvvPHN6UE63VjpmL9rnEEaOOaiSPbZK+zUOYIzBAWcED+3XYzhYsd/0mD57VdxAEqqV52CQ==}
    dev: true

  /@rollup/rollup-android-arm-eabi@4.9.2:
    resolution: {integrity: sha512-RKzxFxBHq9ysZ83fn8Iduv3A283K7zPPYuhL/z9CQuyFrjwpErJx0h4aeb/bnJ+q29GRLgJpY66ceQ/Wcsn3wA==}
    cpu: [arm]
    os: [android]
    requiresBuild: true
    optional: true

  /@rollup/rollup-android-arm64@4.9.2:
    resolution: {integrity: sha512-yZ+MUbnwf3SHNWQKJyWh88ii2HbuHCFQnAYTeeO1Nb8SyEiWASEi5dQUygt3ClHWtA9My9RQAYkjvrsZ0WK8Xg==}
    cpu: [arm64]
    os: [android]
    requiresBuild: true
    optional: true

  /@rollup/rollup-darwin-arm64@4.9.2:
    resolution: {integrity: sha512-vqJ/pAUh95FLc/G/3+xPqlSBgilPnauVf2EXOQCZzhZJCXDXt/5A8mH/OzU6iWhb3CNk5hPJrh8pqJUPldN5zw==}
    cpu: [arm64]
    os: [darwin]
    requiresBuild: true
    optional: true

  /@rollup/rollup-darwin-x64@4.9.2:
    resolution: {integrity: sha512-otPHsN5LlvedOprd3SdfrRNhOahhVBwJpepVKUN58L0RnC29vOAej1vMEaVU6DadnpjivVsNTM5eNt0CcwTahw==}
    cpu: [x64]
    os: [darwin]
    requiresBuild: true
    optional: true

  /@rollup/rollup-linux-arm-gnueabihf@4.9.2:
    resolution: {integrity: sha512-ewG5yJSp+zYKBYQLbd1CUA7b1lSfIdo9zJShNTyc2ZP1rcPrqyZcNlsHgs7v1zhgfdS+kW0p5frc0aVqhZCiYQ==}
    cpu: [arm]
    os: [linux]
    requiresBuild: true
    optional: true

  /@rollup/rollup-linux-arm64-gnu@4.9.2:
    resolution: {integrity: sha512-pL6QtV26W52aCWTG1IuFV3FMPL1m4wbsRG+qijIvgFO/VBsiXJjDPE/uiMdHBAO6YcpV4KvpKtd0v3WFbaxBtg==}
    cpu: [arm64]
    os: [linux]
    requiresBuild: true
    optional: true

  /@rollup/rollup-linux-arm64-musl@4.9.2:
    resolution: {integrity: sha512-On+cc5EpOaTwPSNetHXBuqylDW+765G/oqB9xGmWU3npEhCh8xu0xqHGUA+4xwZLqBbIZNcBlKSIYfkBm6ko7g==}
    cpu: [arm64]
    os: [linux]
    requiresBuild: true
    optional: true

  /@rollup/rollup-linux-riscv64-gnu@4.9.2:
    resolution: {integrity: sha512-Wnx/IVMSZ31D/cO9HSsU46FjrPWHqtdF8+0eyZ1zIB5a6hXaZXghUKpRrC4D5DcRTZOjml2oBhXoqfGYyXKipw==}
    cpu: [riscv64]
    os: [linux]
    requiresBuild: true
    optional: true

  /@rollup/rollup-linux-x64-gnu@4.9.2:
    resolution: {integrity: sha512-ym5x1cj4mUAMBummxxRkI4pG5Vht1QMsJexwGP8547TZ0sox9fCLDHw9KCH9c1FO5d9GopvkaJsBIOkTKxksdw==}
    cpu: [x64]
    os: [linux]
    requiresBuild: true
    optional: true

  /@rollup/rollup-linux-x64-musl@4.9.2:
    resolution: {integrity: sha512-m0hYELHGXdYx64D6IDDg/1vOJEaiV8f1G/iO+tejvRCJNSwK4jJ15e38JQy5Q6dGkn1M/9KcyEOwqmlZ2kqaZg==}
    cpu: [x64]
    os: [linux]
    requiresBuild: true
    optional: true

  /@rollup/rollup-win32-arm64-msvc@4.9.2:
    resolution: {integrity: sha512-x1CWburlbN5JjG+juenuNa4KdedBdXLjZMp56nHFSHTOsb/MI2DYiGzLtRGHNMyydPGffGId+VgjOMrcltOksA==}
    cpu: [arm64]
    os: [win32]
    requiresBuild: true
    optional: true

  /@rollup/rollup-win32-ia32-msvc@4.9.2:
    resolution: {integrity: sha512-VVzCB5yXR1QlfsH1Xw1zdzQ4Pxuzv+CPr5qpElpKhVxlxD3CRdfubAG9mJROl6/dmj5gVYDDWk8sC+j9BI9/kQ==}
    cpu: [ia32]
    os: [win32]
    requiresBuild: true
    optional: true

  /@rollup/rollup-win32-x64-msvc@4.9.2:
    resolution: {integrity: sha512-SYRedJi+mweatroB+6TTnJYLts0L0bosg531xnQWtklOI6dezEagx4Q0qDyvRdK+qgdA3YZpjjGuPFtxBmddBA==}
    cpu: [x64]
    os: [win32]
    requiresBuild: true
    optional: true

  /@sveltejs/vite-plugin-svelte-inspector@2.0.0(@sveltejs/vite-plugin-svelte@3.0.1)(svelte@4.2.8)(vite@5.0.10):
    resolution: {integrity: sha512-gjr9ZFg1BSlIpfZ4PRewigrvYmHWbDrq2uvvPB1AmTWKuM+dI1JXQSUu2pIrYLb/QncyiIGkFDFKTwJ0XqQZZg==}
    engines: {node: ^18.0.0 || >=20}
    peerDependencies:
      '@sveltejs/vite-plugin-svelte': ^3.0.0
      svelte: ^4.0.0 || ^5.0.0-next.0
      vite: ^5.0.0
    dependencies:
      '@sveltejs/vite-plugin-svelte': 3.0.1(svelte@4.2.8)(vite@5.0.10)
      debug: 4.3.4
      svelte: 4.2.8
      vite: 5.0.10(@types/node@20.10.6)(sass@1.69.6)
    transitivePeerDependencies:
      - supports-color
    dev: true

  /@sveltejs/vite-plugin-svelte@3.0.1(svelte@4.2.8)(vite@5.0.10):
    resolution: {integrity: sha512-CGURX6Ps+TkOovK6xV+Y2rn8JKa8ZPUHPZ/NKgCxAmgBrXReavzFl8aOSCj3kQ1xqT7yGJj53hjcV/gqwDAaWA==}
    engines: {node: ^18.0.0 || >=20}
    peerDependencies:
      svelte: ^4.0.0 || ^5.0.0-next.0
      vite: ^5.0.0
    dependencies:
      '@sveltejs/vite-plugin-svelte-inspector': 2.0.0(@sveltejs/vite-plugin-svelte@3.0.1)(svelte@4.2.8)(vite@5.0.10)
      debug: 4.3.4
      deepmerge: 4.3.1
      kleur: 4.1.5
      magic-string: 0.30.5
      svelte: 4.2.8
      svelte-hmr: 0.15.3(svelte@4.2.8)
      vite: 5.0.10(@types/node@20.10.6)(sass@1.69.6)
      vitefu: 0.2.5(vite@5.0.10)
    transitivePeerDependencies:
      - supports-color
    dev: true

  /@trysound/sax@0.2.0:
    resolution: {integrity: sha512-L7z9BgrNEcYyUYtF+HaEfiS5ebkh9jXqbszz7pC0hRBPaatV0XjSD3+eHrpqFemQfgwiFF0QPIarnIihIDn7OA==}
    engines: {node: '>=10.13.0'}
    dev: true

  /@tsconfig/node10@1.0.9:
    resolution: {integrity: sha512-jNsYVVxU8v5g43Erja32laIDHXeoNvFEpX33OK4d6hljo3jDhCBDhx5dhCCTMWUojscpAagGiRkBKxpdl9fxqA==}
    dev: true

  /@tsconfig/node12@1.0.11:
    resolution: {integrity: sha512-cqefuRsh12pWyGsIoBKJA9luFu3mRxCA+ORZvA4ktLSzIuCUtWVxGIuXigEwO5/ywWFMZ2QEGKWvkZG1zDMTag==}
    dev: true

  /@tsconfig/node14@1.0.3:
    resolution: {integrity: sha512-ysT8mhdixWK6Hw3i1V2AeRqZ5WfXg1G43mqoYlM2nc6388Fq5jcXyr5mRsqViLx/GJYdoL0bfXD8nmF+Zn/Iow==}
    dev: true

  /@tsconfig/node16@1.0.4:
    resolution: {integrity: sha512-vxhUy4J8lyeyinH7Azl1pdd43GJhZH/tP2weN8TntQblOY+A0XbT8DJk1/oCPuOOyg/Ja757rG0CgHcWC8OfMA==}
    dev: true

  /@tsconfig/svelte@5.0.2:
    resolution: {integrity: sha512-BRbo1fOtyVbhfLyuCWw6wAWp+U8UQle+ZXu84MYYWzYSEB28dyfnRBIE99eoG+qdAC0po6L2ScIEivcT07UaMA==}
    dev: true

  /@types/css-font-loading-module@0.0.12:
    resolution: {integrity: sha512-x2tZZYkSxXqWvTDgveSynfjq/T2HyiZHXb00j/+gy19yp70PHCizM48XFdjBCWH7eHBD0R5i/pw9yMBP/BH5uA==}
    dev: false

  /@types/earcut@2.1.4:
    resolution: {integrity: sha512-qp3m9PPz4gULB9MhjGID7wpo3gJ4bTGXm7ltNDsmOvsPduTeHp8wSW9YckBj3mljeOh4F0m2z/0JKAALRKbmLQ==}
    dev: false

  /@types/eslint-scope@3.7.7:
    resolution: {integrity: sha512-MzMFlSLBqNF2gcHWO0G1vP/YQyfvrxZ0bF+u7mzUdZ1/xK4A4sru+nraZz5i3iEIk1l1uyicaDVTB4QbbEkAYg==}
    dependencies:
      '@types/eslint': 8.56.0
      '@types/estree': 1.0.5
    dev: true

  /@types/eslint@8.56.0:
    resolution: {integrity: sha512-FlsN0p4FhuYRjIxpbdXovvHQhtlG05O1GG/RNWvdAxTboR438IOTwmrY/vLA+Xfgg06BTkP045M3vpFwTMv1dg==}
    dependencies:
      '@types/estree': 1.0.5
      '@types/json-schema': 7.0.15
    dev: true

  /@types/estree@1.0.5:
    resolution: {integrity: sha512-/kYRxGDLWzHOB7q+wtSUQlFrtcdUccpfy+X+9iMBpHK8QLLhx2wIPYuS5DYtR9Wa/YlZAbIovy7qVdB1Aq6Lyw==}
    dev: true

  /@types/jquery@3.5.29:
    resolution: {integrity: sha512-oXQQC9X9MOPRrMhPHHOsXqeQDnWeCDT3PelUIg/Oy8FAbzSZtFHRjc7IpbfFVmpLtJ+UOoywpRsuO5Jxjybyeg==}
    dependencies:
      '@types/sizzle': 2.3.8
    dev: true

  /@types/json-schema@7.0.15:
    resolution: {integrity: sha512-5+fP8P8MFNC+AyZCDxrB2pkZFPGzqQWUzpSeuuVLvm8VMcorNYavBqoFcxK8bQz4Qsbn4oUEEem4wDLfcysGHA==}
    dev: true

  /@types/json5@0.0.29:
    resolution: {integrity: sha512-dRLjCWHYg4oaA77cxO64oO+7JwCwnIzkZPdrrC71jQmQtlhM556pwKo5bUzqvZndkVbeFLIIi+9TC40JNF5hNQ==}
    dev: true

  /@types/node@20.10.6:
    resolution: {integrity: sha512-Vac8H+NlRNNlAmDfGUP7b5h/KA+AtWIzuXy0E6OyP8f1tCLYAtPvKRRDJjAPqhpCb0t6U2j7/xqAuLEebW2kiw==}
    dependencies:
      undici-types: 5.26.5

  /@types/offscreencanvas@2019.7.3:
    resolution: {integrity: sha512-ieXiYmgSRXUDeOntE1InxjWyvEelZGP63M+cGuquuRLuIKKT1osnkXjxev9B7d1nXSug5vpunx+gNlbVxMlC9A==}
    dev: false

  /@types/sanitize-html@2.9.5:
    resolution: {integrity: sha512-2Sr1vd8Dw+ypsg/oDDfZ57OMSG2Befs+l2CMyCC5bVSK3CpE7lTB2aNlbbWzazgVA+Qqfuholwom6x/mWd1qmw==}
    dependencies:
      htmlparser2: 8.0.2
    dev: true

  /@types/semver@7.5.6:
    resolution: {integrity: sha512-dn1l8LaMea/IjDoHNd9J52uBbInB796CDffS6VdIxvqYCPSG0V0DzHp76GpaWnlhg88uYyPbXCDIowa86ybd5A==}
    dev: true

  /@types/sizzle@2.3.8:
    resolution: {integrity: sha512-0vWLNK2D5MT9dg0iOo8GlKguPAU02QjmZitPEsXRuJXU/OGIOt9vT9Fc26wtYuavLxtO45v9PGleoL9Z0k1LHg==}
    dev: true

  /@types/strip-bom@3.0.0:
    resolution: {integrity: sha512-xevGOReSYGM7g/kUBZzPqCrR/KYAo+F0yiPc85WFTJa0MSLtyFTVTU6cJu/aV4mid7IffDIWqo69THF2o4JiEQ==}
    dev: true

  /@types/strip-json-comments@0.0.30:
    resolution: {integrity: sha512-7NQmHra/JILCd1QqpSzl8+mJRc8ZHz3uDm8YV1Ks9IhK0epEiTw8aIErbvH9PI+6XbqhyIQy3462nEsn7UVzjQ==}
    dev: true

  /@types/ws@8.5.10:
    resolution: {integrity: sha512-vmQSUcfalpIq0R9q7uTo2lXs6eGIpt9wtnLdMv9LVpIjCA/+ufZRozlVoVelIYixx1ugCBKDhn89vnsEGOCx9A==}
    dependencies:
      '@types/node': 20.10.6
    dev: true

  /@typescript-eslint/eslint-plugin@6.17.0(@typescript-eslint/parser@6.17.0)(eslint@8.56.0)(typescript@5.3.3):
    resolution: {integrity: sha512-Vih/4xLXmY7V490dGwBQJTpIZxH4ZFH6eCVmQ4RFkB+wmaCTDAx4dtgoWwMNGKLkqRY1L6rPqzEbjorRnDo4rQ==}
    engines: {node: ^16.0.0 || >=18.0.0}
    peerDependencies:
      '@typescript-eslint/parser': ^6.0.0 || ^6.0.0-alpha
      eslint: ^7.0.0 || ^8.0.0
      typescript: '*'
    peerDependenciesMeta:
      typescript:
        optional: true
    dependencies:
      '@eslint-community/regexpp': 4.10.0
      '@typescript-eslint/parser': 6.17.0(eslint@8.56.0)(typescript@5.3.3)
      '@typescript-eslint/scope-manager': 6.17.0
      '@typescript-eslint/type-utils': 6.17.0(eslint@8.56.0)(typescript@5.3.3)
      '@typescript-eslint/utils': 6.17.0(eslint@8.56.0)(typescript@5.3.3)
      '@typescript-eslint/visitor-keys': 6.17.0
      debug: 4.3.4
      eslint: 8.56.0
      graphemer: 1.4.0
      ignore: 5.3.0
      natural-compare: 1.4.0
      semver: 7.5.4
      ts-api-utils: 1.0.3(typescript@5.3.3)
      typescript: 5.3.3
    transitivePeerDependencies:
      - supports-color
    dev: true

  /@typescript-eslint/parser@6.17.0(eslint@8.56.0)(typescript@5.3.3):
    resolution: {integrity: sha512-C4bBaX2orvhK+LlwrY8oWGmSl4WolCfYm513gEccdWZj0CwGadbIADb0FtVEcI+WzUyjyoBj2JRP8g25E6IB8A==}
    engines: {node: ^16.0.0 || >=18.0.0}
    peerDependencies:
      eslint: ^7.0.0 || ^8.0.0
      typescript: '*'
    peerDependenciesMeta:
      typescript:
        optional: true
    dependencies:
      '@typescript-eslint/scope-manager': 6.17.0
      '@typescript-eslint/types': 6.17.0
      '@typescript-eslint/typescript-estree': 6.17.0(typescript@5.3.3)
      '@typescript-eslint/visitor-keys': 6.17.0
      debug: 4.3.4
      eslint: 8.56.0
      typescript: 5.3.3
    transitivePeerDependencies:
      - supports-color
    dev: true

  /@typescript-eslint/scope-manager@6.17.0:
    resolution: {integrity: sha512-RX7a8lwgOi7am0k17NUO0+ZmMOX4PpjLtLRgLmT1d3lBYdWH4ssBUbwdmc5pdRX8rXon8v9x8vaoOSpkHfcXGA==}
    engines: {node: ^16.0.0 || >=18.0.0}
    dependencies:
      '@typescript-eslint/types': 6.17.0
      '@typescript-eslint/visitor-keys': 6.17.0
    dev: true

  /@typescript-eslint/type-utils@6.17.0(eslint@8.56.0)(typescript@5.3.3):
    resolution: {integrity: sha512-hDXcWmnbtn4P2B37ka3nil3yi3VCQO2QEB9gBiHJmQp5wmyQWqnjA85+ZcE8c4FqnaB6lBwMrPkgd4aBYz3iNg==}
    engines: {node: ^16.0.0 || >=18.0.0}
    peerDependencies:
      eslint: ^7.0.0 || ^8.0.0
      typescript: '*'
    peerDependenciesMeta:
      typescript:
        optional: true
    dependencies:
      '@typescript-eslint/typescript-estree': 6.17.0(typescript@5.3.3)
      '@typescript-eslint/utils': 6.17.0(eslint@8.56.0)(typescript@5.3.3)
      debug: 4.3.4
      eslint: 8.56.0
      ts-api-utils: 1.0.3(typescript@5.3.3)
      typescript: 5.3.3
    transitivePeerDependencies:
      - supports-color
    dev: true

  /@typescript-eslint/types@6.17.0:
    resolution: {integrity: sha512-qRKs9tvc3a4RBcL/9PXtKSehI/q8wuU9xYJxe97WFxnzH8NWWtcW3ffNS+EWg8uPvIerhjsEZ+rHtDqOCiH57A==}
    engines: {node: ^16.0.0 || >=18.0.0}
    dev: true

  /@typescript-eslint/typescript-estree@6.17.0(typescript@5.3.3):
    resolution: {integrity: sha512-gVQe+SLdNPfjlJn5VNGhlOhrXz4cajwFd5kAgWtZ9dCZf4XJf8xmgCTLIqec7aha3JwgLI2CK6GY1043FRxZwg==}
    engines: {node: ^16.0.0 || >=18.0.0}
    peerDependencies:
      typescript: '*'
    peerDependenciesMeta:
      typescript:
        optional: true
    dependencies:
      '@typescript-eslint/types': 6.17.0
      '@typescript-eslint/visitor-keys': 6.17.0
      debug: 4.3.4
      globby: 11.1.0
      is-glob: 4.0.3
      minimatch: 9.0.3
      semver: 7.5.4
      ts-api-utils: 1.0.3(typescript@5.3.3)
      typescript: 5.3.3
    transitivePeerDependencies:
      - supports-color
    dev: true

  /@typescript-eslint/utils@6.17.0(eslint@8.56.0)(typescript@5.3.3):
    resolution: {integrity: sha512-LofsSPjN/ITNkzV47hxas2JCsNCEnGhVvocfyOcLzT9c/tSZE7SfhS/iWtzP1lKNOEfLhRTZz6xqI8N2RzweSQ==}
    engines: {node: ^16.0.0 || >=18.0.0}
    peerDependencies:
      eslint: ^7.0.0 || ^8.0.0
    dependencies:
      '@eslint-community/eslint-utils': 4.4.0(eslint@8.56.0)
      '@types/json-schema': 7.0.15
      '@types/semver': 7.5.6
      '@typescript-eslint/scope-manager': 6.17.0
      '@typescript-eslint/types': 6.17.0
      '@typescript-eslint/typescript-estree': 6.17.0(typescript@5.3.3)
      eslint: 8.56.0
      semver: 7.5.4
    transitivePeerDependencies:
      - supports-color
      - typescript
    dev: true

  /@typescript-eslint/visitor-keys@6.17.0:
    resolution: {integrity: sha512-H6VwB/k3IuIeQOyYczyyKN8wH6ed8EwliaYHLxOIhyF0dYEIsN8+Bk3GE19qafeMKyZJJHP8+O1HiFhFLUNKSg==}
    engines: {node: ^16.0.0 || >=18.0.0}
    dependencies:
      '@typescript-eslint/types': 6.17.0
      eslint-visitor-keys: 3.4.3
    dev: true

  /@ungap/structured-clone@1.2.0:
    resolution: {integrity: sha512-zuVdFrMJiuCDQUMCzQaD6KL28MjnqqN8XnAqiEq9PNm/hCPTSGfrXCOfwj1ow4LFb/tNymJPwsNbVePc1xFqrQ==}
    dev: true

  /@webassemblyjs/ast@1.11.6:
    resolution: {integrity: sha512-IN1xI7PwOvLPgjcf180gC1bqn3q/QaOCwYUahIOhbYUu8KA/3tw2RT/T0Gidi1l7Hhj5D/INhJxiICObqpMu4Q==}
    dependencies:
      '@webassemblyjs/helper-numbers': 1.11.6
      '@webassemblyjs/helper-wasm-bytecode': 1.11.6
    dev: true

  /@webassemblyjs/floating-point-hex-parser@1.11.6:
    resolution: {integrity: sha512-ejAj9hfRJ2XMsNHk/v6Fu2dGS+i4UaXBXGemOfQ/JfQ6mdQg/WXtwleQRLLS4OvfDhv8rYnVwH27YJLMyYsxhw==}
    dev: true

  /@webassemblyjs/helper-api-error@1.11.6:
    resolution: {integrity: sha512-o0YkoP4pVu4rN8aTJgAyj9hC2Sv5UlkzCHhxqWj8butaLvnpdc2jOwh4ewE6CX0txSfLn/UYaV/pheS2Txg//Q==}
    dev: true

  /@webassemblyjs/helper-buffer@1.11.6:
    resolution: {integrity: sha512-z3nFzdcp1mb8nEOFFk8DrYLpHvhKC3grJD2ardfKOzmbmJvEf/tPIqCY+sNcwZIY8ZD7IkB2l7/pqhUhqm7hLA==}
    dev: true

  /@webassemblyjs/helper-numbers@1.11.6:
    resolution: {integrity: sha512-vUIhZ8LZoIWHBohiEObxVm6hwP034jwmc9kuq5GdHZH0wiLVLIPcMCdpJzG4C11cHoQ25TFIQj9kaVADVX7N3g==}
    dependencies:
      '@webassemblyjs/floating-point-hex-parser': 1.11.6
      '@webassemblyjs/helper-api-error': 1.11.6
      '@xtuc/long': 4.2.2
    dev: true

  /@webassemblyjs/helper-wasm-bytecode@1.11.6:
    resolution: {integrity: sha512-sFFHKwcmBprO9e7Icf0+gddyWYDViL8bpPjJJl0WHxCdETktXdmtWLGVzoHbqUcY4Be1LkNfwTmXOJUFZYSJdA==}
    dev: true

  /@webassemblyjs/helper-wasm-section@1.11.6:
    resolution: {integrity: sha512-LPpZbSOwTpEC2cgn4hTydySy1Ke+XEu+ETXuoyvuyezHO3Kjdu90KK95Sh9xTbmjrCsUwvWwCOQQNta37VrS9g==}
    dependencies:
      '@webassemblyjs/ast': 1.11.6
      '@webassemblyjs/helper-buffer': 1.11.6
      '@webassemblyjs/helper-wasm-bytecode': 1.11.6
      '@webassemblyjs/wasm-gen': 1.11.6
    dev: true

  /@webassemblyjs/ieee754@1.11.6:
    resolution: {integrity: sha512-LM4p2csPNvbij6U1f19v6WR56QZ8JcHg3QIJTlSwzFcmx6WSORicYj6I63f9yU1kEUtrpG+kjkiIAkevHpDXrg==}
    dependencies:
      '@xtuc/ieee754': 1.2.0
    dev: true

  /@webassemblyjs/leb128@1.11.6:
    resolution: {integrity: sha512-m7a0FhE67DQXgouf1tbN5XQcdWoNgaAuoULHIfGFIEVKA6tu/edls6XnIlkmS6FrXAquJRPni3ZZKjw6FSPjPQ==}
    dependencies:
      '@xtuc/long': 4.2.2
    dev: true

  /@webassemblyjs/utf8@1.11.6:
    resolution: {integrity: sha512-vtXf2wTQ3+up9Zsg8sa2yWiQpzSsMyXj0qViVP6xKGCUT8p8YJ6HqI7l5eCnWx1T/FYdsv07HQs2wTFbbof/RA==}
    dev: true

  /@webassemblyjs/wasm-edit@1.11.6:
    resolution: {integrity: sha512-Ybn2I6fnfIGuCR+Faaz7YcvtBKxvoLV3Lebn1tM4o/IAJzmi9AWYIPWpyBfU8cC+JxAO57bk4+zdsTjJR+VTOw==}
    dependencies:
      '@webassemblyjs/ast': 1.11.6
      '@webassemblyjs/helper-buffer': 1.11.6
      '@webassemblyjs/helper-wasm-bytecode': 1.11.6
      '@webassemblyjs/helper-wasm-section': 1.11.6
      '@webassemblyjs/wasm-gen': 1.11.6
      '@webassemblyjs/wasm-opt': 1.11.6
      '@webassemblyjs/wasm-parser': 1.11.6
      '@webassemblyjs/wast-printer': 1.11.6
    dev: true

  /@webassemblyjs/wasm-gen@1.11.6:
    resolution: {integrity: sha512-3XOqkZP/y6B4F0PBAXvI1/bky7GryoogUtfwExeP/v7Nzwo1QLcq5oQmpKlftZLbT+ERUOAZVQjuNVak6UXjPA==}
    dependencies:
      '@webassemblyjs/ast': 1.11.6
      '@webassemblyjs/helper-wasm-bytecode': 1.11.6
      '@webassemblyjs/ieee754': 1.11.6
      '@webassemblyjs/leb128': 1.11.6
      '@webassemblyjs/utf8': 1.11.6
    dev: true

  /@webassemblyjs/wasm-opt@1.11.6:
    resolution: {integrity: sha512-cOrKuLRE7PCe6AsOVl7WasYf3wbSo4CeOk6PkrjS7g57MFfVUF9u6ysQBBODX0LdgSvQqRiGz3CXvIDKcPNy4g==}
    dependencies:
      '@webassemblyjs/ast': 1.11.6
      '@webassemblyjs/helper-buffer': 1.11.6
      '@webassemblyjs/wasm-gen': 1.11.6
      '@webassemblyjs/wasm-parser': 1.11.6
    dev: true

  /@webassemblyjs/wasm-parser@1.11.6:
    resolution: {integrity: sha512-6ZwPeGzMJM3Dqp3hCsLgESxBGtT/OeCvCZ4TA1JUPYgmhAx38tTPR9JaKy0S5H3evQpO/h2uWs2j6Yc/fjkpTQ==}
    dependencies:
      '@webassemblyjs/ast': 1.11.6
      '@webassemblyjs/helper-api-error': 1.11.6
      '@webassemblyjs/helper-wasm-bytecode': 1.11.6
      '@webassemblyjs/ieee754': 1.11.6
      '@webassemblyjs/leb128': 1.11.6
      '@webassemblyjs/utf8': 1.11.6
    dev: true

  /@webassemblyjs/wast-printer@1.11.6:
    resolution: {integrity: sha512-JM7AhRcE+yW2GWYaKeHL5vt4xqee5N2WcezptmgyhNS+ScggqcT1OtXykhAb13Sn5Yas0j2uv9tHgrjwvzAP4A==}
    dependencies:
      '@webassemblyjs/ast': 1.11.6
      '@xtuc/long': 4.2.2
    dev: true

  /@xtuc/ieee754@1.2.0:
    resolution: {integrity: sha512-DX8nKgqcGwsc0eJSqYt5lwP4DH5FlHnmuWWBRy7X0NcaGR0ZtuyeESgMwTYVEtxmsNGY+qit4QYT/MIYTOTPeA==}
    dev: true

  /@xtuc/long@4.2.2:
    resolution: {integrity: sha512-NuHqBY1PB/D8xU6s/thBgOAiAP7HOYDQ32+BFZILJ8ivkUkAHQnWfn6WhL79Owj1qmUnoN/YPhktdIoucipkAQ==}
    dev: true

  /abbrev@1.1.1:
    resolution: {integrity: sha512-nne9/IiQ/hzIhY6pdDnbBtz7DjPTKrY00P/zvPSm5pOFkl6xuGrGnXn/VtTNNfNtAfZ9/1RtehkszU9qcTii0Q==}
    dev: true

  /acorn-import-assertions@1.9.0(acorn@8.11.3):
    resolution: {integrity: sha512-cmMwop9x+8KFhxvKrKfPYmN6/pKTYYHBqLa0DfvVZcKMJWNyWLnaqND7dx/qn66R7ewM1UX5XMaDVP5wlVTaVA==}
    peerDependencies:
      acorn: ^8
    dependencies:
      acorn: 8.11.3
    dev: true

  /acorn-jsx@5.3.2(acorn@8.11.3):
    resolution: {integrity: sha512-rq9s+JNhf0IChjtDXxllJ7g41oZk5SlXtp0LHwyA5cejwn7vKmKp4pPri6YEePv2PU65sAsegbXtIinmDFDXgQ==}
    peerDependencies:
      acorn: ^6.0.0 || ^7.0.0 || ^8.0.0
    dependencies:
      acorn: 8.11.3
    dev: true

  /acorn-walk@8.3.1:
    resolution: {integrity: sha512-TgUZgYvqZprrl7YldZNoa9OciCAyZR+Ejm9eXzKCmjsF5IKp/wgQ7Z/ZpjpGTIUPwrHQIcYeI8qDh4PsEwxMbw==}
    engines: {node: '>=0.4.0'}
    dev: true

  /acorn@8.11.3:
    resolution: {integrity: sha512-Y9rRfJG5jcKOE0CLisYbojUjIrIEE7AGMzA/Sm4BslANhbS+cDMpgBdcPT91oJ7OuJ9hYJBx59RjbhxVnrF8Xg==}
    engines: {node: '>=0.4.0'}
    hasBin: true
    dev: true

  /agent-base@6.0.2:
    resolution: {integrity: sha512-RZNwNclF7+MS/8bDg70amg32dyeZGZxiDuQmZxKLAlQjr3jGyLx+4Kkk58UO7D2QdgFIQCovuSuZESne6RG6XQ==}
    engines: {node: '>= 6.0.0'}
    dependencies:
      debug: 4.3.4
    transitivePeerDependencies:
      - supports-color
    dev: true

  /ajv-keywords@3.5.2(ajv@6.12.6):
    resolution: {integrity: sha512-5p6WTN0DdTGVQk6VjcEju19IgaHudalcfabD7yhDGeA6bcQnmL+CpveLJq/3hvfwd1aof6L386Ougkx6RfyMIQ==}
    peerDependencies:
      ajv: ^6.9.1
    dependencies:
      ajv: 6.12.6
    dev: true

  /ajv@6.12.6:
    resolution: {integrity: sha512-j3fVLgvTo527anyYyJOGTYJbG+vnnQYvE0m5mmkc1TK+nxAppkCLMIL0aZ4dblVCNoGShhm+kzE4ZUykBoMg4g==}
    dependencies:
      fast-deep-equal: 3.1.3
      fast-json-stable-stringify: 2.1.0
      json-schema-traverse: 0.4.1
      uri-js: 4.4.1
    dev: true

  /ansi-colors@4.1.3:
    resolution: {integrity: sha512-/6w/C21Pm1A7aZitlI5Ni/2J6FFQN8i1Cvz3kHABAAbw93v/NlvKdVOqz7CCWz/3iv/JplRSEEZ83XION15ovw==}
    engines: {node: '>=6'}
    dev: true

  /ansi-regex@5.0.1:
    resolution: {integrity: sha512-quJQXlTSUGL2LH9SUXo8VwsY4soanhgo6LNSm84E1LBcE8s3O0wpdiRzyR9z/ZZJMlMWv37qOOb9pdJlMUEKFQ==}
    engines: {node: '>=8'}
    dev: true

  /ansi-styles@3.2.1:
    resolution: {integrity: sha512-VT0ZI6kZRdTh8YyJw3SMbYm/u+NqfsAxEpWO0Pf9sq8/e94WxxOpPKx9FR1FlyCtOVDNOQ+8ntlqFxiRc+r5qA==}
    engines: {node: '>=4'}
    dependencies:
      color-convert: 1.9.3
    dev: true

  /ansi-styles@4.3.0:
    resolution: {integrity: sha512-zbB9rCJAT1rbjiVDb2hqKFHNYLxgtk8NURxZ3IZwD3F6NtxbXZQCnnSi1Lkx+IDohdPlFp222wVALIheZJQSEg==}
    engines: {node: '>=8'}
    dependencies:
      color-convert: 2.0.1
    dev: true

  /anymatch@3.1.3:
    resolution: {integrity: sha512-KMReFUr0B4t+D+OBkjR3KYqvocp2XaSzO55UcB6mgQMd3KbcE+mWTyvVV7D/zsdEbNnV6acZUutkiHQXvTr1Rw==}
    engines: {node: '>= 8'}
    dependencies:
      normalize-path: 3.0.0
      picomatch: 2.3.1

  /aproba@2.0.0:
    resolution: {integrity: sha512-lYe4Gx7QT+MKGbDsA+Z+he/Wtef0BiwDOlK/XkBrdfsh9J/jPPXbX0tE9x9cl27Tmu5gg3QUbUrQYa/y+KOHPQ==}
    dev: true

  /are-we-there-yet@2.0.0:
    resolution: {integrity: sha512-Ci/qENmwHnsYo9xKIcUJN5LeDKdJ6R1Z1j9V/J5wyq8nh/mYPEpIKJbBZXtZjG04HiK7zV/p6Vs9952MrMeUIw==}
    engines: {node: '>=10'}
    dependencies:
      delegates: 1.0.0
      readable-stream: 3.6.2
    dev: true

  /arg@4.1.3:
    resolution: {integrity: sha512-58S9QDqG0Xx27YwPSt9fJxivjYl432YCwfDMfZ+71RAqUrZef7LrKQZ3LHLOwCS4FLNBplP533Zx895SeOCHvA==}
    dev: true

  /argparse@2.0.1:
    resolution: {integrity: sha512-8+9WqebbFzpX9OR+Wa6O29asIogeRMzcGtAINdpMHHyAg10f05aSFVBbcEqGf/PXw1EjAZ+q2/bEBg3DvurK3Q==}
    dev: true

  /aria-query@5.3.0:
    resolution: {integrity: sha512-b0P0sZPKtyu8HkeRAfCq0IfURZK+SuwMjY1UXGBU27wpAiTwQAIlq56IbIO+ytk/JjS1fMR14ee5WBBfKi5J6A==}
    dependencies:
      dequal: 2.0.3
    dev: true

  /array-buffer-byte-length@1.0.0:
    resolution: {integrity: sha512-LPuwb2P+NrQw3XhxGc36+XSvuBPopovXYTR9Ew++Du9Yb/bx5AzBfrIsBoj0EZUifjQU+sHL21sseZ3jerWO/A==}
    dependencies:
      call-bind: 1.0.5
      is-array-buffer: 3.0.2
    dev: true

  /array-includes@3.1.7:
    resolution: {integrity: sha512-dlcsNBIiWhPkHdOEEKnehA+RNUWDc4UqFtnIXU4uuYDPtA4LDkr7qip2p0VvFAEXNDr0yWZ9PJyIRiGjRLQzwQ==}
    engines: {node: '>= 0.4'}
    dependencies:
      call-bind: 1.0.5
      define-properties: 1.2.1
      es-abstract: 1.22.3
      get-intrinsic: 1.2.2
      is-string: 1.0.7
    dev: true

  /array-union@2.1.0:
    resolution: {integrity: sha512-HGyxoOTYUyCM6stUe6EJgnd4EoewAI7zMdfqO+kGjnlZmBDz/cR5pf8r/cR4Wq60sL/p0IkcjUEEPwS3GFrIyw==}
    engines: {node: '>=8'}
    dev: true

  /array.prototype.findlastindex@1.2.3:
    resolution: {integrity: sha512-LzLoiOMAxvy+Gd3BAq3B7VeIgPdo+Q8hthvKtXybMvRV0jrXfJM/t8mw7nNlpEcVlVUnCnM2KSX4XU5HmpodOA==}
    engines: {node: '>= 0.4'}
    dependencies:
      call-bind: 1.0.5
      define-properties: 1.2.1
      es-abstract: 1.22.3
      es-shim-unscopables: 1.0.2
      get-intrinsic: 1.2.2
    dev: true

  /array.prototype.flat@1.3.2:
    resolution: {integrity: sha512-djYB+Zx2vLewY8RWlNCUdHjDXs2XOgm602S9E7P/UpHgfeHL00cRiIF+IN/G/aUJ7kGPb6yO/ErDI5V2s8iycA==}
    engines: {node: '>= 0.4'}
    dependencies:
      call-bind: 1.0.5
      define-properties: 1.2.1
      es-abstract: 1.22.3
      es-shim-unscopables: 1.0.2
    dev: true

  /array.prototype.flatmap@1.3.2:
    resolution: {integrity: sha512-Ewyx0c9PmpcsByhSW4r+9zDU7sGjFc86qf/kKtuSCRdhfbk0SNLLkaT5qvcHnRGgc5NP/ly/y+qkXkqONX54CQ==}
    engines: {node: '>= 0.4'}
    dependencies:
      call-bind: 1.0.5
      define-properties: 1.2.1
      es-abstract: 1.22.3
      es-shim-unscopables: 1.0.2
    dev: true

  /arraybuffer.prototype.slice@1.0.2:
    resolution: {integrity: sha512-yMBKppFur/fbHu9/6USUe03bZ4knMYiwFBcyiaXB8Go0qNehwX6inYPzK9U0NeQvGxKthcmHcaR8P5MStSRBAw==}
    engines: {node: '>= 0.4'}
    dependencies:
      array-buffer-byte-length: 1.0.0
      call-bind: 1.0.5
      define-properties: 1.2.1
      es-abstract: 1.22.3
      get-intrinsic: 1.2.2
      is-array-buffer: 3.0.2
      is-shared-array-buffer: 1.0.2
    dev: true

  /autoprefixer@10.4.16(postcss@8.4.32):
    resolution: {integrity: sha512-7vd3UC6xKp0HLfua5IjZlcXvGAGy7cBAXTg2lyQ/8WpNhd6SiZ8Be+xm3FyBSYJx5GKcpRCzBh7RH4/0dnY+uQ==}
    engines: {node: ^10 || ^12 || >=14}
    hasBin: true
    peerDependencies:
      postcss: ^8.1.0
    dependencies:
      browserslist: 4.22.2
      caniuse-lite: 1.0.30001572
      fraction.js: 4.3.7
      normalize-range: 0.1.2
      picocolors: 1.0.0
      postcss: 8.4.32
      postcss-value-parser: 4.2.0
    dev: true

  /available-typed-arrays@1.0.5:
    resolution: {integrity: sha512-DMD0KiN46eipeziST1LPP/STfDU0sufISXmjSgvVsoU2tqxctQeASejWcfNtxYKqETM1UxQ8sp2OrSBWpHY6sw==}
    engines: {node: '>= 0.4'}
    dev: true

  /axobject-query@3.2.1:
    resolution: {integrity: sha512-jsyHu61e6N4Vbz/v18DHwWYKK0bSWLqn47eeDSKPB7m8tqMHF9YJ+mhIk2lVteyZrY8tnSj/jHOv4YiTCuCJgg==}
    dependencies:
      dequal: 2.0.3
    dev: true

  /balanced-match@1.0.2:
    resolution: {integrity: sha512-3oSeUO0TMV67hN1AmbXsK4yaqU7tjiHlbxRDZOpH0KW9+CeX4bRAaX0Anxt0tx2MrpRpWwQaPwIlISEJhYU5Pw==}
    dev: true

  /binary-extensions@2.2.0:
    resolution: {integrity: sha512-jDctJ/IVQbZoJykoeHbhXpOlNBqGNcwXJKJog42E5HDPUwQTSdjCHdihjj0DlnheQ7blbT6dHOafNAiS8ooQKA==}
    engines: {node: '>=8'}

  /boolbase@1.0.0:
    resolution: {integrity: sha512-JZOSA7Mo9sNGB8+UjSgzdLtokWAky1zbztM3WRLCbZ70/3cTANmQmOdR7y2g+J0e2WXywy1yS468tY+IruqEww==}
    dev: true

  /brace-expansion@1.1.11:
    resolution: {integrity: sha512-iCuPHDFgrHX7H2vEI/5xpz07zSHB00TpugqhmYtVmMO6518mCuRMoOYFldEBl0g187ufozdaHgWKcYFb61qGiA==}
    dependencies:
      balanced-match: 1.0.2
      concat-map: 0.0.1
    dev: true

  /brace-expansion@2.0.1:
    resolution: {integrity: sha512-XnAIvQ8eM+kC6aULx6wuQiwVsnzsi9d3WxzV3FpWTGA19F621kwdbsAcFKXgKUHZWsy+mY6iL1sHTxWEFCytDA==}
    dependencies:
      balanced-match: 1.0.2
    dev: true

  /braces@3.0.2:
    resolution: {integrity: sha512-b8um+L1RzM3WDSzvhm6gIz1yfTbBt6YTlcEKAvsmqCZZFw46z626lVj9j1yEPW33H5H+lBQpZMP1k8l+78Ha0A==}
    engines: {node: '>=8'}
    dependencies:
      fill-range: 7.0.1

  /browserslist@4.22.2:
    resolution: {integrity: sha512-0UgcrvQmBDvZHFGdYUehrCNIazki7/lUP3kkoi/r3YB2amZbFM9J43ZRkJTXBUZK4gmx56+Sqk9+Vs9mwZx9+A==}
    engines: {node: ^6 || ^7 || ^8 || ^9 || ^10 || ^11 || ^12 || >=13.7}
    hasBin: true
    dependencies:
      caniuse-lite: 1.0.30001572
      electron-to-chromium: 1.4.616
      node-releases: 2.0.14
      update-browserslist-db: 1.0.13(browserslist@4.22.2)
    dev: true

  /buffer-from@1.1.2:
    resolution: {integrity: sha512-E+XQCRwSbaaiChtv6k6Dwgc+bx+Bs6vuKJHHl5kox/BaKbhiXzqQOwK4cO22yElGp2OCmjwVhT3HmxgyPGnJfQ==}
    dev: true

  /builtin-modules@3.3.0:
    resolution: {integrity: sha512-zhaCDicdLuWN5UbN5IMnFqNMhNfo919sH85y2/ea+5Yg9TsTkeZxpL+JLbp6cgYFS4sRLp3YV4S6yDuqVWHYOw==}
    engines: {node: '>=6'}
    dev: true

  /builtins@5.0.1:
    resolution: {integrity: sha512-qwVpFEHNfhYJIzNRBvd2C1kyo6jz3ZSMPyyuR47OPdiKWlbYnZNyDWuyR175qDnAJLiCo5fBBqPb3RiXgWlkOQ==}
    dependencies:
      semver: 7.5.4
    dev: true

  /call-bind@1.0.5:
    resolution: {integrity: sha512-C3nQxfFZxFRVoJoGKKI8y3MOEo129NQ+FgQ08iye+Mk4zNZZGdjfs06bVTr+DBSlA66Q2VEcMki/cUCP4SercQ==}
    dependencies:
      function-bind: 1.1.2
      get-intrinsic: 1.2.2
      set-function-length: 1.1.1

  /callsites@3.1.0:
    resolution: {integrity: sha512-P8BjAsXvZS+VIDUI11hHCQEv74YT67YUi5JJFNWIqL235sBmjX4+qx9Muvls5ivyNENctx46xQLQ3aTuE7ssaQ==}
    engines: {node: '>=6'}
    dev: true

  /caniuse-lite@1.0.30001572:
    resolution: {integrity: sha512-1Pbh5FLmn5y4+QhNyJE9j3/7dK44dGB83/ZMjv/qJk86TvDbjk0LosiZo0i0WB0Vx607qMX9jYrn1VLHCkN4rw==}
    dev: true

  /canvas@2.11.2:
    resolution: {integrity: sha512-ItanGBMrmRV7Py2Z+Xhs7cT+FNt5K0vPL4p9EZ/UX/Mu7hFbkxSjKF2KVtPwX7UYWp7dRKnrTvReflgrItJbdw==}
    engines: {node: '>=6'}
    requiresBuild: true
    dependencies:
      '@mapbox/node-pre-gyp': 1.0.11
      nan: 2.18.0
      simple-get: 3.1.1
    transitivePeerDependencies:
      - encoding
      - supports-color
    dev: true

  /chalk@2.4.2:
    resolution: {integrity: sha512-Mti+f9lpJNcwF4tWV8/OrTTtF1gZi+f8FqlyAdouralcFWFQWF2+NgCHShjkCb+IFBLq9buZwE1xckQU4peSuQ==}
    engines: {node: '>=4'}
    dependencies:
      ansi-styles: 3.2.1
      escape-string-regexp: 1.0.5
      supports-color: 5.5.0
    dev: true

  /chalk@4.1.2:
    resolution: {integrity: sha512-oKnbhFyRIXpUuez8iBMmyEa4nbj4IOQyuhc/wy9kY7/WVPcwIO9VA668Pu8RkO7+0G76SLROeyw9CpQ061i4mA==}
    engines: {node: '>=10'}
    dependencies:
      ansi-styles: 4.3.0
      supports-color: 7.2.0
    dev: true

  /chokidar@3.5.3:
    resolution: {integrity: sha512-Dr3sfKRP6oTcjf2JmUmFJfeVMvXBdegxB0iVQ5eb2V10uFJUCAS8OByZdVAyVb8xXNz3GjjTgj9kLWsZTqE6kw==}
    engines: {node: '>= 8.10.0'}
    dependencies:
      anymatch: 3.1.3
      braces: 3.0.2
      glob-parent: 5.1.2
      is-binary-path: 2.1.0
      is-glob: 4.0.3
      normalize-path: 3.0.0
      readdirp: 3.6.0
    optionalDependencies:
      fsevents: 2.3.3

  /chownr@2.0.0:
    resolution: {integrity: sha512-bIomtDF5KGpdogkLd9VspvFzk9KfpyyGlS8YFVZl7TGPBHL5snIOnxeshwVgPteQ9b4Eydl+pVbIyE1DcvCWgQ==}
    engines: {node: '>=10'}
    dev: true

  /chrome-trace-event@1.0.3:
    resolution: {integrity: sha512-p3KULyQg4S7NIHixdwbGX+nFHkoBiA4YQmyWtjb8XngSKV124nJmRysgAeujbUVb15vh+RvFUfCPqU7rXk+hZg==}
    engines: {node: '>=6.0'}
    dev: true

  /code-red@1.0.4:
    resolution: {integrity: sha512-7qJWqItLA8/VPVlKJlFXU+NBlo/qyfs39aJcuMT/2ere32ZqvF5OSxgdM5xOfJJ7O429gg2HM47y8v9P+9wrNw==}
    dependencies:
      '@jridgewell/sourcemap-codec': 1.4.15
      '@types/estree': 1.0.5
      acorn: 8.11.3
      estree-walker: 3.0.3
      periscopic: 3.1.0
    dev: true

  /color-convert@1.9.3:
    resolution: {integrity: sha512-QfAUtd+vFdAtFQcC8CCyYt1fYWxSqAiK2cSD6zDB8N3cpsEBAvRxp9zOGg6G/SHHJYAT88/az/IuDGALsNVbGg==}
    dependencies:
      color-name: 1.1.3
    dev: true

  /color-convert@2.0.1:
    resolution: {integrity: sha512-RRECPsj7iu/xb5oKYcsFHSppFNnsj/52OVTRKb4zP5onXwVF3zVmmToNcOfGC+CRDpfK/U584fMg38ZHCaElKQ==}
    engines: {node: '>=7.0.0'}
    dependencies:
      color-name: 1.1.4
    dev: true

  /color-name@1.1.3:
    resolution: {integrity: sha512-72fSenhMw2HZMTVHeCA9KCmpEIbzWiQsjN+BHcBbS9vr1mtt+vJjPdksIBNUmKAW8TFUDPJK5SUU3QhE9NEXDw==}
    dev: true

  /color-name@1.1.4:
    resolution: {integrity: sha512-dOy+3AuW3a2wNbZHIuMZpTcgjGuLU/uBL/ubcZF9OXbDo8ff4O8yVp5Bf0efS8uEoYo5q4Fx7dY9OgQGXgAsQA==}
    dev: true

  /color-support@1.1.3:
    resolution: {integrity: sha512-qiBjkpbMLO/HL68y+lh4q0/O1MZFj2RX6X/KmMa3+gJD3z+WwI1ZzDHysvqHGS3mP6mznPckpXmw1nI9cJjyRg==}
    hasBin: true
    dev: true

  /commander@2.20.3:
    resolution: {integrity: sha512-GpVkmM8vF2vQUkj2LvZmD35JxeJOLCwJ9cUkugyk2nuhbv3+mJvpLYYt+0+USMxE+oj+ey/lJEnhZw75x/OMcQ==}
    dev: true

  /commander@7.2.0:
    resolution: {integrity: sha512-QrWXB+ZQSVPmIWIhtEO9H+gwHaMGYiF5ChvoJ+K9ZGHG/sVsa6yiesAD1GC/x46sET00Xlwo1u49RVVVzvcSkw==}
    engines: {node: '>= 10'}
    dev: true

  /concat-map@0.0.1:
    resolution: {integrity: sha512-/Srv4dswyQNBfohGpz9o6Yb3Gz3SrUDqBH5rTuhGR7ahtlbYKnVxw2bCFMRljaA7EXHaXZ8wsHdodFvbkhKmqg==}
    dev: true

  /console-clear@1.1.1:
    resolution: {integrity: sha512-pMD+MVR538ipqkG5JXeOEbKWS5um1H4LUUccUQG68qpeqBYbzYy79Gh55jkd2TtPdRfUaLWdv6LPP//5Zt0aPQ==}
    engines: {node: '>=4'}
    dev: true

  /console-control-strings@1.1.0:
    resolution: {integrity: sha512-ty/fTekppD2fIwRvnZAVdeOiGd1c7YXEixbgJTNzqcxJWKQnjJ/V1bNEEE6hygpM3WjwHFUVK6HTjWSzV4a8sQ==}
    dev: true

  /cosmiconfig@8.3.6(typescript@5.3.3):
    resolution: {integrity: sha512-kcZ6+W5QzcJ3P1Mt+83OUv/oHFqZHIx8DuxG6eZ5RGMERoLqp4BuGjhHLYGK+Kf5XVkQvqBSmAy/nGWN3qDgEA==}
    engines: {node: '>=14'}
    peerDependencies:
      typescript: '>=4.9.5'
    peerDependenciesMeta:
      typescript:
        optional: true
    dependencies:
      import-fresh: 3.3.0
      js-yaml: 4.1.0
      parse-json: 5.2.0
      path-type: 4.0.0
      typescript: 5.3.3
    dev: true

  /create-require@1.1.1:
    resolution: {integrity: sha512-dcKFX3jn0MpIaXjisoRvexIJVEKzaq7z2rZKxf+MSr9TkdmHmsU4m2lcLojrj/FHl8mk5VxMmYA+ftRkP/3oKQ==}
    dev: true

  /cross-spawn@7.0.3:
    resolution: {integrity: sha512-iRDPJKUPVEND7dHPO8rkbOnPpyDygcDFtWjpeWNCgy8WP2rXcxXL8TskReQl6OrB2G7+UJrags1q15Fudc7G6w==}
    engines: {node: '>= 8'}
    dependencies:
      path-key: 3.1.1
      shebang-command: 2.0.0
      which: 2.0.2
    dev: true

  /css-blank-pseudo@6.0.1(postcss@8.4.32):
    resolution: {integrity: sha512-goSnEITByxTzU4Oh5oJZrEWudxTqk7L6IXj1UW69pO6Hv0UdX+Vsrt02FFu5DweRh2bLu6WpX/+zsQCu5O1gKw==}
    engines: {node: ^14 || ^16 || >=18}
    peerDependencies:
      postcss: ^8.4
    dependencies:
      postcss: 8.4.32
      postcss-selector-parser: 6.0.15
    dev: true

  /css-has-pseudo@6.0.1(postcss@8.4.32):
    resolution: {integrity: sha512-WwoVKqNxApfEI7dWFyaHoeFCcUPD+lPyjL6lNpRUNX7IyIUuVpawOTwwA5D0ZR6V2xQZonNPVj8kEcxzEaAQfQ==}
    engines: {node: ^14 || ^16 || >=18}
    peerDependencies:
      postcss: ^8.4
    dependencies:
      '@csstools/selector-specificity': 3.0.1(postcss-selector-parser@6.0.15)
      postcss: 8.4.32
      postcss-selector-parser: 6.0.15
      postcss-value-parser: 4.2.0
    dev: true

  /css-prefers-color-scheme@9.0.1(postcss@8.4.32):
    resolution: {integrity: sha512-iFit06ochwCKPRiWagbTa1OAWCvWWVdEnIFd8BaRrgO8YrrNh4RAWUQTFcYX5tdFZgFl1DJ3iiULchZyEbnF4g==}
    engines: {node: ^14 || ^16 || >=18}
    peerDependencies:
      postcss: ^8.4
    dependencies:
      postcss: 8.4.32
    dev: true

  /css-select@5.1.0:
    resolution: {integrity: sha512-nwoRF1rvRRnnCqqY7updORDsuqKzqYJ28+oSMaJMMgOauh3fvwHqMS7EZpIPqK8GL+g9mKxF1vP/ZjSeNjEVHg==}
    dependencies:
      boolbase: 1.0.0
      css-what: 6.1.0
      domhandler: 5.0.3
      domutils: 3.1.0
      nth-check: 2.1.1
    dev: true

  /css-tree@2.2.1:
    resolution: {integrity: sha512-OA0mILzGc1kCOCSJerOeqDxDQ4HOh+G8NbOJFOTgOCzpw7fCBubk0fEyxp8AgOL/jvLgYA/uV0cMbe43ElF1JA==}
    engines: {node: ^10 || ^12.20.0 || ^14.13.0 || >=15.0.0, npm: '>=7.0.0'}
    dependencies:
      mdn-data: 2.0.28
      source-map-js: 1.0.2
    dev: true

  /css-tree@2.3.1:
    resolution: {integrity: sha512-6Fv1DV/TYw//QF5IzQdqsNDjx/wc8TrMBZsqjL9eW01tWb7R7k/mq+/VXfJCl7SoD5emsJop9cOByJZfs8hYIw==}
    engines: {node: ^10 || ^12.20.0 || ^14.13.0 || >=15.0.0}
    dependencies:
      mdn-data: 2.0.30
      source-map-js: 1.0.2
    dev: true

  /css-what@6.1.0:
    resolution: {integrity: sha512-HTUrgRJ7r4dsZKU6GjmpfRK1O76h97Z8MfS1G0FozR+oF2kG6Vfe8JE6zwrkbxigziPHinCJ+gCPjA9EaBDtRw==}
    engines: {node: '>= 6'}
    dev: true

  /cssdb@7.10.0:
    resolution: {integrity: sha512-yGZ5tmA57gWh/uvdQBHs45wwFY0IBh3ypABk5sEubPBPSzXzkNgsWReqx7gdx6uhC+QoFBe+V8JwBB9/hQ6cIA==}
    dev: true

  /cssesc@3.0.0:
    resolution: {integrity: sha512-/Tb/JcjK111nNScGob5MNtsntNM1aCNUDipB/TkwZFhyDrrE47SOx/18wF2bbjgc3ZzCSKW1T5nt5EbFoAz/Vg==}
    engines: {node: '>=4'}
    hasBin: true
    dev: true

  /csso@5.0.5:
    resolution: {integrity: sha512-0LrrStPOdJj+SPCCrGhzryycLjwcgUSHBtxNA8aIDxf0GLsRh1cKYhB00Gd1lDOS4yGH69+SNn13+TWbVHETFQ==}
    engines: {node: ^10 || ^12.20.0 || ^14.13.0 || >=15.0.0, npm: '>=7.0.0'}
    dependencies:
      css-tree: 2.2.1
    dev: true

  /debug@3.2.7:
    resolution: {integrity: sha512-CFjzYYAi4ThfiQvizrFQevTTXHtnCqWfe7x1AhgEscTz6ZbLbfoLRLPugTQyBth6f8ZERVUSyWHFD/7Wu4t1XQ==}
    peerDependencies:
      supports-color: '*'
    peerDependenciesMeta:
      supports-color:
        optional: true
    dependencies:
      ms: 2.1.3
    dev: true

  /debug@4.3.4:
    resolution: {integrity: sha512-PRWFHuSU3eDtQJPvnNY7Jcket1j0t5OuOsFzPPzsekD52Zl8qUfFIPEiswXqIvHWGVHOgX+7G/vCNNhehwxfkQ==}
    engines: {node: '>=6.0'}
    peerDependencies:
      supports-color: '*'
    peerDependenciesMeta:
      supports-color:
        optional: true
    dependencies:
      ms: 2.1.2
    dev: true

  /decompress-response@4.2.1:
    resolution: {integrity: sha512-jOSne2qbyE+/r8G1VU+G/82LBs2Fs4LAsTiLSHOCOMZQl2OKZ6i8i4IyHemTe+/yIXOtTcRQMzPcgyhoFlqPkw==}
    engines: {node: '>=8'}
    dependencies:
      mimic-response: 2.1.0
    dev: true

  /deep-is@0.1.4:
    resolution: {integrity: sha512-oIPzksmTg4/MriiaYGO+okXDT7ztn/w3Eptv/+gSIdMdKsJo0u4CfYNFJPy+4SKMuCqGw2wxnA+URMg3t8a/bQ==}
    dev: true

  /deepmerge@4.3.1:
    resolution: {integrity: sha512-3sUqbMEc77XqpdNO7FRyRog+eW3ph+GYCbj+rK+uYyRMuwsVy0rMiVtPn+QJlKFvWP/1PYpapqYn0Me2knFn+A==}
    engines: {node: '>=0.10.0'}
    dev: true

  /define-data-property@1.1.1:
    resolution: {integrity: sha512-E7uGkTzkk1d0ByLeSc6ZsFS79Axg+m1P/VsgYsxHgiuc3tFSj+MjMIwe90FC4lOAZzNBdY7kkO2P2wKdsQ1vgQ==}
    engines: {node: '>= 0.4'}
    dependencies:
      get-intrinsic: 1.2.2
      gopd: 1.0.1
      has-property-descriptors: 1.0.1

  /define-properties@1.2.1:
    resolution: {integrity: sha512-8QmQKqEASLd5nx0U1B1okLElbUuuttJ/AnYmRXbbbGDWh6uS208EjD4Xqq/I9wK7u0v6O08XhTWnt5XtEbR6Dg==}
    engines: {node: '>= 0.4'}
    dependencies:
      define-data-property: 1.1.1
      has-property-descriptors: 1.0.1
      object-keys: 1.1.1
    dev: true

  /delegates@1.0.0:
    resolution: {integrity: sha512-bd2L678uiWATM6m5Z1VzNCErI3jiGzt6HGY8OVICs40JQq/HALfbyNJmp0UDakEY4pMMaN0Ly5om/B1VI/+xfQ==}
    dev: true

  /dequal@2.0.3:
    resolution: {integrity: sha512-0je+qPKHEMohvfRTCEo3CrPG6cAzAYgmzKyxRiYSSDkS6eGJdyVJm7WaYA5ECaAD9wLB2T4EEeymA5aFVcYXCA==}
    engines: {node: '>=6'}
    dev: true

  /detect-libc@2.0.2:
    resolution: {integrity: sha512-UX6sGumvvqSaXgdKGUsgZWqcUyIXZ/vZTrlRT/iobiKhGL0zL4d3osHj3uqllWJK+i+sixDS/3COVEOFbupFyw==}
    engines: {node: '>=8'}
    dev: true

  /diff@4.0.2:
    resolution: {integrity: sha512-58lmxKSA4BNyLz+HHMUzlOEpg09FV+ev6ZMe3vJihgdxzgcwZ8VoEEPmALCZG9LmqfVoNMMKpttIYTVG6uDY7A==}
    engines: {node: '>=0.3.1'}
    dev: true

  /dir-glob@3.0.1:
    resolution: {integrity: sha512-WkrWp9GR4KXfKGYzOLmTuGVi1UWFfws377n9cc55/tb6DuqyF6pcQ5AbiHEshaDpY9v6oaSr2XCDidGmMwdzIA==}
    engines: {node: '>=8'}
    dependencies:
      path-type: 4.0.0
    dev: true

  /doctrine@2.1.0:
    resolution: {integrity: sha512-35mSku4ZXK0vfCuHEDAwt55dg2jNajHZ1odvF+8SSr82EsZY4QmXfuWso8oEd8zRhVObSN18aM0CjSdoBX7zIw==}
    engines: {node: '>=0.10.0'}
    dependencies:
      esutils: 2.0.3
    dev: true

  /doctrine@3.0.0:
    resolution: {integrity: sha512-yS+Q5i3hBf7GBkd4KG8a7eBNNWNGLTaEwwYWUijIYM7zrlYDM0BFXHjjPWlWZ1Rg7UaddZeIDmi9jF3HmqiQ2w==}
    engines: {node: '>=6.0.0'}
    dependencies:
      esutils: 2.0.3
    dev: true

  /dom-serializer@2.0.0:
    resolution: {integrity: sha512-wIkAryiqt/nV5EQKqQpo3SToSOV9J0DnbJqwK7Wv/Trc92zIAYZ4FlMu+JPFW1DfGFt81ZTCGgDEabffXeLyJg==}
    dependencies:
      domelementtype: 2.3.0
      domhandler: 5.0.3
      entities: 4.5.0
    dev: true

  /domelementtype@2.3.0:
    resolution: {integrity: sha512-OLETBj6w0OsagBwdXnPdN0cnMfF9opN69co+7ZrbfPGrdpPVNBUj02spi6B1N7wChLQiPn4CSH/zJvXw56gmHw==}
    dev: true

  /domhandler@5.0.3:
    resolution: {integrity: sha512-cgwlv/1iFQiFnU96XXgROh8xTeetsnJiDsTc7TYCLFd9+/WNkIqPTxiM/8pSd8VIrhXGTf1Ny1q1hquVqDJB5w==}
    engines: {node: '>= 4'}
    dependencies:
      domelementtype: 2.3.0
    dev: true

  /domutils@3.1.0:
    resolution: {integrity: sha512-H78uMmQtI2AhgDJjWeQmHwJJ2bLPD3GMmO7Zja/ZZh84wkm+4ut+IUnUdRa8uCGX88DiVx1j6FRe1XfxEgjEZA==}
    dependencies:
      dom-serializer: 2.0.0
      domelementtype: 2.3.0
      domhandler: 5.0.3
    dev: true

  /dynamic-dedupe@0.3.0:
    resolution: {integrity: sha512-ssuANeD+z97meYOqd50e04Ze5qp4bPqo8cCkI4TRjZkzAUgIDTrXV1R8QCdINpiI+hw14+rYazvTRdQrz0/rFQ==}
    dependencies:
      xtend: 4.0.2
    dev: true

  /earcut@2.2.4:
    resolution: {integrity: sha512-/pjZsA1b4RPHbeWZQn66SWS8nZZWLQQ23oE3Eam7aroEFGEvwKAsJfZ9ytiEMycfzXWpca4FA9QIOehf7PocBQ==}
    dev: false

  /electron-to-chromium@1.4.616:
    resolution: {integrity: sha512-1n7zWYh8eS0L9Uy+GskE0lkBUNK83cXTVJI0pU3mGprFsbfSdAc15VTFbo+A+Bq4pwstmL30AVcEU3Fo463lNg==}
    dev: true

  /emoji-regex@8.0.0:
    resolution: {integrity: sha512-MSjYzcWNOA0ewAHpz0MxpYFvwg6yjy1NG3xteoqz644VCo/RPgnr1/GGt+ic3iJTzQ8Eu3TdM14SawnVUmGE6A==}
    dev: true

  /enhanced-resolve@5.15.0:
    resolution: {integrity: sha512-LXYT42KJ7lpIKECr2mAXIaMldcNCh/7E0KBKOu4KSfkHmP+mZmSs+8V5gBAqisWBy0OO4W5Oyys0GO1Y8KtdKg==}
    engines: {node: '>=10.13.0'}
    dependencies:
      graceful-fs: 4.2.11
      tapable: 2.2.1
    dev: true

  /entities@4.5.0:
    resolution: {integrity: sha512-V0hjH4dGPh9Ao5p0MoRY6BVqtwCjhz6vI5LT8AJ55H+4g9/4vbHx1I54fS0XuclLhDHArPQCiMjDxjaL8fPxhw==}
    engines: {node: '>=0.12'}
    dev: true

  /error-ex@1.3.2:
    resolution: {integrity: sha512-7dFHNmqeFSEt2ZBsCriorKnn3Z2pj+fd9kmI6QoWw4//DL+icEBfc0U7qJCisqrTsKTjw4fNFy2pW9OqStD84g==}
    dependencies:
      is-arrayish: 0.2.1
    dev: true

  /es-abstract@1.22.3:
    resolution: {integrity: sha512-eiiY8HQeYfYH2Con2berK+To6GrK2RxbPawDkGq4UiCQQfZHb6wX9qQqkbpPqaxQFcl8d9QzZqo0tGE0VcrdwA==}
    engines: {node: '>= 0.4'}
    dependencies:
      array-buffer-byte-length: 1.0.0
      arraybuffer.prototype.slice: 1.0.2
      available-typed-arrays: 1.0.5
      call-bind: 1.0.5
      es-set-tostringtag: 2.0.2
      es-to-primitive: 1.2.1
      function.prototype.name: 1.1.6
      get-intrinsic: 1.2.2
      get-symbol-description: 1.0.0
      globalthis: 1.0.3
      gopd: 1.0.1
      has-property-descriptors: 1.0.1
      has-proto: 1.0.1
      has-symbols: 1.0.3
      hasown: 2.0.0
      internal-slot: 1.0.6
      is-array-buffer: 3.0.2
      is-callable: 1.2.7
      is-negative-zero: 2.0.2
      is-regex: 1.1.4
      is-shared-array-buffer: 1.0.2
      is-string: 1.0.7
      is-typed-array: 1.1.12
      is-weakref: 1.0.2
      object-inspect: 1.13.1
      object-keys: 1.1.1
      object.assign: 4.1.5
      regexp.prototype.flags: 1.5.1
      safe-array-concat: 1.0.1
      safe-regex-test: 1.0.0
      string.prototype.trim: 1.2.8
      string.prototype.trimend: 1.0.7
      string.prototype.trimstart: 1.0.7
      typed-array-buffer: 1.0.0
      typed-array-byte-length: 1.0.0
      typed-array-byte-offset: 1.0.0
      typed-array-length: 1.0.4
      unbox-primitive: 1.0.2
      which-typed-array: 1.1.13
    dev: true

  /es-module-lexer@1.4.1:
    resolution: {integrity: sha512-cXLGjP0c4T3flZJKQSuziYoq7MlT+rnvfZjfp7h+I7K9BNX54kP9nyWvdbwjQ4u1iWbOL4u96fgeZLToQlZC7w==}
    dev: true

  /es-set-tostringtag@2.0.2:
    resolution: {integrity: sha512-BuDyupZt65P9D2D2vA/zqcI3G5xRsklm5N3xCwuiy+/vKy8i0ifdsQP1sLgO4tZDSCaQUSnmC48khknGMV3D2Q==}
    engines: {node: '>= 0.4'}
    dependencies:
      get-intrinsic: 1.2.2
      has-tostringtag: 1.0.0
      hasown: 2.0.0
    dev: true

  /es-shim-unscopables@1.0.2:
    resolution: {integrity: sha512-J3yBRXCzDu4ULnQwxyToo/OjdMx6akgVC7K6few0a7F/0wLtmKKN7I73AH5T2836UuXRqN7Qg+IIUw/+YJksRw==}
    dependencies:
      hasown: 2.0.0
    dev: true

  /es-to-primitive@1.2.1:
    resolution: {integrity: sha512-QCOllgZJtaUo9miYBcLChTUaHNjJF3PYs1VidD7AwiEj1kYxKeQTctLAezAOH5ZKRH0g2IgPn6KwB4IT8iRpvA==}
    engines: {node: '>= 0.4'}
    dependencies:
      is-callable: 1.2.7
      is-date-object: 1.0.5
      is-symbol: 1.0.4
    dev: true

  /esbuild@0.19.11:
    resolution: {integrity: sha512-HJ96Hev2hX/6i5cDVwcqiJBBtuo9+FeIJOtZ9W1kA5M6AMJRHUZlpYZ1/SbEwtO0ioNAW8rUooVpC/WehY2SfA==}
    engines: {node: '>=12'}
    hasBin: true
    requiresBuild: true
    optionalDependencies:
<<<<<<< HEAD
      '@esbuild/android-arm': 0.19.9
      '@esbuild/android-arm64': 0.19.9
      '@esbuild/android-x64': 0.19.9
      '@esbuild/darwin-arm64': 0.19.9
      '@esbuild/darwin-x64': 0.19.9
      '@esbuild/freebsd-arm64': 0.19.9
      '@esbuild/freebsd-x64': 0.19.9
      '@esbuild/linux-arm': 0.19.9
      '@esbuild/linux-arm64': 0.19.9
      '@esbuild/linux-ia32': 0.19.9
      '@esbuild/linux-loong64': 0.19.9
      '@esbuild/linux-mips64el': 0.19.9
      '@esbuild/linux-ppc64': 0.19.9
      '@esbuild/linux-riscv64': 0.19.9
      '@esbuild/linux-s390x': 0.19.9
      '@esbuild/linux-x64': 0.19.9
      '@esbuild/netbsd-x64': 0.19.9
      '@esbuild/openbsd-x64': 0.19.9
      '@esbuild/sunos-x64': 0.19.9
      '@esbuild/win32-arm64': 0.19.9
      '@esbuild/win32-ia32': 0.19.9
      '@esbuild/win32-x64': 0.19.9
=======
      '@esbuild/aix-ppc64': 0.19.11
      '@esbuild/android-arm': 0.19.11
      '@esbuild/android-arm64': 0.19.11
      '@esbuild/android-x64': 0.19.11
      '@esbuild/darwin-arm64': 0.19.11
      '@esbuild/darwin-x64': 0.19.11
      '@esbuild/freebsd-arm64': 0.19.11
      '@esbuild/freebsd-x64': 0.19.11
      '@esbuild/linux-arm': 0.19.11
      '@esbuild/linux-arm64': 0.19.11
      '@esbuild/linux-ia32': 0.19.11
      '@esbuild/linux-loong64': 0.19.11
      '@esbuild/linux-mips64el': 0.19.11
      '@esbuild/linux-ppc64': 0.19.11
      '@esbuild/linux-riscv64': 0.19.11
      '@esbuild/linux-s390x': 0.19.11
      '@esbuild/linux-x64': 0.19.11
      '@esbuild/netbsd-x64': 0.19.11
      '@esbuild/openbsd-x64': 0.19.11
      '@esbuild/sunos-x64': 0.19.11
      '@esbuild/win32-arm64': 0.19.11
      '@esbuild/win32-ia32': 0.19.11
      '@esbuild/win32-x64': 0.19.11
    dev: true
>>>>>>> 65c8ee24

  /escalade@3.1.1:
    resolution: {integrity: sha512-k0er2gUkLf8O0zKJiAhmkTnJlTvINGv7ygDNPbeIsX/TJjGJZHuh9B2UxbsaEkmlEo9MfhrSzmhIlhRlI2GXnw==}
    engines: {node: '>=6'}
    dev: true

  /escape-string-regexp@1.0.5:
    resolution: {integrity: sha512-vbRorB5FUQWvla16U8R/qgaFIya2qGzwDrNmCZuYKrbdSUMG6I1ZCGQRefkRVhuOkIGVne7BQ35DSfo1qvJqFg==}
    engines: {node: '>=0.8.0'}
    dev: true

  /escape-string-regexp@4.0.0:
    resolution: {integrity: sha512-TtpcNJ3XAzx3Gq8sWRzJaVajRs0uVxA2YAkdb1jm2YkPz4G6egUFAyA3n5vtEIZefPk5Wa4UXbKuS5fKkJWdgA==}
    engines: {node: '>=10'}
    dev: true

  /eslint-compat-utils@0.1.2(eslint@8.56.0):
    resolution: {integrity: sha512-Jia4JDldWnFNIru1Ehx1H5s9/yxiRHY/TimCuUc0jNexew3cF1gI6CYZil1ociakfWO3rRqFjl1mskBblB3RYg==}
    engines: {node: '>=12'}
    peerDependencies:
      eslint: '>=6.0.0'
    dependencies:
      eslint: 8.56.0
    dev: true

  /eslint-config-standard-with-typescript@43.0.0(@typescript-eslint/eslint-plugin@6.17.0)(eslint-plugin-import@2.29.1)(eslint-plugin-n@16.6.1)(eslint-plugin-promise@6.1.1)(eslint@8.56.0)(typescript@5.3.3):
    resolution: {integrity: sha512-AT0qK01M5bmsWiE3UZvaQO5da1y1n6uQckAKqGNe6zPW5IOzgMLXZxw77nnFm+C11nxAZXsCPrbsgJhSrGfX6Q==}
    peerDependencies:
      '@typescript-eslint/eslint-plugin': ^6.4.0
      eslint: ^8.0.1
      eslint-plugin-import: ^2.25.2
      eslint-plugin-n: '^15.0.0 || ^16.0.0 '
      eslint-plugin-promise: ^6.0.0
      typescript: '*'
    dependencies:
      '@typescript-eslint/eslint-plugin': 6.17.0(@typescript-eslint/parser@6.17.0)(eslint@8.56.0)(typescript@5.3.3)
      '@typescript-eslint/parser': 6.17.0(eslint@8.56.0)(typescript@5.3.3)
      eslint: 8.56.0
      eslint-config-standard: 17.1.0(eslint-plugin-import@2.29.1)(eslint-plugin-n@16.6.1)(eslint-plugin-promise@6.1.1)(eslint@8.56.0)
      eslint-plugin-import: 2.29.1(@typescript-eslint/parser@6.17.0)(eslint@8.56.0)
      eslint-plugin-n: 16.6.1(eslint@8.56.0)
      eslint-plugin-promise: 6.1.1(eslint@8.56.0)
      typescript: 5.3.3
    transitivePeerDependencies:
      - supports-color
    dev: true

  /eslint-config-standard@17.1.0(eslint-plugin-import@2.29.1)(eslint-plugin-n@16.6.1)(eslint-plugin-promise@6.1.1)(eslint@8.56.0):
    resolution: {integrity: sha512-IwHwmaBNtDK4zDHQukFDW5u/aTb8+meQWZvNFWkiGmbWjD6bqyuSSBxxXKkCftCUzc1zwCH2m/baCNDLGmuO5Q==}
    engines: {node: '>=12.0.0'}
    peerDependencies:
      eslint: ^8.0.1
      eslint-plugin-import: ^2.25.2
      eslint-plugin-n: '^15.0.0 || ^16.0.0 '
      eslint-plugin-promise: ^6.0.0
    dependencies:
      eslint: 8.56.0
      eslint-plugin-import: 2.29.1(@typescript-eslint/parser@6.17.0)(eslint@8.56.0)
      eslint-plugin-n: 16.6.1(eslint@8.56.0)
      eslint-plugin-promise: 6.1.1(eslint@8.56.0)
    dev: true

  /eslint-import-resolver-node@0.3.9:
    resolution: {integrity: sha512-WFj2isz22JahUv+B788TlO3N6zL3nNJGU8CcZbPZvVEkBPaJdCV4vy5wyghty5ROFbCRnm132v8BScu5/1BQ8g==}
    dependencies:
      debug: 3.2.7
      is-core-module: 2.13.1
      resolve: 1.22.8
    transitivePeerDependencies:
      - supports-color
    dev: true

  /eslint-module-utils@2.8.0(@typescript-eslint/parser@6.17.0)(eslint-import-resolver-node@0.3.9)(eslint@8.56.0):
    resolution: {integrity: sha512-aWajIYfsqCKRDgUfjEXNN/JlrzauMuSEy5sbd7WXbtW3EH6A6MpwEh42c7qD+MqQo9QMJ6fWLAeIJynx0g6OAw==}
    engines: {node: '>=4'}
    peerDependencies:
      '@typescript-eslint/parser': '*'
      eslint: '*'
      eslint-import-resolver-node: '*'
      eslint-import-resolver-typescript: '*'
      eslint-import-resolver-webpack: '*'
    peerDependenciesMeta:
      '@typescript-eslint/parser':
        optional: true
      eslint:
        optional: true
      eslint-import-resolver-node:
        optional: true
      eslint-import-resolver-typescript:
        optional: true
      eslint-import-resolver-webpack:
        optional: true
    dependencies:
      '@typescript-eslint/parser': 6.17.0(eslint@8.56.0)(typescript@5.3.3)
      debug: 3.2.7
      eslint: 8.56.0
      eslint-import-resolver-node: 0.3.9
    transitivePeerDependencies:
      - supports-color
    dev: true

  /eslint-plugin-es-x@7.5.0(eslint@8.56.0):
    resolution: {integrity: sha512-ODswlDSO0HJDzXU0XvgZ3lF3lS3XAZEossh15Q2UHjwrJggWeBoKqqEsLTZLXl+dh5eOAozG0zRcYtuE35oTuQ==}
    engines: {node: ^14.18.0 || >=16.0.0}
    peerDependencies:
      eslint: '>=8'
    dependencies:
      '@eslint-community/eslint-utils': 4.4.0(eslint@8.56.0)
      '@eslint-community/regexpp': 4.10.0
      eslint: 8.56.0
      eslint-compat-utils: 0.1.2(eslint@8.56.0)
    dev: true

  /eslint-plugin-import@2.29.1(@typescript-eslint/parser@6.17.0)(eslint@8.56.0):
    resolution: {integrity: sha512-BbPC0cuExzhiMo4Ff1BTVwHpjjv28C5R+btTOGaCRC7UEz801up0JadwkeSk5Ued6TG34uaczuVuH6qyy5YUxw==}
    engines: {node: '>=4'}
    peerDependencies:
      '@typescript-eslint/parser': '*'
      eslint: ^2 || ^3 || ^4 || ^5 || ^6 || ^7.2.0 || ^8
    peerDependenciesMeta:
      '@typescript-eslint/parser':
        optional: true
    dependencies:
      '@typescript-eslint/parser': 6.17.0(eslint@8.56.0)(typescript@5.3.3)
      array-includes: 3.1.7
      array.prototype.findlastindex: 1.2.3
      array.prototype.flat: 1.3.2
      array.prototype.flatmap: 1.3.2
      debug: 3.2.7
      doctrine: 2.1.0
      eslint: 8.56.0
      eslint-import-resolver-node: 0.3.9
      eslint-module-utils: 2.8.0(@typescript-eslint/parser@6.17.0)(eslint-import-resolver-node@0.3.9)(eslint@8.56.0)
      hasown: 2.0.0
      is-core-module: 2.13.1
      is-glob: 4.0.3
      minimatch: 3.1.2
      object.fromentries: 2.0.7
      object.groupby: 1.0.1
      object.values: 1.1.7
      semver: 6.3.1
      tsconfig-paths: 3.15.0
    transitivePeerDependencies:
      - eslint-import-resolver-typescript
      - eslint-import-resolver-webpack
      - supports-color
    dev: true

  /eslint-plugin-n@16.6.1(eslint@8.56.0):
    resolution: {integrity: sha512-M1kE5bVQRLBMDYRZwDhWzlzbp370SRRRC1MHqq4I3L2Tatey+9/2csc5mwLDPlmhJaDvkojbrNUME5/llpRyDg==}
    engines: {node: '>=16.0.0'}
    peerDependencies:
      eslint: '>=7.0.0'
    dependencies:
      '@eslint-community/eslint-utils': 4.4.0(eslint@8.56.0)
      builtins: 5.0.1
      eslint: 8.56.0
      eslint-plugin-es-x: 7.5.0(eslint@8.56.0)
      get-tsconfig: 4.7.2
      globals: 13.24.0
      ignore: 5.3.0
      is-builtin-module: 3.2.1
      is-core-module: 2.13.1
      minimatch: 3.1.2
      resolve: 1.22.8
      semver: 7.5.4
    dev: true

  /eslint-plugin-promise@6.1.1(eslint@8.56.0):
    resolution: {integrity: sha512-tjqWDwVZQo7UIPMeDReOpUgHCmCiH+ePnVT+5zVapL0uuHnegBUs2smM13CzOs2Xb5+MHMRFTs9v24yjba4Oig==}
    engines: {node: ^12.22.0 || ^14.17.0 || >=16.0.0}
    peerDependencies:
      eslint: ^7.0.0 || ^8.0.0
    dependencies:
      eslint: 8.56.0
    dev: true

  /eslint-scope@5.1.1:
    resolution: {integrity: sha512-2NxwbF/hZ0KpepYN0cNbo+FN6XoK7GaHlQhgx/hIZl6Va0bF45RQOOwhLIy8lQDbuCiadSLCBnH2CFYquit5bw==}
    engines: {node: '>=8.0.0'}
    dependencies:
      esrecurse: 4.3.0
      estraverse: 4.3.0
    dev: true

  /eslint-scope@7.2.2:
    resolution: {integrity: sha512-dOt21O7lTMhDM+X9mB4GX+DZrZtCUJPL/wlcTqxyrx5IvO0IYtILdtrQGQp+8n5S0gwSVmOf9NQrjMOgfQZlIg==}
    engines: {node: ^12.22.0 || ^14.17.0 || >=16.0.0}
    dependencies:
      esrecurse: 4.3.0
      estraverse: 5.3.0
    dev: true

  /eslint-visitor-keys@3.4.3:
    resolution: {integrity: sha512-wpc+LXeiyiisxPlEkUzU6svyS1frIO3Mgxj1fdy7Pm8Ygzguax2N3Fa/D/ag1WqbOprdI+uY6wMUl8/a2G+iag==}
    engines: {node: ^12.22.0 || ^14.17.0 || >=16.0.0}
    dev: true

  /eslint@8.56.0:
    resolution: {integrity: sha512-Go19xM6T9puCOWntie1/P997aXxFsOi37JIHRWI514Hc6ZnaHGKY9xFhrU65RT6CcBEzZoGG1e6Nq+DT04ZtZQ==}
    engines: {node: ^12.22.0 || ^14.17.0 || >=16.0.0}
    hasBin: true
    dependencies:
      '@eslint-community/eslint-utils': 4.4.0(eslint@8.56.0)
      '@eslint-community/regexpp': 4.10.0
      '@eslint/eslintrc': 2.1.4
      '@eslint/js': 8.56.0
      '@humanwhocodes/config-array': 0.11.13
      '@humanwhocodes/module-importer': 1.0.1
      '@nodelib/fs.walk': 1.2.8
      '@ungap/structured-clone': 1.2.0
      ajv: 6.12.6
      chalk: 4.1.2
      cross-spawn: 7.0.3
      debug: 4.3.4
      doctrine: 3.0.0
      escape-string-regexp: 4.0.0
      eslint-scope: 7.2.2
      eslint-visitor-keys: 3.4.3
      espree: 9.6.1
      esquery: 1.5.0
      esutils: 2.0.3
      fast-deep-equal: 3.1.3
      file-entry-cache: 6.0.1
      find-up: 5.0.0
      glob-parent: 6.0.2
      globals: 13.24.0
      graphemer: 1.4.0
      ignore: 5.3.0
      imurmurhash: 0.1.4
      is-glob: 4.0.3
      is-path-inside: 3.0.3
      js-yaml: 4.1.0
      json-stable-stringify-without-jsonify: 1.0.1
      levn: 0.4.1
      lodash.merge: 4.6.2
      minimatch: 3.1.2
      natural-compare: 1.4.0
      optionator: 0.9.3
      strip-ansi: 6.0.1
      text-table: 0.2.0
    transitivePeerDependencies:
      - supports-color
    dev: true

  /espree@9.6.1:
    resolution: {integrity: sha512-oruZaFkjorTpF32kDSI5/75ViwGeZginGGy2NoOSg3Q9bnwlnmDm4HLnkl0RE3n+njDXR037aY1+x58Z/zFdwQ==}
    engines: {node: ^12.22.0 || ^14.17.0 || >=16.0.0}
    dependencies:
      acorn: 8.11.3
      acorn-jsx: 5.3.2(acorn@8.11.3)
      eslint-visitor-keys: 3.4.3
    dev: true

  /esquery@1.5.0:
    resolution: {integrity: sha512-YQLXUplAwJgCydQ78IMJywZCceoqk1oH01OERdSAJc/7U2AylwjhSCLDEtqwg811idIS/9fIU5GjG73IgjKMVg==}
    engines: {node: '>=0.10'}
    dependencies:
      estraverse: 5.3.0
    dev: true

  /esrecurse@4.3.0:
    resolution: {integrity: sha512-KmfKL3b6G+RXvP8N1vr3Tq1kL/oCFgn2NYXEtqP8/L3pKapUA4G8cFVaoF3SU323CD4XypR/ffioHmkti6/Tag==}
    engines: {node: '>=4.0'}
    dependencies:
      estraverse: 5.3.0
    dev: true

  /estraverse@4.3.0:
    resolution: {integrity: sha512-39nnKffWz8xN1BU/2c79n9nB9HDzo0niYUqx6xyqUnyoAnQyyWpOTdZEeiCch8BBu515t4wp9ZmgVfVhn9EBpw==}
    engines: {node: '>=4.0'}
    dev: true

  /estraverse@5.3.0:
    resolution: {integrity: sha512-MMdARuVEQziNTeJD8DgMqmhwR11BRQ/cBP+pLtYdSTnf3MIO8fFeiINEbX36ZdNlfU/7A9f3gUw49B3oQsvwBA==}
    engines: {node: '>=4.0'}
    dev: true

  /estree-walker@3.0.3:
    resolution: {integrity: sha512-7RUKfXgSMMkzt6ZuXmqapOurLGPPfgj6l9uRZ7lRGolvk0y2yocc35LdcxKC5PQZdn2DMqioAQ2NoWcrTKmm6g==}
    dependencies:
      '@types/estree': 1.0.5
    dev: true

  /esutils@2.0.3:
    resolution: {integrity: sha512-kVscqXk4OCp68SZ0dkgEKVi6/8ij300KBWTJq32P/dYeWTSwK41WyTxalN1eRmA5Z9UU/LX9D7FWSmV9SAYx6g==}
    engines: {node: '>=0.10.0'}
    dev: true

  /eventemitter3@4.0.7:
    resolution: {integrity: sha512-8guHBZCwKnFhYdHr2ysuRWErTwhoN2X8XELRlrRwpmfeY2jjuUN4taQMsULKUVo1K4DvZl+0pgfyoysHxvmvEw==}
    dev: false

  /events@3.3.0:
    resolution: {integrity: sha512-mQw+2fkQbALzQ7V0MY0IqdnXNOeTtP4r0lN9z7AAawCXgqea7bDii20AYrIBrFd/Hx0M2Ocz6S111CaFkUcb0Q==}
    engines: {node: '>=0.8.x'}
    dev: true

  /fast-deep-equal@3.1.3:
    resolution: {integrity: sha512-f3qQ9oQy9j2AhBe/H9VC91wLmKBCCU/gDOnKNAYG5hswO7BLKj09Hc5HYNz9cGI++xlpDCIgDaitVs03ATR84Q==}
    dev: true

  /fast-glob@3.3.2:
    resolution: {integrity: sha512-oX2ruAFQwf/Orj8m737Y5adxDQO0LAB7/S5MnxCdTNDd4p6BsyIVsv9JQsATbTSq8KHRpLwIHbVlUNatxd+1Ow==}
    engines: {node: '>=8.6.0'}
    dependencies:
      '@nodelib/fs.stat': 2.0.5
      '@nodelib/fs.walk': 1.2.8
      glob-parent: 5.1.2
      merge2: 1.4.1
      micromatch: 4.0.5
    dev: true

  /fast-json-stable-stringify@2.1.0:
    resolution: {integrity: sha512-lhd/wF+Lk98HZoTCtlVraHtfh5XYijIjalXck7saUtuanSDyLMxnHhSXEDJqHxD7msR8D0uCmqlkwjCV8xvwHw==}
    dev: true

  /fast-levenshtein@2.0.6:
    resolution: {integrity: sha512-DCXu6Ifhqcks7TZKY3Hxp3y6qphY5SJZmrWMDrKcERSOXWQdMhU9Ig/PYrzyw/ul9jOIyh0N4M0tbC5hodg8dw==}
    dev: true

  /fastq@1.16.0:
    resolution: {integrity: sha512-ifCoaXsDrsdkWTtiNJX5uzHDsrck5TzfKKDcuFFTIrrc/BS076qgEIfoIy1VeZqViznfKiysPYTh/QeHtnIsYA==}
    dependencies:
      reusify: 1.0.4
    dev: true

  /file-entry-cache@6.0.1:
    resolution: {integrity: sha512-7Gps/XWymbLk2QLYK4NzpMOrYjMhdIxXuIvy2QBsLE6ljuodKvdkWs/cpyJJ3CVIVpH0Oi1Hvg1ovbMzLdFBBg==}
    engines: {node: ^10.12.0 || >=12.0.0}
    dependencies:
      flat-cache: 3.2.0
    dev: true

  /fill-range@7.0.1:
    resolution: {integrity: sha512-qOo9F+dMUmC2Lcb4BbVvnKJxTPjCm+RRpe4gDuGrzkL7mEVl/djYSu2OdQ2Pa302N4oqkSg9ir6jaLWJ2USVpQ==}
    engines: {node: '>=8'}
    dependencies:
      to-regex-range: 5.0.1

  /find-up@5.0.0:
    resolution: {integrity: sha512-78/PXT1wlLLDgTzDs7sjq9hzz0vXD+zn+7wypEe4fXQxCmdmqfGsEPQxmiCSQI3ajFV91bVSsvNtrJRiW6nGng==}
    engines: {node: '>=10'}
    dependencies:
      locate-path: 6.0.0
      path-exists: 4.0.0
    dev: true

  /flat-cache@3.2.0:
    resolution: {integrity: sha512-CYcENa+FtcUKLmhhqyctpclsq7QF38pKjZHsGNiSQF5r4FtoKDWabFDl3hzaEQMvT1LHEysw5twgLvpYYb4vbw==}
    engines: {node: ^10.12.0 || >=12.0.0}
    dependencies:
      flatted: 3.2.9
      keyv: 4.5.4
      rimraf: 3.0.2
    dev: true

  /flatted@3.2.9:
    resolution: {integrity: sha512-36yxDn5H7OFZQla0/jFJmbIKTdZAQHngCedGxiMmpNfEZM0sdEeT+WczLQrjK6D7o2aiyLYDnkw0R3JK0Qv1RQ==}
    dev: true

  /for-each@0.3.3:
    resolution: {integrity: sha512-jqYfLp7mo9vIyQf8ykW2v7A+2N4QjeCeI5+Dz9XraiO1ign81wjiH7Fb9vSOWvQfNtmSa4H2RoQTrrXivdUZmw==}
    dependencies:
      is-callable: 1.2.7
    dev: true

  /fraction.js@4.3.7:
    resolution: {integrity: sha512-ZsDfxO51wGAXREY55a7la9LScWpwv9RxIrYABrlvOFBlH/ShPnrtsXeuUIfXKKOVicNxQ+o8JTbJvjS4M89yew==}
    dev: true

  /fs-minipass@2.1.0:
    resolution: {integrity: sha512-V/JgOLFCS+R6Vcq0slCuaeWEdNC3ouDlJMNIsacH2VtALiu9mV4LPrHc5cDl8k5aw6J8jwgWWpiTo5RYhmIzvg==}
    engines: {node: '>= 8'}
    dependencies:
      minipass: 3.3.6
    dev: true

  /fs.realpath@1.0.0:
    resolution: {integrity: sha512-OO0pH2lK6a0hZnAdau5ItzHPI6pUlvI7jMVnxUQRtw4owF2wk8lOSabtGDCTP4Ggrg2MbGnWO9X8K1t4+fGMDw==}
    dev: true

  /fsevents@2.3.3:
    resolution: {integrity: sha512-5xoDfX+fL7faATnagmWPpbFtwh/R77WmMMqqHGS65C3vvB0YHrgF+B1YmZ3441tMj5n63k0212XNoJwzlhffQw==}
    engines: {node: ^8.16.0 || ^10.6.0 || >=11.0.0}
    os: [darwin]
    requiresBuild: true
    optional: true

  /function-bind@1.1.2:
    resolution: {integrity: sha512-7XHNxH7qX9xG5mIwxkhumTox/MIRNcOgDrxWsMt2pAr23WHp6MrRlN7FBSFpCpr+oVO0F744iUgR82nJMfG2SA==}

  /function.prototype.name@1.1.6:
    resolution: {integrity: sha512-Z5kx79swU5P27WEayXM1tBi5Ze/lbIyiNgU3qyXUOf9b2rgXYyF9Dy9Cx+IQv/Lc8WCG6L82zwUPpSS9hGehIg==}
    engines: {node: '>= 0.4'}
    dependencies:
      call-bind: 1.0.5
      define-properties: 1.2.1
      es-abstract: 1.22.3
      functions-have-names: 1.2.3
    dev: true

  /functions-have-names@1.2.3:
    resolution: {integrity: sha512-xckBUXyTIqT97tq2x2AMb+g163b5JFysYk0x4qxNFwbfQkmNZoiRHb6sPzI9/QV33WeuvVYBUIiD4NzNIyqaRQ==}
    dev: true

  /gauge@3.0.2:
    resolution: {integrity: sha512-+5J6MS/5XksCuXq++uFRsnUd7Ovu1XenbeuIuNRJxYWjgQbPuFhT14lAvsWfqfAmnwluf1OwMjz39HjfLPci0Q==}
    engines: {node: '>=10'}
    dependencies:
      aproba: 2.0.0
      color-support: 1.1.3
      console-control-strings: 1.1.0
      has-unicode: 2.0.1
      object-assign: 4.1.1
      signal-exit: 3.0.7
      string-width: 4.2.3
      strip-ansi: 6.0.1
      wide-align: 1.1.5
    dev: true

  /get-intrinsic@1.2.2:
    resolution: {integrity: sha512-0gSo4ml/0j98Y3lngkFEot/zhiCeWsbYIlZ+uZOVgzLyLaUw7wxUL+nCTP0XJvJg1AXulJRI3UJi8GsbDuxdGA==}
    dependencies:
      function-bind: 1.1.2
      has-proto: 1.0.1
      has-symbols: 1.0.3
      hasown: 2.0.0

  /get-port@3.2.0:
    resolution: {integrity: sha512-x5UJKlgeUiNT8nyo/AcnwLnZuZNcSjSw0kogRB+Whd1fjjFq4B1hySFxSFWWSn4mIBzg3sRNUDFYc4g5gjPoLg==}
    engines: {node: '>=4'}
    dev: true

  /get-symbol-description@1.0.0:
    resolution: {integrity: sha512-2EmdH1YvIQiZpltCNgkuiUnyukzxM/R6NDJX31Ke3BG1Nq5b0S2PhX59UKi9vZpPDQVdqn+1IcaAwnzTT5vCjw==}
    engines: {node: '>= 0.4'}
    dependencies:
      call-bind: 1.0.5
      get-intrinsic: 1.2.2
    dev: true

  /get-tsconfig@4.7.2:
    resolution: {integrity: sha512-wuMsz4leaj5hbGgg4IvDU0bqJagpftG5l5cXIAvo8uZrqn0NJqwtfupTN00VnkQJPcIRrxYrm1Ue24btpCha2A==}
    dependencies:
      resolve-pkg-maps: 1.0.0
    dev: true

  /glob-parent@5.1.2:
    resolution: {integrity: sha512-AOIgSQCepiJYwP3ARnGx+5VnTu2HBYdzbGP45eLw1vr3zB3vZLeyed1sC9hnbcOc9/SrMyM5RPQrkGz4aS9Zow==}
    engines: {node: '>= 6'}
    dependencies:
      is-glob: 4.0.3

  /glob-parent@6.0.2:
    resolution: {integrity: sha512-XxwI8EOhVQgWp6iDL+3b0r86f4d6AX6zSU55HfB4ydCEuXLXc5FcYeOu+nnGftS4TEju/11rt4KJPTMgbfmv4A==}
    engines: {node: '>=10.13.0'}
    dependencies:
      is-glob: 4.0.3
    dev: true

  /glob-to-regexp@0.4.1:
    resolution: {integrity: sha512-lkX1HJXwyMcprw/5YUZc2s7DrpAiHB21/V+E1rHUrVNokkvB6bqMzT0VfV6/86ZNabt1k14YOIaT7nDvOX3Iiw==}
    dev: true

  /glob@7.2.3:
    resolution: {integrity: sha512-nFR0zLpU2YCaRxwoCJvL6UvCH2JFyFVIvwTLsIf21AuHlMskA1hhTdk+LlYJtOlYt9v6dvszD2BGRqBL+iQK9Q==}
    dependencies:
      fs.realpath: 1.0.0
      inflight: 1.0.6
      inherits: 2.0.4
      minimatch: 3.1.2
      once: 1.4.0
      path-is-absolute: 1.0.1
    dev: true

  /globals@13.24.0:
    resolution: {integrity: sha512-AhO5QUcj8llrbG09iWhPU2B204J1xnPeL8kQmVorSsy+Sjj1sk8gIyh6cUocGmH4L0UuhAJy+hJMRA4mgA4mFQ==}
    engines: {node: '>=8'}
    dependencies:
      type-fest: 0.20.2
    dev: true

  /globalthis@1.0.3:
    resolution: {integrity: sha512-sFdI5LyBiNTHjRd7cGPWapiHWMOXKyuBNX/cWJ3NfzrZQVa8GI/8cofCl74AOVqq9W5kNmguTIzJ/1s2gyI9wA==}
    engines: {node: '>= 0.4'}
    dependencies:
      define-properties: 1.2.1
    dev: true

  /globby@11.1.0:
    resolution: {integrity: sha512-jhIXaOzy1sb8IyocaruWSn1TjmnBVs8Ayhcy83rmxNJ8q2uWKCAj3CnJY+KpGSXCueAPc0i05kVvVKtP1t9S3g==}
    engines: {node: '>=10'}
    dependencies:
      array-union: 2.1.0
      dir-glob: 3.0.1
      fast-glob: 3.3.2
      ignore: 5.3.0
      merge2: 1.4.1
      slash: 3.0.0
    dev: true

  /gopd@1.0.1:
    resolution: {integrity: sha512-d65bNlIadxvpb/A2abVdlqKqV563juRnZ1Wtk6s1sIR8uNsXR70xqIzVqxVf1eTqDunwT2MkczEeaezCKTZhwA==}
    dependencies:
      get-intrinsic: 1.2.2

  /graceful-fs@4.2.11:
    resolution: {integrity: sha512-RbJ5/jmFcNNCcDV5o9eTnBLJ/HszWV0P73bc+Ff4nS/rJj+YaS6IGyiOL0VoBYX+l1Wrl3k63h/KrH+nhJ0XvQ==}
    dev: true

  /graphemer@1.4.0:
    resolution: {integrity: sha512-EtKwoO6kxCL9WO5xipiHTZlSzBm7WLT627TqC/uVRd0HKmq8NXyebnNYxDoBi7wt8eTWrUrKXCOVaFq9x1kgag==}
    dev: true

  /has-bigints@1.0.2:
    resolution: {integrity: sha512-tSvCKtBr9lkF0Ex0aQiP9N+OpV4zi2r/Nee5VkRDbaqv35RLYMzbwQfFSZZH0kR+Rd6302UJZ2p/bJCEoR3VoQ==}
    dev: true

  /has-flag@3.0.0:
    resolution: {integrity: sha512-sKJf1+ceQBr4SMkvQnBDNDtf4TXpVhVGateu0t918bl30FnbE2m4vNLX+VWe/dpjlb+HugGYzW7uQXH98HPEYw==}
    engines: {node: '>=4'}
    dev: true

  /has-flag@4.0.0:
    resolution: {integrity: sha512-EykJT/Q1KjTWctppgIAgfSO0tKVuZUjhgMr17kqTumMl6Afv3EISleU7qZUzoXDFTAHTDC4NOoG/ZxU3EvlMPQ==}
    engines: {node: '>=8'}
    dev: true

  /has-property-descriptors@1.0.1:
    resolution: {integrity: sha512-VsX8eaIewvas0xnvinAe9bw4WfIeODpGYikiWYLH+dma0Jw6KHYqWiWfhQlgOVK8D6PvjubK5Uc4P0iIhIcNVg==}
    dependencies:
      get-intrinsic: 1.2.2

  /has-proto@1.0.1:
    resolution: {integrity: sha512-7qE+iP+O+bgF9clE5+UoBFzE65mlBiVj3tKCrlNQ0Ogwm0BjpT/gK4SlLYDMybDh5I3TCTKnPPa0oMG7JDYrhg==}
    engines: {node: '>= 0.4'}

  /has-symbols@1.0.3:
    resolution: {integrity: sha512-l3LCuF6MgDNwTDKkdYGEihYjt5pRPbEg46rtlmnSPlUbgmB8LOIrKJbYYFBSbnPaJexMKtiPO8hmeRjRz2Td+A==}
    engines: {node: '>= 0.4'}

  /has-tostringtag@1.0.0:
    resolution: {integrity: sha512-kFjcSNhnlGV1kyoGk7OXKSawH5JOb/LzUc5w9B02hOTO0dfFRjbHQKvg1d6cf3HbeUmtU9VbbV3qzZ2Teh97WQ==}
    engines: {node: '>= 0.4'}
    dependencies:
      has-symbols: 1.0.3
    dev: true

  /has-unicode@2.0.1:
    resolution: {integrity: sha512-8Rf9Y83NBReMnx0gFzA8JImQACstCYWUplepDa9xprwwtmgEZUF0h/i5xSA625zB/I37EtrswSST6OXxwaaIJQ==}
    dev: true

  /hasown@2.0.0:
    resolution: {integrity: sha512-vUptKVTpIJhcczKBbgnS+RtcuYMB8+oNzPK2/Hp3hanz8JmpATdmmgLgSaadVREkDm+e2giHwY3ZRkyjSIDDFA==}
    engines: {node: '>= 0.4'}
    dependencies:
      function-bind: 1.1.2

  /htmlparser2@8.0.2:
    resolution: {integrity: sha512-GYdjWKDkbRLkZ5geuHs5NY1puJ+PXwP7+fHPRz06Eirsb9ugf6d8kkXav6ADhcODhFFPMIXyxkxSuMf3D6NCFA==}
    dependencies:
      domelementtype: 2.3.0
      domhandler: 5.0.3
      domutils: 3.1.0
      entities: 4.5.0
    dev: true

  /https-proxy-agent@5.0.1:
    resolution: {integrity: sha512-dFcAjpTQFgoLMzC2VwU+C/CbS7uRL0lWmxDITmqm7C+7F0Odmj6s9l6alZc6AELXhrnggM2CeWSXHGOdX2YtwA==}
    engines: {node: '>= 6'}
    dependencies:
      agent-base: 6.0.2
      debug: 4.3.4
    transitivePeerDependencies:
      - supports-color
    dev: true

  /ignore@5.3.0:
    resolution: {integrity: sha512-g7dmpshy+gD7mh88OC9NwSGTKoc3kyLAZQRU1mt53Aw/vnvfXnbC+F/7F7QoYVKbV+KNvJx8wArewKy1vXMtlg==}
    engines: {node: '>= 4'}
    dev: true

  /immutable@4.3.4:
    resolution: {integrity: sha512-fsXeu4J4i6WNWSikpI88v/PcVflZz+6kMhUfIwc5SY+poQRPnaf5V7qds6SUyUN3cVxEzuCab7QIoLOQ+DQ1wA==}

  /import-fresh@3.3.0:
    resolution: {integrity: sha512-veYYhQa+D1QBKznvhUHxb8faxlrwUnxseDAbAp457E0wLNio2bOSKnjYDhMj+YiAq61xrMGhQk9iXVk5FzgQMw==}
    engines: {node: '>=6'}
    dependencies:
      parent-module: 1.0.1
      resolve-from: 4.0.0
    dev: true

  /imurmurhash@0.1.4:
    resolution: {integrity: sha512-JmXMZ6wuvDmLiHEml9ykzqO6lwFbof0GG4IkcGaENdCRDDmMVnny7s5HsIgHCbaq0w2MyPhDqkhTUgS2LU2PHA==}
    engines: {node: '>=0.8.19'}
    dev: true

  /inflight@1.0.6:
    resolution: {integrity: sha512-k92I/b08q4wvFscXCLvqfsHCrjrF7yiXsQuIVvVE7N82W3+aqpzuUdBbfhWcy/FZR3/4IgflMgKLOsvPDrGCJA==}
    dependencies:
      once: 1.4.0
      wrappy: 1.0.2
    dev: true

  /inherits@2.0.4:
    resolution: {integrity: sha512-k/vGaX4/Yla3WzyMCvTQOXYeIHvqOKtnqBduzTHpzpQZzAskKMhZ2K+EnBiSM9zGSoIFeMpXKxa4dYeZIQqewQ==}
    dev: true

  /internal-slot@1.0.6:
    resolution: {integrity: sha512-Xj6dv+PsbtwyPpEflsejS+oIZxmMlV44zAhG479uYu89MsjcYOhCFnNyKrkJrihbsiasQyY0afoCl/9BLR65bg==}
    engines: {node: '>= 0.4'}
    dependencies:
      get-intrinsic: 1.2.2
      hasown: 2.0.0
      side-channel: 1.0.4
    dev: true

  /is-array-buffer@3.0.2:
    resolution: {integrity: sha512-y+FyyR/w8vfIRq4eQcM1EYgSTnmHXPqaF+IgzgraytCFq5Xh8lllDVmAZolPJiZttZLeFSINPYMaEJ7/vWUa1w==}
    dependencies:
      call-bind: 1.0.5
      get-intrinsic: 1.2.2
      is-typed-array: 1.1.12
    dev: true

  /is-arrayish@0.2.1:
    resolution: {integrity: sha512-zz06S8t0ozoDXMG+ube26zeCTNXcKIPJZJi8hBrF4idCLms4CG9QtK7qBl1boi5ODzFpjswb5JPmHCbMpjaYzg==}
    dev: true

  /is-bigint@1.0.4:
    resolution: {integrity: sha512-zB9CruMamjym81i2JZ3UMn54PKGsQzsJeo6xvN3HJJ4CAsQNB6iRutp2To77OfCNuoxspsIhzaPoO1zyCEhFOg==}
    dependencies:
      has-bigints: 1.0.2
    dev: true

  /is-binary-path@2.1.0:
    resolution: {integrity: sha512-ZMERYes6pDydyuGidse7OsHxtbI7WVeUEozgR/g7rd0xUimYNlvZRE/K2MgZTjWy725IfelLeVcEM97mmtRGXw==}
    engines: {node: '>=8'}
    dependencies:
      binary-extensions: 2.2.0

  /is-boolean-object@1.1.2:
    resolution: {integrity: sha512-gDYaKHJmnj4aWxyj6YHyXVpdQawtVLHU5cb+eztPGczf6cjuTdwve5ZIEfgXqH4e57An1D1AKf8CZ3kYrQRqYA==}
    engines: {node: '>= 0.4'}
    dependencies:
      call-bind: 1.0.5
      has-tostringtag: 1.0.0
    dev: true

  /is-builtin-module@3.2.1:
    resolution: {integrity: sha512-BSLE3HnV2syZ0FK0iMA/yUGplUeMmNz4AW5fnTunbCIqZi4vG3WjJT9FHMy5D69xmAYBHXQhJdALdpwVxV501A==}
    engines: {node: '>=6'}
    dependencies:
      builtin-modules: 3.3.0
    dev: true

  /is-callable@1.2.7:
    resolution: {integrity: sha512-1BC0BVFhS/p0qtw6enp8e+8OD0UrK0oFLztSjNzhcKA3WDuJxxAPXzPuPtKkjEY9UUoEWlX/8fgKeu2S8i9JTA==}
    engines: {node: '>= 0.4'}
    dev: true

  /is-core-module@2.13.1:
    resolution: {integrity: sha512-hHrIjvZsftOsvKSn2TRYl63zvxsgE0K+0mYMoH6gD4omR5IWB2KynivBQczo3+wF1cCkjzvptnI9Q0sPU66ilw==}
    dependencies:
      hasown: 2.0.0
    dev: true

  /is-date-object@1.0.5:
    resolution: {integrity: sha512-9YQaSxsAiSwcvS33MBk3wTCVnWK+HhF8VZR2jRxehM16QcVOdHqPn4VPHmRK4lSr38n9JriurInLcP90xsYNfQ==}
    engines: {node: '>= 0.4'}
    dependencies:
      has-tostringtag: 1.0.0
    dev: true

  /is-extglob@2.1.1:
    resolution: {integrity: sha512-SbKbANkN603Vi4jEZv49LeVJMn4yGwsbzZworEoyEiutsN3nJYdbO36zfhGJ6QEDpOZIFkDtnq5JRxmvl3jsoQ==}
    engines: {node: '>=0.10.0'}

  /is-fullwidth-code-point@3.0.0:
    resolution: {integrity: sha512-zymm5+u+sCsSWyD9qNaejV3DFvhCKclKdizYaJUuHA83RLjb7nSuGnddCHGv0hk+KY7BMAlsWeK4Ueg6EV6XQg==}
    engines: {node: '>=8'}
    dev: true

  /is-glob@4.0.3:
    resolution: {integrity: sha512-xelSayHH36ZgE7ZWhli7pW34hNbNl8Ojv5KVmkJD4hBdD3th8Tfk9vYasLM+mXWOZhFkgZfxhLSnrwRr4elSSg==}
    engines: {node: '>=0.10.0'}
    dependencies:
      is-extglob: 2.1.1

  /is-negative-zero@2.0.2:
    resolution: {integrity: sha512-dqJvarLawXsFbNDeJW7zAz8ItJ9cd28YufuuFzh0G8pNHjJMnY08Dv7sYX2uF5UpQOwieAeOExEYAWWfu7ZZUA==}
    engines: {node: '>= 0.4'}
    dev: true

  /is-number-object@1.0.7:
    resolution: {integrity: sha512-k1U0IRzLMo7ZlYIfzRu23Oh6MiIFasgpb9X76eqfFZAqwH44UI4KTBvBYIZ1dSL9ZzChTB9ShHfLkR4pdW5krQ==}
    engines: {node: '>= 0.4'}
    dependencies:
      has-tostringtag: 1.0.0
    dev: true

  /is-number@7.0.0:
    resolution: {integrity: sha512-41Cifkg6e8TylSpdtTpeLVMqvSBEVzTttHvERD741+pnZ8ANv0004MRL43QKPDlK9cGvNp6NZWZUBlbGXYxxng==}
    engines: {node: '>=0.12.0'}

  /is-path-inside@3.0.3:
    resolution: {integrity: sha512-Fd4gABb+ycGAmKou8eMftCupSir5lRxqf4aD/vd0cD2qc4HL07OjCeuHMr8Ro4CoMaeCKDB0/ECBOVWjTwUvPQ==}
    engines: {node: '>=8'}
    dev: true

  /is-reference@3.0.2:
    resolution: {integrity: sha512-v3rht/LgVcsdZa3O2Nqs+NMowLOxeOm7Ay9+/ARQ2F+qEoANRcqrjAZKGN0v8ymUetZGgkp26LTnGT7H0Qo9Pg==}
    dependencies:
      '@types/estree': 1.0.5
    dev: true

  /is-regex@1.1.4:
    resolution: {integrity: sha512-kvRdxDsxZjhzUX07ZnLydzS1TU/TJlTUHHY4YLL87e37oUA49DfkLqgy+VjFocowy29cKvcSiu+kIv728jTTVg==}
    engines: {node: '>= 0.4'}
    dependencies:
      call-bind: 1.0.5
      has-tostringtag: 1.0.0
    dev: true

  /is-shared-array-buffer@1.0.2:
    resolution: {integrity: sha512-sqN2UDu1/0y6uvXyStCOzyhAjCSlHceFoMKJW8W9EU9cvic/QdsZ0kEU93HEy3IUEFZIiH/3w+AH/UQbPHNdhA==}
    dependencies:
      call-bind: 1.0.5
    dev: true

  /is-string@1.0.7:
    resolution: {integrity: sha512-tE2UXzivje6ofPW7l23cjDOMa09gb7xlAqG6jG5ej6uPV32TlWP3NKPigtaGeHNu9fohccRYvIiZMfOOnOYUtg==}
    engines: {node: '>= 0.4'}
    dependencies:
      has-tostringtag: 1.0.0
    dev: true

  /is-symbol@1.0.4:
    resolution: {integrity: sha512-C/CPBqKWnvdcxqIARxyOh4v1UUEOCHpgDa0WYgpKDFMszcrPcffg5uhwSgPCLD2WWxmq6isisz87tzT01tuGhg==}
    engines: {node: '>= 0.4'}
    dependencies:
      has-symbols: 1.0.3
    dev: true

  /is-typed-array@1.1.12:
    resolution: {integrity: sha512-Z14TF2JNG8Lss5/HMqt0//T9JeHXttXy5pH/DBU4vi98ozO2btxzq9MwYDZYnKwU8nRsz/+GVFVRDq3DkVuSPg==}
    engines: {node: '>= 0.4'}
    dependencies:
      which-typed-array: 1.1.13
    dev: true

  /is-weakref@1.0.2:
    resolution: {integrity: sha512-qctsuLZmIQ0+vSSMfoVvyFe2+GSEvnmZ2ezTup1SBse9+twCCeial6EEi3Nc2KFcf6+qz2FBPnjXsk8xhKSaPQ==}
    dependencies:
      call-bind: 1.0.5
    dev: true

  /isarray@2.0.5:
    resolution: {integrity: sha512-xHjhDr3cNBK0BzdUJSPXZntQUx/mwMS5Rw4A7lPJ90XGAO6ISP/ePDNuo0vhqOZU+UD5JoodwCAAoZQd3FeAKw==}
    dev: true

  /isexe@2.0.0:
    resolution: {integrity: sha512-RHxMLp9lnKHGHRng9QFhRCMbYAcVpn69smSGcq3f36xjgVVWThj4qqLbTLlq7Ssj8B+fIQ1EuCEGI2lKsyQeIw==}
    dev: true

  /ismobilejs@1.1.1:
    resolution: {integrity: sha512-VaFW53yt8QO61k2WJui0dHf4SlL8lxBofUuUmwBo0ljPk0Drz2TiuDW4jo3wDcv41qy/SxrJ+VAzJ/qYqsmzRw==}
    dev: false

  /jest-worker@27.5.1:
    resolution: {integrity: sha512-7vuh85V5cdDofPyxn58nrPjBktZo0u9x1g8WtjQol+jZDaE+fhN+cIvTj11GndBnMnyfrUOG1sZQxCdjKh+DKg==}
    engines: {node: '>= 10.13.0'}
    dependencies:
      '@types/node': 20.10.6
      merge-stream: 2.0.0
      supports-color: 8.1.1
    dev: true

  /jiti@1.21.0:
    resolution: {integrity: sha512-gFqAIbuKyyso/3G2qhiO2OM6shY6EPP/R0+mkDbyspxKazh8BXDC5FiFsUjlczgdNz/vfra0da2y+aHrusLG/Q==}
    hasBin: true
    dev: true

  /jquery@3.7.1:
    resolution: {integrity: sha512-m4avr8yL8kmFN8psrbFFFmB/If14iN5o9nw/NgnnM+kybDJpRsAynV2BsfpTYrTRysYUdADVD7CkUUizgkpLfg==}
    dev: false

  /js-tokens@4.0.0:
    resolution: {integrity: sha512-RdJUflcE3cUzKiMqQgsCu06FPu9UdIJO0beYbPhHN4k6apgJtifcoCtT9bcxOpYBtpD2kCM6Sbzg4CausW/PKQ==}
    dev: true

  /js-yaml@4.1.0:
    resolution: {integrity: sha512-wpxZs9NoxZaJESJGIZTyDEaYpl0FKSA+FB9aJiyemKhMwkxQg63h4T1KJgUGHpTqPDNRcmmYLugrRjJlBtWvRA==}
    hasBin: true
    dependencies:
      argparse: 2.0.1
    dev: true

  /json-buffer@3.0.1:
    resolution: {integrity: sha512-4bV5BfR2mqfQTJm+V5tPPdf+ZpuhiIvTuAB5g8kcrXOZpTT/QwwVRWBywX1ozr6lEuPdbHxwaJlm9G6mI2sfSQ==}
    dev: true

  /json-parse-even-better-errors@2.3.1:
    resolution: {integrity: sha512-xyFwyhro/JEof6Ghe2iz2NcXoj2sloNsWr/XsERDK/oiPCfaNhl5ONfp+jQdAZRQQ0IJWNzH9zIZF7li91kh2w==}
    dev: true

  /json-schema-traverse@0.4.1:
    resolution: {integrity: sha512-xbbCH5dCYU5T8LcEhhuh7HJ88HXuW3qsI3Y0zOZFKfZEHcpWiHU/Jxzk629Brsab/mMiHQti9wMP+845RPe3Vg==}
    dev: true

  /json-stable-stringify-without-jsonify@1.0.1:
    resolution: {integrity: sha512-Bdboy+l7tA3OGW6FjyFHWkP5LuByj1Tk33Ljyq0axyzdk9//JSi2u3fP1QSmd1KNwq6VOKYGlAu87CisVir6Pw==}
    dev: true

  /json5@1.0.2:
    resolution: {integrity: sha512-g1MWMLBiz8FKi1e4w0UyVL3w+iJceWAFBAaBnnGKOpNa5f8TLktkbre1+s6oICydWAm+HRUGTmI+//xv2hvXYA==}
    hasBin: true
    dependencies:
      minimist: 1.2.8
    dev: true

  /keyv@4.5.4:
    resolution: {integrity: sha512-oxVHkHR/EJf2CNXnWxRLW6mg7JyCCUcG0DtEGmL2ctUo1PNTin1PUil+r/+4r5MpVgC/fn1kjsx7mjSujKqIpw==}
    dependencies:
      json-buffer: 3.0.1
    dev: true

  /kleur@4.1.5:
    resolution: {integrity: sha512-o+NO+8WrRiQEE4/7nwRJhN1HWpVmJm511pBHUxPLtp0BUISzlBplORYSmTclCnJvQq2tKu/sgl3xVpkc7ZWuQQ==}
    engines: {node: '>=6'}
    dev: true

  /levn@0.4.1:
    resolution: {integrity: sha512-+bT2uH4E5LGE7h/n3evcS/sQlJXCpIp6ym8OWJ5eV6+67Dsql/LaaT7qJBAt2rzfoa/5QBGBhxDix1dMt2kQKQ==}
    engines: {node: '>= 0.8.0'}
    dependencies:
      prelude-ls: 1.2.1
      type-check: 0.4.0
    dev: true

  /lines-and-columns@1.2.4:
    resolution: {integrity: sha512-7ylylesZQ/PV29jhEDl3Ufjo6ZX7gCqJr5F7PKrqc93v7fzSymt1BpwEU8nAUXs8qzzvqhbjhK5QZg6Mt/HkBg==}
    dev: true

  /loader-runner@4.3.0:
    resolution: {integrity: sha512-3R/1M+yS3j5ou80Me59j7F9IMs4PXs3VqRrm0TU3AbKPxlmpoY1TNscJV/oGJXo8qCatFGTfDbY6W6ipGOYXfg==}
    engines: {node: '>=6.11.5'}
    dev: true

  /local-access@1.1.0:
    resolution: {integrity: sha512-XfegD5pyTAfb+GY6chk283Ox5z8WexG56OvM06RWLpAc/UHozO8X6xAxEkIitZOtsSMM1Yr3DkHgW5W+onLhCw==}
    engines: {node: '>=6'}
    dev: true

  /locate-character@3.0.0:
    resolution: {integrity: sha512-SW13ws7BjaeJ6p7Q6CO2nchbYEc3X3J6WrmTTDto7yMPqVSZTUyY5Tjbid+Ab8gLnATtygYtiDIJGQRRn2ZOiA==}
    dev: true

  /locate-path@6.0.0:
    resolution: {integrity: sha512-iPZK6eYjbxRu3uB4/WZ3EsEIMJFMqAoopl3R+zuq0UjcAm/MO6KCweDgPfP3elTztoKP3KtnVHxTn2NHBSDVUw==}
    engines: {node: '>=10'}
    dependencies:
      p-locate: 5.0.0
    dev: true

  /lodash.merge@4.6.2:
    resolution: {integrity: sha512-0KpjqXRVvrYyCsX1swR/XTK0va6VQkQM6MNo7PqW77ByjAhoARA8EfrP1N4+KlKj8YS0ZUCtRT/YUuhyYDujIQ==}
    dev: true

  /lru-cache@6.0.0:
    resolution: {integrity: sha512-Jo6dJ04CmSjuznwJSS3pUeWmd/H0ffTlkXXgwZi+eq1UCmqQwCh+eLsYOYCwY991i2Fah4h1BEMCx4qThGbsiA==}
    engines: {node: '>=10'}
    dependencies:
      yallist: 4.0.0
    dev: true

  /magic-string@0.30.5:
    resolution: {integrity: sha512-7xlpfBaQaP/T6Vh8MO/EqXSW5En6INHEvEXQiuff7Gku0PWjU3uf6w/j9o7O+SpB5fOAkrI5HeoNgwjEO0pFsA==}
    engines: {node: '>=12'}
    dependencies:
      '@jridgewell/sourcemap-codec': 1.4.15
    dev: true

  /make-dir@3.1.0:
    resolution: {integrity: sha512-g3FeP20LNwhALb/6Cz6Dd4F2ngze0jz7tbzrD2wAV+o9FeNHe4rL+yK2md0J/fiSf1sa1ADhXqi5+oVwOM/eGw==}
    engines: {node: '>=8'}
    dependencies:
      semver: 6.3.1
    dev: true

  /make-error@1.3.6:
    resolution: {integrity: sha512-s8UhlNe7vPKomQhC1qFelMokr/Sc3AgNbso3n74mVPA5LTZwkB9NlXf4XPamLxJE8h0gh73rM94xvwRT2CVInw==}
    dev: true

  /maxrects-packer@2.7.3:
    resolution: {integrity: sha512-bG6qXujJ1QgttZVIH4WDanhoJtvbud/xP/XPyf6A69C9RdA61BM4TomFALCq2nrTa+tARRIBB4LuIFsnUQU2wA==}
    dev: true

  /mdn-data@2.0.28:
    resolution: {integrity: sha512-aylIc7Z9y4yzHYAJNuESG3hfhC+0Ibp/MAMiaOZgNv4pmEdFyfZhhhny4MNiAfWdBQ1RQ2mfDWmM1x8SvGyp8g==}
    dev: true

  /mdn-data@2.0.30:
    resolution: {integrity: sha512-GaqWWShW4kv/G9IEucWScBx9G1/vsFZZJUO+tD26M8J8z3Kw5RDQjaoZe03YAClgeS/SWPOcb4nkFBTEi5DUEA==}
    dev: true

  /merge-stream@2.0.0:
    resolution: {integrity: sha512-abv/qOcuPfk3URPfDzmZU1LKmuw8kT+0nIHvKrKgFrwifol/doWcdA4ZqsWQ8ENrFKkd67Mfpo/LovbIUsbt3w==}
    dev: true

  /merge2@1.4.1:
    resolution: {integrity: sha512-8q7VEgMJW4J8tcfVPy8g09NcQwZdbwFEqhe/WZkoIzjn/3TGDwtOCYtXGxA3O8tPzpczCCDgv+P2P5y00ZJOOg==}
    engines: {node: '>= 8'}
    dev: true

  /micromatch@4.0.5:
    resolution: {integrity: sha512-DMy+ERcEW2q8Z2Po+WNXuw3c5YaUSFjAO5GsJqfEl7UjvtIuFKO6ZrKvcItdy98dwFI2N1tg3zNIdKaQT+aNdA==}
    engines: {node: '>=8.6'}
    dependencies:
      braces: 3.0.2
      picomatch: 2.3.1
    dev: true

  /mime-db@1.52.0:
    resolution: {integrity: sha512-sPU4uV7dYlvtWJxwwxHD0PuihVNiE7TyAbQ5SWxDCB9mUYvOgroQOwYQQOKPJ8CIbE+1ETVlOoK1UC2nU3gYvg==}
    engines: {node: '>= 0.6'}
    dev: true

  /mime-types@2.1.35:
    resolution: {integrity: sha512-ZDY+bPm5zTTF+YpCrAU9nK0UgICYPT0QtT1NZWFv4s++TNkcgVaT0g6+4R2uI4MjQjzysHB1zxuWL50hzaeXiw==}
    engines: {node: '>= 0.6'}
    dependencies:
      mime-db: 1.52.0
    dev: true

  /mimic-response@2.1.0:
    resolution: {integrity: sha512-wXqjST+SLt7R009ySCglWBCFpjUygmCIfD790/kVbiGmUgfYGuB14PiTd5DwVxSV4NcYHjzMkoj5LjQZwTQLEA==}
    engines: {node: '>=8'}
    dev: true

  /minimatch@3.1.2:
    resolution: {integrity: sha512-J7p63hRiAjw1NDEww1W7i37+ByIrOWO5XQQAzZ3VOcL0PNybwpfmV/N05zFAzwQ9USyEcX6t3UO+K5aqBQOIHw==}
    dependencies:
      brace-expansion: 1.1.11
    dev: true

  /minimatch@9.0.3:
    resolution: {integrity: sha512-RHiac9mvaRw0x3AYRgDC1CxAP7HTcNrrECeA8YYJeWnpo+2Q5CegtZjaotWTWxDG3UeGA1coE05iH1mPjT/2mg==}
    engines: {node: '>=16 || 14 >=14.17'}
    dependencies:
      brace-expansion: 2.0.1
    dev: true

  /minimist@1.2.8:
    resolution: {integrity: sha512-2yyAR8qBkN3YuheJanUpWC5U3bb5osDywNB8RzDVlDwDHbocAJveqqj1u8+SVD7jkWT4yvsHCpWqqWqAxb0zCA==}
    dev: true

  /minipass@3.3.6:
    resolution: {integrity: sha512-DxiNidxSEK+tHG6zOIklvNOwm3hvCrbUrdtzY74U6HKTJxvIDfOUL5W5P2Ghd3DTkhhKPYGqeNUIh5qcM4YBfw==}
    engines: {node: '>=8'}
    dependencies:
      yallist: 4.0.0
    dev: true

  /minipass@5.0.0:
    resolution: {integrity: sha512-3FnjYuehv9k6ovOEbyOswadCDPX1piCfhV8ncmYtHOjuPwylVWsghTLo7rabjC3Rx5xD4HDx8Wm1xnMF7S5qFQ==}
    engines: {node: '>=8'}
    dev: true

  /minizlib@2.1.2:
    resolution: {integrity: sha512-bAxsR8BVfj60DWXHE3u30oHzfl4G7khkSuPW+qvpd7jFRHm7dLxOjUk1EHACJ/hxLY8phGJ0YhYHZo7jil7Qdg==}
    engines: {node: '>= 8'}
    dependencies:
      minipass: 3.3.6
      yallist: 4.0.0
    dev: true

  /mkdirp@1.0.4:
    resolution: {integrity: sha512-vVqVZQyf3WLx2Shd0qJ9xuvqgAyKPLAiqITEtqW0oIUjzo3PePDd6fW9iFz30ef7Ysp/oiWqbhszeGWW2T6Gzw==}
    engines: {node: '>=10'}
    hasBin: true
    dev: true

  /mri@1.2.0:
    resolution: {integrity: sha512-tzzskb3bG8LvYGFF/mDTpq3jpI6Q9wc3LEmBaghu+DdCssd1FakN7Bc0hVNmEyGq1bq3RgfkCb3cmQLpNPOroA==}
    engines: {node: '>=4'}
    dev: true

  /mrmime@2.0.0:
    resolution: {integrity: sha512-eu38+hdgojoyq63s+yTpN4XMBdt5l8HhMhc4VKLO9KM5caLIBvUm4thi7fFaxyTmCKeNnXZ5pAlBwCUnhA09uw==}
    engines: {node: '>=10'}
    dev: true

  /ms@2.1.2:
    resolution: {integrity: sha512-sGkPx+VjMtmA6MX27oA4FBFELFCZZ4S4XqeGOXCv68tT+jb3vk/RyaKWP0PTKyWtmLSM0b+adUTEvbs1PEaH2w==}
    dev: true

  /ms@2.1.3:
    resolution: {integrity: sha512-6FlzubTLZG3J2a/NVCAleEhjzq5oxgHyaCU9yYXvcLsvoVaHJq/s5xXI6/XXP6tz7R9xAOtHnSO/tXtF3WRTlA==}
    dev: true

  /nan@2.18.0:
    resolution: {integrity: sha512-W7tfG7vMOGtD30sHoZSSc/JVYiyDPEyQVso/Zz+/uQd0B0L46gtC+pHha5FFMRpil6fm/AoEcRWyOVi4+E/f8w==}
    dev: true

  /nanoid@3.3.7:
    resolution: {integrity: sha512-eSRppjcPIatRIMC1U6UngP8XFcz8MQWGQdt1MTBQ7NaAmvXDfvNxbvWV3x2y6CdEUciCSsDHDQZbhYaB8QEo2g==}
    engines: {node: ^10 || ^12 || ^13.7 || ^14 || >=15.0.1}
    hasBin: true

  /natural-compare@1.4.0:
    resolution: {integrity: sha512-OWND8ei3VtNC9h7V60qff3SVobHr996CTwgxubgyQYEpg290h9J0buyECNNJexkFm5sOajh5G116RYA1c8ZMSw==}
    dev: true

  /neo-async@2.6.2:
    resolution: {integrity: sha512-Yd3UES5mWCSqR+qNT93S3UoYUkqAZ9lLg8a7g9rimsWmYGK8cVToA4/sF3RrshdyV3sAGMXVUmpMYOw+dLpOuw==}
    dev: true

  /nipplejs@0.10.1:
    resolution: {integrity: sha512-BuKBDfdd7BVK6E7sivHwrRPh9TETsHuHEwuT95nAjRz2uJu5roYngNs+BdRe8nYf8mP6OZ9aRqdgMlqVsDMRcw==}
    dev: false

  /node-fetch@2.7.0:
    resolution: {integrity: sha512-c4FRfUm/dbcWZ7U+1Wq0AwCyFL+3nt2bEw05wfxSz+DWpWsitgmSgYmy2dQdWyKC1694ELPqMs/YzUSNozLt8A==}
    engines: {node: 4.x || >=6.0.0}
    peerDependencies:
      encoding: ^0.1.0
    peerDependenciesMeta:
      encoding:
        optional: true
    dependencies:
      whatwg-url: 5.0.0
    dev: true

  /node-releases@2.0.14:
    resolution: {integrity: sha512-y10wOWt8yZpqXmOgRo77WaHEmhYQYGNA6y421PKsKYWEK8aW+cqAphborZDhqfyKrbZEN92CN1X2KbafY2s7Yw==}
    dev: true

  /nopt@5.0.0:
    resolution: {integrity: sha512-Tbj67rffqceeLpcRXrT7vKAN8CwfPeIBgM7E6iBkmKLV7bEMwpGgYLGv0jACUsECaa/vuxP0IjEont6umdMgtQ==}
    engines: {node: '>=6'}
    hasBin: true
    dependencies:
      abbrev: 1.1.1
    dev: true

  /normalize-path@3.0.0:
    resolution: {integrity: sha512-6eZs5Ls3WtCisHWp9S2GUy8dqkpGi4BVSz3GaqiE6ezub0512ESztXUwUB6C6IKbQkY2Pnb/mD4WYojCRwcwLA==}
    engines: {node: '>=0.10.0'}

  /normalize-range@0.1.2:
    resolution: {integrity: sha512-bdok/XvKII3nUpklnV6P2hxtMNrCboOjAcyBuQnWEhO665FwrSNRxU+AqpsyvO6LgGYPspN+lu5CLtw4jPRKNA==}
    engines: {node: '>=0.10.0'}
    dev: true

  /npmlog@5.0.1:
    resolution: {integrity: sha512-AqZtDUWOMKs1G/8lwylVjrdYgqA4d9nu8hc+0gzRxlDb1I10+FHBGMXs6aiQHFdCUUlqH99MUMuLfzWDNDtfxw==}
    dependencies:
      are-we-there-yet: 2.0.0
      console-control-strings: 1.1.0
      gauge: 3.0.2
      set-blocking: 2.0.0
    dev: true

  /nth-check@2.1.1:
    resolution: {integrity: sha512-lqjrjmaOoAnWfMmBPL+XNnynZh2+swxiX3WUE0s4yEHI6m+AwrK2UZOimIRl3X/4QctVqS8AiZjFqyOGrMXb/w==}
    dependencies:
      boolbase: 1.0.0
    dev: true

  /object-assign@4.1.1:
    resolution: {integrity: sha512-rJgTQnkUnH1sFw8yT6VSU3zD3sWmu6sZhIseY8VX+GRu3P6F7Fu+JNDoXfklElbLJSnc3FUQHVe4cU5hj+BcUg==}
    engines: {node: '>=0.10.0'}
    dev: true

  /object-inspect@1.13.1:
    resolution: {integrity: sha512-5qoj1RUiKOMsCCNLV1CBiPYE10sziTsnmNxkAI/rZhiD63CF7IqdFGC/XzjWjpSgLf0LxXX3bDFIh0E18f6UhQ==}

  /object-keys@1.1.1:
    resolution: {integrity: sha512-NuAESUOUMrlIXOfHKzD6bpPu3tYt3xvjNdRIQ+FeT0lNb4K8WR70CaDxhuNguS2XG+GjkyMwOzsN5ZktImfhLA==}
    engines: {node: '>= 0.4'}
    dev: true

  /object.assign@4.1.5:
    resolution: {integrity: sha512-byy+U7gp+FVwmyzKPYhW2h5l3crpmGsxl7X2s8y43IgxvG4g3QZ6CffDtsNQy1WsmZpQbO+ybo0AlW7TY6DcBQ==}
    engines: {node: '>= 0.4'}
    dependencies:
      call-bind: 1.0.5
      define-properties: 1.2.1
      has-symbols: 1.0.3
      object-keys: 1.1.1
    dev: true

  /object.fromentries@2.0.7:
    resolution: {integrity: sha512-UPbPHML6sL8PI/mOqPwsH4G6iyXcCGzLin8KvEPenOZN5lpCNBZZQ+V62vdjB1mQHrmqGQt5/OJzemUA+KJmEA==}
    engines: {node: '>= 0.4'}
    dependencies:
      call-bind: 1.0.5
      define-properties: 1.2.1
      es-abstract: 1.22.3
    dev: true

  /object.groupby@1.0.1:
    resolution: {integrity: sha512-HqaQtqLnp/8Bn4GL16cj+CUYbnpe1bh0TtEaWvybszDG4tgxCJuRpV8VGuvNaI1fAnI4lUJzDG55MXcOH4JZcQ==}
    dependencies:
      call-bind: 1.0.5
      define-properties: 1.2.1
      es-abstract: 1.22.3
      get-intrinsic: 1.2.2
    dev: true

  /object.values@1.1.7:
    resolution: {integrity: sha512-aU6xnDFYT3x17e/f0IiiwlGPTy2jzMySGfUB4fq6z7CV8l85CWHDk5ErhyhpfDHhrOMwGFhSQkhMGHaIotA6Ng==}
    engines: {node: '>= 0.4'}
    dependencies:
      call-bind: 1.0.5
      define-properties: 1.2.1
      es-abstract: 1.22.3
    dev: true

  /once@1.4.0:
    resolution: {integrity: sha512-lNaJgI+2Q5URQBkccEKHTQOPaXdUxnZZElQTZY0MFUAuaEqe1E+Nyvgdz/aIyNi6Z9MzO5dv1H8n58/GELp3+w==}
    dependencies:
      wrappy: 1.0.2
    dev: true

  /optionator@0.9.3:
    resolution: {integrity: sha512-JjCoypp+jKn1ttEFExxhetCKeJt9zhAgAve5FXHixTvFDW/5aEktX9bufBKLRRMdU7bNtpLfcGu94B3cdEJgjg==}
    engines: {node: '>= 0.8.0'}
    dependencies:
      '@aashutoshrathi/word-wrap': 1.2.6
      deep-is: 0.1.4
      fast-levenshtein: 2.0.6
      levn: 0.4.1
      prelude-ls: 1.2.1
      type-check: 0.4.0
    dev: true

  /p-limit@3.1.0:
    resolution: {integrity: sha512-TYOanM3wGwNGsZN2cVTYPArw454xnXj5qmWF1bEoAc4+cU/ol7GVh7odevjp1FNHduHc3KZMcFduxU5Xc6uJRQ==}
    engines: {node: '>=10'}
    dependencies:
      yocto-queue: 0.1.0
    dev: true

  /p-locate@5.0.0:
    resolution: {integrity: sha512-LaNjtRWUBY++zB5nE/NwcaoMylSPk+S+ZHNB1TzdbMJMny6dynpAGt7X/tl/QYq3TIeE6nxHppbo2LGymrG5Pw==}
    engines: {node: '>=10'}
    dependencies:
      p-limit: 3.1.0
    dev: true

  /parent-module@1.0.1:
    resolution: {integrity: sha512-GQ2EWRpQV8/o+Aw8YqtfZZPfNRWZYkbidE9k5rpl/hC3vtHHBfGm2Ifi6qWV+coDGkrUKZAxE3Lot5kcsRlh+g==}
    engines: {node: '>=6'}
    dependencies:
      callsites: 3.1.0
    dev: true

  /parse-json@5.2.0:
    resolution: {integrity: sha512-ayCKvm/phCGxOkYRSCM82iDwct8/EonSEgCSxWxD7ve6jHggsFl4fZVQBPRNgQoKiuV/odhFrGzQXZwbifC8Rg==}
    engines: {node: '>=8'}
    dependencies:
      '@babel/code-frame': 7.23.5
      error-ex: 1.3.2
      json-parse-even-better-errors: 2.3.1
      lines-and-columns: 1.2.4
    dev: true

  /path-exists@4.0.0:
    resolution: {integrity: sha512-ak9Qy5Q7jYb2Wwcey5Fpvg2KoAc/ZIhLSLOSBmRmygPsGwkVVt0fZa0qrtMz+m6tJTAHfZQ8FnmB4MG4LWy7/w==}
    engines: {node: '>=8'}
    dev: true

  /path-is-absolute@1.0.1:
    resolution: {integrity: sha512-AVbw3UJ2e9bq64vSaS9Am0fje1Pa8pbGqTTsmXfaIiMpnr5DlDhfJOuLj9Sf95ZPVDAUerDfEk88MPmPe7UCQg==}
    engines: {node: '>=0.10.0'}
    dev: true

  /path-key@3.1.1:
    resolution: {integrity: sha512-ojmeN0qd+y0jszEtoY48r0Peq5dwMEkIlCOu6Q5f41lfkswXuKtYrhgoTpLnyIcHm24Uhqx+5Tqm2InSwLhE6Q==}
    engines: {node: '>=8'}
    dev: true

  /path-parse@1.0.7:
    resolution: {integrity: sha512-LDJzPVEEEPR+y48z93A0Ed0yXb8pAByGWo/k5YYdYgpY2/2EsOsksJrq7lOHxryrVOn1ejG6oAp8ahvOIQD8sw==}
    dev: true

  /path-type@4.0.0:
    resolution: {integrity: sha512-gDKb8aZMDeD/tZWs9P6+q0J9Mwkdl6xMV8TjnGP3qJVJ06bdMgkbBlLU8IdfOsIsFz2BW1rNVT3XuNEl8zPAvw==}
    engines: {node: '>=8'}
    dev: true

  /pathe@1.1.1:
    resolution: {integrity: sha512-d+RQGp0MAYTIaDBIMmOfMwz3E+LOZnxx1HZd5R18mmCZY0QBlK0LDZfPc8FW8Ed2DlvsuE6PRjroDY+wg4+j/Q==}
    dev: true

  /periscopic@3.1.0:
    resolution: {integrity: sha512-vKiQ8RRtkl9P+r/+oefh25C3fhybptkHKCZSPlcXiJux2tJF55GnEj3BVn4A5gKfq9NWWXXrxkHBwVPUfH0opw==}
    dependencies:
      '@types/estree': 1.0.5
      estree-walker: 3.0.3
      is-reference: 3.0.2
    dev: true

  /picocolors@1.0.0:
    resolution: {integrity: sha512-1fygroTLlHu66zi26VoTDv8yRgm0Fccecssto+MhsZ0D/DGW2sm8E8AjW7NU5VVTRt5GxbeZ5qBuJr+HyLYkjQ==}

  /picomatch@2.3.1:
    resolution: {integrity: sha512-JU3teHTNjmE2VCGFzuY8EXzCDVwEqB2a8fsIvwaStHhAWJEeVd1o1QD80CU6+ZdEXXSLbSsuLwJjkCBWqRQUVA==}
    engines: {node: '>=8.6'}

  /pify@2.3.0:
    resolution: {integrity: sha512-udgsAY+fTnvv7kI7aaxbqwWNb0AHiB0qBO89PZKPkoTmGOgdbrHDKD+0B2X4uTfJ/FT1R09r9gTsjUjNJotuog==}
    engines: {node: '>=0.10.0'}
    dev: true

  /pixi.js@7.3.3:
    resolution: {integrity: sha512-EuAyWZBL5lKViCgYkB6dbwkiI/MNht8O8F8956up9vwGEGf659QRHxfVQoRj8zdNGOBbe51XAxQMfLaW/l0Ekg==}
    dependencies:
      '@pixi/accessibility': 7.3.3(@pixi/core@7.3.3)(@pixi/display@7.3.3)(@pixi/events@7.3.3)
      '@pixi/app': 7.3.3(@pixi/core@7.3.3)(@pixi/display@7.3.3)
      '@pixi/assets': 7.3.3(@pixi/core@7.3.3)
      '@pixi/compressed-textures': 7.3.3(@pixi/assets@7.3.3)(@pixi/core@7.3.3)
      '@pixi/core': 7.3.3
      '@pixi/display': 7.3.3(@pixi/core@7.3.3)
      '@pixi/events': 7.3.3(@pixi/core@7.3.3)(@pixi/display@7.3.3)
      '@pixi/extensions': 7.3.3
      '@pixi/extract': 7.3.3(@pixi/core@7.3.3)
      '@pixi/filter-alpha': 7.3.3(@pixi/core@7.3.3)
      '@pixi/filter-blur': 7.3.3(@pixi/core@7.3.3)
      '@pixi/filter-color-matrix': 7.3.3(@pixi/core@7.3.3)
      '@pixi/filter-displacement': 7.3.3(@pixi/core@7.3.3)
      '@pixi/filter-fxaa': 7.3.3(@pixi/core@7.3.3)
      '@pixi/filter-noise': 7.3.3(@pixi/core@7.3.3)
      '@pixi/graphics': 7.3.3(@pixi/core@7.3.3)(@pixi/display@7.3.3)(@pixi/sprite@7.3.3)
      '@pixi/mesh': 7.3.3(@pixi/core@7.3.3)(@pixi/display@7.3.3)
      '@pixi/mesh-extras': 7.3.3(@pixi/core@7.3.3)(@pixi/mesh@7.3.3)
      '@pixi/mixin-cache-as-bitmap': 7.3.3(@pixi/core@7.3.3)(@pixi/display@7.3.3)(@pixi/sprite@7.3.3)
      '@pixi/mixin-get-child-by-name': 7.3.3(@pixi/display@7.3.3)
      '@pixi/mixin-get-global-position': 7.3.3(@pixi/core@7.3.3)(@pixi/display@7.3.3)
      '@pixi/particle-container': 7.3.3(@pixi/core@7.3.3)(@pixi/display@7.3.3)(@pixi/sprite@7.3.3)
      '@pixi/prepare': 7.3.3(@pixi/core@7.3.3)(@pixi/display@7.3.3)(@pixi/graphics@7.3.3)(@pixi/text@7.3.3)
      '@pixi/sprite': 7.3.3(@pixi/core@7.3.3)(@pixi/display@7.3.3)
      '@pixi/sprite-animated': 7.3.3(@pixi/core@7.3.3)(@pixi/sprite@7.3.3)
      '@pixi/sprite-tiling': 7.3.3(@pixi/core@7.3.3)(@pixi/display@7.3.3)(@pixi/sprite@7.3.3)
      '@pixi/spritesheet': 7.3.3(@pixi/assets@7.3.3)(@pixi/core@7.3.3)
      '@pixi/text': 7.3.3(@pixi/core@7.3.3)(@pixi/sprite@7.3.3)
      '@pixi/text-bitmap': 7.3.3(@pixi/assets@7.3.3)(@pixi/core@7.3.3)(@pixi/display@7.3.3)(@pixi/mesh@7.3.3)(@pixi/text@7.3.3)
      '@pixi/text-html': 7.3.3(@pixi/core@7.3.3)(@pixi/display@7.3.3)(@pixi/sprite@7.3.3)(@pixi/text@7.3.3)
    dev: false

  /postcss-attribute-case-insensitive@6.0.2(postcss@8.4.32):
    resolution: {integrity: sha512-IRuCwwAAQbgaLhxQdQcIIK0dCVXg3XDUnzgKD8iwdiYdwU4rMWRWyl/W9/0nA4ihVpq5pyALiHB2veBJ0292pw==}
    engines: {node: ^14 || ^16 || >=18}
    peerDependencies:
      postcss: ^8.4
    dependencies:
      postcss: 8.4.32
      postcss-selector-parser: 6.0.15
    dev: true

  /postcss-clamp@4.1.0(postcss@8.4.32):
    resolution: {integrity: sha512-ry4b1Llo/9zz+PKC+030KUnPITTJAHeOwjfAyyB60eT0AorGLdzp52s31OsPRHRf8NchkgFoG2y6fCfn1IV1Ow==}
    engines: {node: '>=7.6.0'}
    peerDependencies:
      postcss: ^8.4.6
    dependencies:
      postcss: 8.4.32
      postcss-value-parser: 4.2.0
    dev: true

  /postcss-color-functional-notation@6.0.4(postcss@8.4.32):
    resolution: {integrity: sha512-YBzfVvVUNR4U3N0imzU1NPKCuwxzfHJkEP6imJxzsJ8LozRKeej9mWmg9Ef1ovJdb0xrGTRVzUxgTrMun5iw/Q==}
    engines: {node: ^14 || ^16 || >=18}
    peerDependencies:
      postcss: ^8.4
    dependencies:
      '@csstools/css-color-parser': 1.5.1(@csstools/css-parser-algorithms@2.5.0)(@csstools/css-tokenizer@2.2.3)
      '@csstools/css-parser-algorithms': 2.5.0(@csstools/css-tokenizer@2.2.3)
      '@csstools/css-tokenizer': 2.2.3
      '@csstools/postcss-progressive-custom-properties': 3.0.3(postcss@8.4.32)
      postcss: 8.4.32
    dev: true

  /postcss-color-hex-alpha@9.0.3(postcss@8.4.32):
    resolution: {integrity: sha512-7sEHU4tAS6htlxun8AB9LDrCXoljxaC34tFVRlYKcvO+18r5fvGiXgv5bQzN40+4gXLCyWSMRK5FK31244WcCA==}
    engines: {node: ^14 || ^16 || >=18}
    peerDependencies:
      postcss: ^8.4
    dependencies:
      postcss: 8.4.32
      postcss-value-parser: 4.2.0
    dev: true

  /postcss-color-rebeccapurple@9.0.2(postcss@8.4.32):
    resolution: {integrity: sha512-f+RDEAPW2m8UbJWkSpRfV+QxhSaQhDMihI75DVGJJh4oRIoegjheeRtINFJum9D8BqGJcvD4GLjggTvCwZ4zuA==}
    engines: {node: ^14 || ^16 || >=18}
    peerDependencies:
      postcss: ^8.4
    dependencies:
      postcss: 8.4.32
      postcss-value-parser: 4.2.0
    dev: true

  /postcss-custom-media@10.0.2(postcss@8.4.32):
    resolution: {integrity: sha512-zcEFNRmDm2fZvTPdI1pIW3W//UruMcLosmMiCdpQnrCsTRzWlKQPYMa1ud9auL0BmrryKK1+JjIGn19K0UjO/w==}
    engines: {node: ^14 || ^16 || >=18}
    peerDependencies:
      postcss: ^8.4
    dependencies:
      '@csstools/cascade-layer-name-parser': 1.0.7(@csstools/css-parser-algorithms@2.5.0)(@csstools/css-tokenizer@2.2.3)
      '@csstools/css-parser-algorithms': 2.5.0(@csstools/css-tokenizer@2.2.3)
      '@csstools/css-tokenizer': 2.2.3
      '@csstools/media-query-list-parser': 2.1.7(@csstools/css-parser-algorithms@2.5.0)(@csstools/css-tokenizer@2.2.3)
      postcss: 8.4.32
    dev: true

  /postcss-custom-properties@13.3.4(postcss@8.4.32):
    resolution: {integrity: sha512-9YN0gg9sG3OH+Z9xBrp2PWRb+O4msw+5Sbp3ZgqrblrwKspXVQe5zr5sVqi43gJGwW/Rv1A483PRQUzQOEewvA==}
    engines: {node: ^14 || ^16 || >=18}
    peerDependencies:
      postcss: ^8.4
    dependencies:
      '@csstools/cascade-layer-name-parser': 1.0.7(@csstools/css-parser-algorithms@2.5.0)(@csstools/css-tokenizer@2.2.3)
      '@csstools/css-parser-algorithms': 2.5.0(@csstools/css-tokenizer@2.2.3)
      '@csstools/css-tokenizer': 2.2.3
      postcss: 8.4.32
      postcss-value-parser: 4.2.0
    dev: true

  /postcss-custom-selectors@7.1.6(postcss@8.4.32):
    resolution: {integrity: sha512-svsjWRaxqL3vAzv71dV0/65P24/FB8TbPX+lWyyf9SZ7aZm4S4NhCn7N3Bg+Z5sZunG3FS8xQ80LrCU9hb37cw==}
    engines: {node: ^14 || ^16 || >=18}
    peerDependencies:
      postcss: ^8.4
    dependencies:
      '@csstools/cascade-layer-name-parser': 1.0.7(@csstools/css-parser-algorithms@2.5.0)(@csstools/css-tokenizer@2.2.3)
      '@csstools/css-parser-algorithms': 2.5.0(@csstools/css-tokenizer@2.2.3)
      '@csstools/css-tokenizer': 2.2.3
      postcss: 8.4.32
      postcss-selector-parser: 6.0.15
    dev: true

  /postcss-dir-pseudo-class@8.0.1(postcss@8.4.32):
    resolution: {integrity: sha512-uULohfWBBVoFiZXgsQA24JV6FdKIidQ+ZqxOouhWwdE+qJlALbkS5ScB43ZTjPK+xUZZhlaO/NjfCt5h4IKUfw==}
    engines: {node: ^14 || ^16 || >=18}
    peerDependencies:
      postcss: ^8.4
    dependencies:
      postcss: 8.4.32
      postcss-selector-parser: 6.0.15
    dev: true

  /postcss-double-position-gradients@5.0.3(postcss@8.4.32):
    resolution: {integrity: sha512-QKYpwmaSm6HcdS0ndAuWSNNMv78R1oSySoh3mYBmctHWr2KWcwPJVakdOyU4lvFVW0GRu9wfIQwGeM4p3xU9ow==}
    engines: {node: ^14 || ^16 || >=18}
    peerDependencies:
      postcss: ^8.4
    dependencies:
      '@csstools/postcss-progressive-custom-properties': 3.0.3(postcss@8.4.32)
      postcss: 8.4.32
      postcss-value-parser: 4.2.0
    dev: true

  /postcss-focus-visible@9.0.1(postcss@8.4.32):
    resolution: {integrity: sha512-N2VQ5uPz3Z9ZcqI5tmeholn4d+1H14fKXszpjogZIrFbhaq0zNAtq8sAnw6VLiqGbL8YBzsnu7K9bBkTqaRimQ==}
    engines: {node: ^14 || ^16 || >=18}
    peerDependencies:
      postcss: ^8.4
    dependencies:
      postcss: 8.4.32
      postcss-selector-parser: 6.0.15
    dev: true

  /postcss-focus-within@8.0.1(postcss@8.4.32):
    resolution: {integrity: sha512-NFU3xcY/xwNaapVb+1uJ4n23XImoC86JNwkY/uduytSl2s9Ekc2EpzmRR63+ExitnW3Mab3Fba/wRPCT5oDILA==}
    engines: {node: ^14 || ^16 || >=18}
    peerDependencies:
      postcss: ^8.4
    dependencies:
      postcss: 8.4.32
      postcss-selector-parser: 6.0.15
    dev: true

  /postcss-font-variant@5.0.0(postcss@8.4.32):
    resolution: {integrity: sha512-1fmkBaCALD72CK2a9i468mA/+tr9/1cBxRRMXOUaZqO43oWPR5imcyPjXwuv7PXbCid4ndlP5zWhidQVVa3hmA==}
    peerDependencies:
      postcss: ^8.1.0
    dependencies:
      postcss: 8.4.32
    dev: true

  /postcss-gap-properties@5.0.1(postcss@8.4.32):
    resolution: {integrity: sha512-k2z9Cnngc24c0KF4MtMuDdToROYqGMMUQGcE6V0odwjHyOHtaDBlLeRBV70y9/vF7KIbShrTRZ70JjsI1BZyWw==}
    engines: {node: ^14 || ^16 || >=18}
    peerDependencies:
      postcss: ^8.4
    dependencies:
      postcss: 8.4.32
    dev: true

  /postcss-image-set-function@6.0.2(postcss@8.4.32):
    resolution: {integrity: sha512-/O1xwqpJiz/apxGQi7UUfv1xUcorvkHZfvCYHPpRxxZj2WvjD0rg0+/+c+u5/Do5CpUg3XvfYxMrhcnjW1ArDQ==}
    engines: {node: ^14 || ^16 || >=18}
    peerDependencies:
      postcss: ^8.4
    dependencies:
      postcss: 8.4.32
      postcss-value-parser: 4.2.0
    dev: true

  /postcss-import@16.0.0(postcss@8.4.32):
    resolution: {integrity: sha512-e77lhVvrD1I2y7dYmBv0k9ULTdArgEYZt97T4w6sFIU5uxIHvDFQlKgUUyY7v7Barj0Yf/zm5A4OquZN7jKm5Q==}
    engines: {node: '>=18.0.0'}
    peerDependencies:
      postcss: ^8.0.0
    dependencies:
      postcss: 8.4.32
      postcss-value-parser: 4.2.0
      read-cache: 1.0.0
      resolve: 1.22.8
    dev: true

  /postcss-lab-function@6.0.9(postcss@8.4.32):
    resolution: {integrity: sha512-PKFAVTBEWJYsoSTD7Kp/OzeiMsXaLX39Pv75XgUyF5VrbMfeTw+JqCGsvDP3dPhclh6BemdCFHcjXBG9gO4UCg==}
    engines: {node: ^14 || ^16 || >=18}
    peerDependencies:
      postcss: ^8.4
    dependencies:
      '@csstools/css-color-parser': 1.5.1(@csstools/css-parser-algorithms@2.5.0)(@csstools/css-tokenizer@2.2.3)
      '@csstools/css-parser-algorithms': 2.5.0(@csstools/css-tokenizer@2.2.3)
      '@csstools/css-tokenizer': 2.2.3
      '@csstools/postcss-progressive-custom-properties': 3.0.3(postcss@8.4.32)
      postcss: 8.4.32
    dev: true

  /postcss-loader@7.3.4(postcss@8.4.32)(typescript@5.3.3)(webpack@5.89.0):
    resolution: {integrity: sha512-iW5WTTBSC5BfsBJ9daFMPVrLT36MrNiC6fqOZTTaHjBNX6Pfd5p+hSBqe/fEeNd7pc13QiAyGt7VdGMw4eRC4A==}
    engines: {node: '>= 14.15.0'}
    peerDependencies:
      postcss: ^7.0.0 || ^8.0.1
      webpack: ^5.0.0
    dependencies:
      cosmiconfig: 8.3.6(typescript@5.3.3)
      jiti: 1.21.0
      postcss: 8.4.32
      semver: 7.5.4
      webpack: 5.89.0
    transitivePeerDependencies:
      - typescript
    dev: true

  /postcss-logical@7.0.1(postcss@8.4.32):
    resolution: {integrity: sha512-8GwUQZE0ri0K0HJHkDv87XOLC8DE0msc+HoWLeKdtjDZEwpZ5xuK3QdV6FhmHSQW40LPkg43QzvATRAI3LsRkg==}
    engines: {node: ^14 || ^16 || >=18}
    peerDependencies:
      postcss: ^8.4
    dependencies:
      postcss: 8.4.32
      postcss-value-parser: 4.2.0
    dev: true

  /postcss-nesting@12.0.2(postcss@8.4.32):
    resolution: {integrity: sha512-63PpJHSeNs93S3ZUIyi+7kKx4JqOIEJ6QYtG3x+0qA4J03+4n0iwsyA1GAHyWxsHYljQS4/4ZK1o2sMi70b5wQ==}
    engines: {node: ^14 || ^16 || >=18}
    peerDependencies:
      postcss: ^8.4
    dependencies:
      '@csstools/selector-specificity': 3.0.1(postcss-selector-parser@6.0.15)
      postcss: 8.4.32
      postcss-selector-parser: 6.0.15
    dev: true

  /postcss-opacity-percentage@2.0.0(postcss@8.4.32):
    resolution: {integrity: sha512-lyDrCOtntq5Y1JZpBFzIWm2wG9kbEdujpNt4NLannF+J9c8CgFIzPa80YQfdza+Y+yFfzbYj/rfoOsYsooUWTQ==}
    engines: {node: ^14 || ^16 || >=18}
    peerDependencies:
      postcss: ^8.2
    dependencies:
      postcss: 8.4.32
    dev: true

  /postcss-overflow-shorthand@5.0.1(postcss@8.4.32):
    resolution: {integrity: sha512-XzjBYKLd1t6vHsaokMV9URBt2EwC9a7nDhpQpjoPk2HRTSQfokPfyAS/Q7AOrzUu6q+vp/GnrDBGuj/FCaRqrQ==}
    engines: {node: ^14 || ^16 || >=18}
    peerDependencies:
      postcss: ^8.4
    dependencies:
      postcss: 8.4.32
      postcss-value-parser: 4.2.0
    dev: true

  /postcss-page-break@3.0.4(postcss@8.4.32):
    resolution: {integrity: sha512-1JGu8oCjVXLa9q9rFTo4MbeeA5FMe00/9C7lN4va606Rdb+HkxXtXsmEDrIraQ11fGz/WvKWa8gMuCKkrXpTsQ==}
    peerDependencies:
      postcss: ^8
    dependencies:
      postcss: 8.4.32
    dev: true

  /postcss-place@9.0.1(postcss@8.4.32):
    resolution: {integrity: sha512-JfL+paQOgRQRMoYFc2f73pGuG/Aw3tt4vYMR6UA3cWVMxivviPTnMFnFTczUJOA4K2Zga6xgQVE+PcLs64WC8Q==}
    engines: {node: ^14 || ^16 || >=18}
    peerDependencies:
      postcss: ^8.4
    dependencies:
      postcss: 8.4.32
      postcss-value-parser: 4.2.0
    dev: true

  /postcss-preset-env@9.3.0(postcss@8.4.32):
    resolution: {integrity: sha512-ycw6doPrqV6QxDCtgiyGDef61bEfiSc59HGM4gOw/wxQxmKnhuEery61oOC/5ViENz/ycpRsuhTexs1kUBTvVw==}
    engines: {node: ^14 || ^16 || >=18}
    peerDependencies:
      postcss: ^8.4
    dependencies:
      '@csstools/postcss-cascade-layers': 4.0.2(postcss@8.4.32)
      '@csstools/postcss-color-function': 3.0.9(postcss@8.4.32)
      '@csstools/postcss-color-mix-function': 2.0.9(postcss@8.4.32)
      '@csstools/postcss-exponential-functions': 1.0.3(postcss@8.4.32)
      '@csstools/postcss-font-format-keywords': 3.0.1(postcss@8.4.32)
      '@csstools/postcss-gamut-mapping': 1.0.2(postcss@8.4.32)
      '@csstools/postcss-gradients-interpolation-method': 4.0.9(postcss@8.4.32)
      '@csstools/postcss-hwb-function': 3.0.8(postcss@8.4.32)
      '@csstools/postcss-ic-unit': 3.0.3(postcss@8.4.32)
      '@csstools/postcss-initial': 1.0.1(postcss@8.4.32)
      '@csstools/postcss-is-pseudo-class': 4.0.4(postcss@8.4.32)
      '@csstools/postcss-logical-float-and-clear': 2.0.1(postcss@8.4.32)
      '@csstools/postcss-logical-overflow': 1.0.1(postcss@8.4.32)
      '@csstools/postcss-logical-overscroll-behavior': 1.0.1(postcss@8.4.32)
      '@csstools/postcss-logical-resize': 2.0.1(postcss@8.4.32)
      '@csstools/postcss-logical-viewport-units': 2.0.5(postcss@8.4.32)
      '@csstools/postcss-media-minmax': 1.1.2(postcss@8.4.32)
      '@csstools/postcss-media-queries-aspect-ratio-number-values': 2.0.5(postcss@8.4.32)
      '@csstools/postcss-nested-calc': 3.0.1(postcss@8.4.32)
      '@csstools/postcss-normalize-display-values': 3.0.2(postcss@8.4.32)
      '@csstools/postcss-oklab-function': 3.0.9(postcss@8.4.32)
      '@csstools/postcss-progressive-custom-properties': 3.0.3(postcss@8.4.32)
      '@csstools/postcss-relative-color-syntax': 2.0.9(postcss@8.4.32)
      '@csstools/postcss-scope-pseudo-class': 3.0.1(postcss@8.4.32)
      '@csstools/postcss-stepped-value-functions': 3.0.4(postcss@8.4.32)
      '@csstools/postcss-text-decoration-shorthand': 3.0.4(postcss@8.4.32)
      '@csstools/postcss-trigonometric-functions': 3.0.4(postcss@8.4.32)
      '@csstools/postcss-unset-value': 3.0.1(postcss@8.4.32)
      autoprefixer: 10.4.16(postcss@8.4.32)
      browserslist: 4.22.2
      css-blank-pseudo: 6.0.1(postcss@8.4.32)
      css-has-pseudo: 6.0.1(postcss@8.4.32)
      css-prefers-color-scheme: 9.0.1(postcss@8.4.32)
      cssdb: 7.10.0
      postcss: 8.4.32
      postcss-attribute-case-insensitive: 6.0.2(postcss@8.4.32)
      postcss-clamp: 4.1.0(postcss@8.4.32)
      postcss-color-functional-notation: 6.0.4(postcss@8.4.32)
      postcss-color-hex-alpha: 9.0.3(postcss@8.4.32)
      postcss-color-rebeccapurple: 9.0.2(postcss@8.4.32)
      postcss-custom-media: 10.0.2(postcss@8.4.32)
      postcss-custom-properties: 13.3.4(postcss@8.4.32)
      postcss-custom-selectors: 7.1.6(postcss@8.4.32)
      postcss-dir-pseudo-class: 8.0.1(postcss@8.4.32)
      postcss-double-position-gradients: 5.0.3(postcss@8.4.32)
      postcss-focus-visible: 9.0.1(postcss@8.4.32)
      postcss-focus-within: 8.0.1(postcss@8.4.32)
      postcss-font-variant: 5.0.0(postcss@8.4.32)
      postcss-gap-properties: 5.0.1(postcss@8.4.32)
      postcss-image-set-function: 6.0.2(postcss@8.4.32)
      postcss-lab-function: 6.0.9(postcss@8.4.32)
      postcss-logical: 7.0.1(postcss@8.4.32)
      postcss-nesting: 12.0.2(postcss@8.4.32)
      postcss-opacity-percentage: 2.0.0(postcss@8.4.32)
      postcss-overflow-shorthand: 5.0.1(postcss@8.4.32)
      postcss-page-break: 3.0.4(postcss@8.4.32)
      postcss-place: 9.0.1(postcss@8.4.32)
      postcss-pseudo-class-any-link: 9.0.1(postcss@8.4.32)
      postcss-replace-overflow-wrap: 4.0.0(postcss@8.4.32)
      postcss-selector-not: 7.0.1(postcss@8.4.32)
      postcss-value-parser: 4.2.0
    dev: true

  /postcss-pseudo-class-any-link@9.0.1(postcss@8.4.32):
    resolution: {integrity: sha512-cKYGGZ9yzUZi+dZd7XT2M8iSDfo+T2Ctbpiizf89uBTBfIpZpjvTavzIJXpCReMVXSKROqzpxClNu6fz4DHM0Q==}
    engines: {node: ^14 || ^16 || >=18}
    peerDependencies:
      postcss: ^8.4
    dependencies:
      postcss: 8.4.32
      postcss-selector-parser: 6.0.15
    dev: true

  /postcss-replace-overflow-wrap@4.0.0(postcss@8.4.32):
    resolution: {integrity: sha512-KmF7SBPphT4gPPcKZc7aDkweHiKEEO8cla/GjcBK+ckKxiZslIu3C4GCRW3DNfL0o7yW7kMQu9xlZ1kXRXLXtw==}
    peerDependencies:
      postcss: ^8.0.3
    dependencies:
      postcss: 8.4.32
    dev: true

  /postcss-selector-not@7.0.1(postcss@8.4.32):
    resolution: {integrity: sha512-1zT5C27b/zeJhchN7fP0kBr16Cc61mu7Si9uWWLoA3Px/D9tIJPKchJCkUH3tPO5D0pCFmGeApAv8XpXBQJ8SQ==}
    engines: {node: ^14 || ^16 || >=18}
    peerDependencies:
      postcss: ^8.4
    dependencies:
      postcss: 8.4.32
      postcss-selector-parser: 6.0.15
    dev: true

  /postcss-selector-parser@6.0.15:
    resolution: {integrity: sha512-rEYkQOMUCEMhsKbK66tbEU9QVIxbhN18YiniAwA7XQYTVBqrBy+P2p5JcdqsHgKM2zWylp8d7J6eszocfds5Sw==}
    engines: {node: '>=4'}
    dependencies:
      cssesc: 3.0.0
      util-deprecate: 1.0.2
    dev: true

  /postcss-value-parser@4.2.0:
    resolution: {integrity: sha512-1NNCs6uurfkVbeXG4S8JFT9t19m45ICnif8zWLd5oPSZ50QnwMfK+H3jv408d4jw/7Bttv5axS5IiHoLaVNHeQ==}
    dev: true

  /postcss@8.4.32:
    resolution: {integrity: sha512-D/kj5JNu6oo2EIy+XL/26JEDTlIbB8hw85G8StOE6L74RQAVVP5rej6wxCNqyMbR4RkPfqvezVbPw81Ngd6Kcw==}
    engines: {node: ^10 || ^12 || >=14}
    dependencies:
      nanoid: 3.3.7
      picocolors: 1.0.0
      source-map-js: 1.0.2

  /prelude-ls@1.2.1:
    resolution: {integrity: sha512-vkcDPrRZo1QZLbn5RLGPpg/WmIQ65qoWWhcGKf/b5eplkkarX0m9z8ppCat4mlOqUsWpyNuYgO3VRyrYHSzX5g==}
    engines: {node: '>= 0.8.0'}
    dev: true

  /punycode@1.4.1:
    resolution: {integrity: sha512-jmYNElW7yvO7TV33CjSmvSiE2yco3bV2czu/OzDKdMNVZQWfxCblURLhf+47syQRBntjfLdd/H0egrzIG+oaFQ==}
    dev: false

  /punycode@2.3.1:
    resolution: {integrity: sha512-vYt7UD1U9Wg6138shLtLOvdAu+8DsC/ilFtEVHcH+wydcSpNE20AfSOduf6MkRFahL5FY7X1oU7nKVZFtfq8Fg==}
    engines: {node: '>=6'}
    dev: true

  /qs@6.11.2:
    resolution: {integrity: sha512-tDNIz22aBzCDxLtVH++VnTfzxlfeK5CbqohpSqpJgj1Wg/cQbStNAz3NuqCs5vV+pjBsK4x4pN9HlVh7rcYRiA==}
    engines: {node: '>=0.6'}
    dependencies:
      side-channel: 1.0.4
    dev: false

  /queue-microtask@1.2.3:
    resolution: {integrity: sha512-NuaNSa6flKT5JaSYQzJok04JzTL1CA6aGhv5rfLW3PgqA+M2ChpZQnAC8h8i4ZFkBS8X5RqkDBHA7r4hej3K9A==}
    dev: true

  /randombytes@2.1.0:
    resolution: {integrity: sha512-vYl3iOX+4CKUWuxGi9Ukhie6fsqXqS9FE2Zaic4tNFD2N2QQaXOMFbuKK4QmDHC0JO6B1Zp41J0LpT0oR68amQ==}
    dependencies:
      safe-buffer: 5.2.1
    dev: true

  /read-cache@1.0.0:
    resolution: {integrity: sha512-Owdv/Ft7IjOgm/i0xvNDZ1LrRANRfew4b2prF3OWMQLxLfu3bS8FVhCsrSCMK4lR56Y9ya+AThoTpDCTxCmpRA==}
    dependencies:
      pify: 2.3.0
    dev: true

  /readable-stream@3.6.2:
    resolution: {integrity: sha512-9u/sniCrY3D5WdsERHzHE4G2YCXqoG5FTHUiCC4SIbr6XcLZBY05ya9EKjYek9O5xOAwjGq+1JdGBAS7Q9ScoA==}
    engines: {node: '>= 6'}
    dependencies:
      inherits: 2.0.4
      string_decoder: 1.3.0
      util-deprecate: 1.0.2
    dev: true

  /readdirp@3.6.0:
    resolution: {integrity: sha512-hOS089on8RduqdbhvQ5Z37A0ESjsqz6qnRcffsMU3495FuTdqSm+7bhJ29JvIOsBDEEnan5DPu9t3To9VRlMzA==}
    engines: {node: '>=8.10.0'}
    dependencies:
      picomatch: 2.3.1

  /regexp.prototype.flags@1.5.1:
    resolution: {integrity: sha512-sy6TXMN+hnP/wMy+ISxg3krXx7BAtWVO4UouuCN/ziM9UEne0euamVNafDfvC83bRNr95y0V5iijeDQFUNpvrg==}
    engines: {node: '>= 0.4'}
    dependencies:
      call-bind: 1.0.5
      define-properties: 1.2.1
      set-function-name: 2.0.1
    dev: true

  /resolve-from@4.0.0:
    resolution: {integrity: sha512-pb/MYmXstAkysRFx8piNI1tGFNQIFA3vkE3Gq4EuA1dF6gHp/+vgZqsCGJapvy8N3Q+4o7FwvquPJcnZ7RYy4g==}
    engines: {node: '>=4'}
    dev: true

  /resolve-pkg-maps@1.0.0:
    resolution: {integrity: sha512-seS2Tj26TBVOC2NIc2rOe2y2ZO7efxITtLZcGSOnHHNOQ7CkiUBfw0Iw2ck6xkIhPwLhKNLS8BO+hEpngQlqzw==}
    dev: true

  /resolve@1.22.8:
    resolution: {integrity: sha512-oKWePCxqpd6FlLvGV1VU0x7bkPmmCNolxzjMf4NczoDnQcIWrAF+cPtZn5i6n+RfD2d9i0tzpKnG6Yk168yIyw==}
    hasBin: true
    dependencies:
      is-core-module: 2.13.1
      path-parse: 1.0.7
      supports-preserve-symlinks-flag: 1.0.0
    dev: true

  /reusify@1.0.4:
    resolution: {integrity: sha512-U9nH88a3fc/ekCF1l0/UP1IosiuIjyTh7hBvXVMHYgVcfGvt897Xguj2UOLDeI5BG2m7/uwyaLVT6fbtCwTyzw==}
    engines: {iojs: '>=1.0.0', node: '>=0.10.0'}
    dev: true

  /rimraf@2.7.1:
    resolution: {integrity: sha512-uWjbaKIK3T1OSVptzX7Nl6PvQ3qAGtKEtVRjRuazjfL3Bx5eI409VZSqgND+4UNnmzLVdPj9FqFJNPqBZFve4w==}
    hasBin: true
    dependencies:
      glob: 7.2.3
    dev: true

  /rimraf@3.0.2:
    resolution: {integrity: sha512-JZkJMZkAGFFPP2YqXZXPbMlMBgsxzE8ILs4lMIX/2o0L9UBw9O/Y3o6wFw/i9YLapcUJWwqbi3kdxIPdC62TIA==}
    hasBin: true
    dependencies:
      glob: 7.2.3
    dev: true

  /rollup@4.9.2:
    resolution: {integrity: sha512-66RB8OtFKUTozmVEh3qyNfH+b+z2RXBVloqO2KCC/pjFaGaHtxP9fVfOQKPSGXg2mElmjmxjW/fZ7iKrEpMH5Q==}
    engines: {node: '>=18.0.0', npm: '>=8.0.0'}
    hasBin: true
    optionalDependencies:
      '@rollup/rollup-android-arm-eabi': 4.9.2
      '@rollup/rollup-android-arm64': 4.9.2
      '@rollup/rollup-darwin-arm64': 4.9.2
      '@rollup/rollup-darwin-x64': 4.9.2
      '@rollup/rollup-linux-arm-gnueabihf': 4.9.2
      '@rollup/rollup-linux-arm64-gnu': 4.9.2
      '@rollup/rollup-linux-arm64-musl': 4.9.2
      '@rollup/rollup-linux-riscv64-gnu': 4.9.2
      '@rollup/rollup-linux-x64-gnu': 4.9.2
      '@rollup/rollup-linux-x64-musl': 4.9.2
      '@rollup/rollup-win32-arm64-msvc': 4.9.2
      '@rollup/rollup-win32-ia32-msvc': 4.9.2
      '@rollup/rollup-win32-x64-msvc': 4.9.2
      fsevents: 2.3.3

  /run-parallel@1.2.0:
    resolution: {integrity: sha512-5l4VyZR86LZ/lDxZTR6jqL8AFE2S0IFLMP26AbjsLVADxHdhB/c0GUsH+y39UfCi3dzz8OlQuPmnaJOMoDHQBA==}
    dependencies:
      queue-microtask: 1.2.3
    dev: true

  /sade@1.8.1:
    resolution: {integrity: sha512-xal3CZX1Xlo/k4ApwCFrHVACi9fBqJ7V+mwhBsuf/1IOKbBy098Fex+Wa/5QMubw09pSZ/u8EY8PWgevJsXp1A==}
    engines: {node: '>=6'}
    dependencies:
      mri: 1.2.0
    dev: true

  /safe-array-concat@1.0.1:
    resolution: {integrity: sha512-6XbUAseYE2KtOuGueyeobCySj9L4+66Tn6KQMOPQJrAJEowYKW/YR/MGJZl7FdydUdaFu4LYyDZjxf4/Nmo23Q==}
    engines: {node: '>=0.4'}
    dependencies:
      call-bind: 1.0.5
      get-intrinsic: 1.2.2
      has-symbols: 1.0.3
      isarray: 2.0.5
    dev: true

  /safe-buffer@5.2.1:
    resolution: {integrity: sha512-rp3So07KcdmmKbGvgaNxQSJr7bGVSVk5S9Eq1F+ppbRo70+YeaDxkw5Dd8NPN+GD6bjnYm2VuPuCXmpuYvmCXQ==}
    dev: true

  /safe-regex-test@1.0.0:
    resolution: {integrity: sha512-JBUUzyOgEwXQY1NuPtvcj/qcBDbDmEvWufhlnXZIm75DEHp+afM1r1ujJpJsV/gSM4t59tpDyPi1sd6ZaPFfsA==}
    dependencies:
      call-bind: 1.0.5
      get-intrinsic: 1.2.2
      is-regex: 1.1.4
    dev: true

  /sass@1.69.6:
    resolution: {integrity: sha512-qbRr3k9JGHWXCvZU77SD2OTwUlC+gNT+61JOLcmLm+XqH4h/5D+p4IIsxvpkB89S9AwJOyb5+rWNpIucaFxSFQ==}
    engines: {node: '>=14.0.0'}
    hasBin: true
    dependencies:
      chokidar: 3.5.3
      immutable: 4.3.4
      source-map-js: 1.0.2

  /schema-utils@3.3.0:
    resolution: {integrity: sha512-pN/yOAvcC+5rQ5nERGuwrjLlYvLTbCibnZ1I7B1LaiAz9BRBlE9GMgE/eqV30P7aJQUf7Ddimy/RsbYO/GrVGg==}
    engines: {node: '>= 10.13.0'}
    dependencies:
      '@types/json-schema': 7.0.15
      ajv: 6.12.6
      ajv-keywords: 3.5.2(ajv@6.12.6)
    dev: true

  /semiver@1.1.0:
    resolution: {integrity: sha512-QNI2ChmuioGC1/xjyYwyZYADILWyW6AmS1UH6gDj/SFUUUS4MBAWs/7mxnkRPc/F4iHezDP+O8t0dO8WHiEOdg==}
    engines: {node: '>=6'}
    dev: true

  /semver@6.3.1:
    resolution: {integrity: sha512-BR7VvDCVHO+q2xBEWskxS6DJE1qRnb7DxzUrogb71CWoSficBxYsiAGd+Kl0mmq/MprG9yArRkyrQxTO6XjMzA==}
    hasBin: true
    dev: true

  /semver@7.5.4:
    resolution: {integrity: sha512-1bCSESV6Pv+i21Hvpxp3Dx+pSD8lIPt8uVjRrxAUt/nbswYc+tK6Y2btiULjd4+fnq15PX+nqQDC7Oft7WkwcA==}
    engines: {node: '>=10'}
    hasBin: true
    dependencies:
      lru-cache: 6.0.0
    dev: true

  /serialize-javascript@6.0.1:
    resolution: {integrity: sha512-owoXEFjWRllis8/M1Q+Cw5k8ZH40e3zhp/ovX+Xr/vi1qj6QesbyXXViFbpNvWvPNAD62SutwEXavefrLJWj7w==}
    dependencies:
      randombytes: 2.1.0
    dev: true

  /set-blocking@2.0.0:
    resolution: {integrity: sha512-KiKBS8AnWGEyLzofFfmvKwpdPzqiy16LvQfK3yv/fVH7Bj13/wl3JSR1J+rfgRE9q7xUJK4qvgS8raSOeLUehw==}
    dev: true

  /set-function-length@1.1.1:
    resolution: {integrity: sha512-VoaqjbBJKiWtg4yRcKBQ7g7wnGnLV3M8oLvVWwOk2PdYY6PEFegR1vezXR0tw6fZGF9csVakIRjrJiy2veSBFQ==}
    engines: {node: '>= 0.4'}
    dependencies:
      define-data-property: 1.1.1
      get-intrinsic: 1.2.2
      gopd: 1.0.1
      has-property-descriptors: 1.0.1

  /set-function-name@2.0.1:
    resolution: {integrity: sha512-tMNCiqYVkXIZgc2Hnoy2IvC/f8ezc5koaRFkCjrpWzGpCd3qbZXPzVy9MAZzK1ch/X0jvSkojys3oqJN0qCmdA==}
    engines: {node: '>= 0.4'}
    dependencies:
      define-data-property: 1.1.1
      functions-have-names: 1.2.3
      has-property-descriptors: 1.0.1
    dev: true

  /shebang-command@2.0.0:
    resolution: {integrity: sha512-kHxr2zZpYtdmrN1qDjrrX/Z1rR1kG8Dx+gkpK1G4eXmvXswmcE1hTWBWYUzlraYw1/yZp6YuDY77YtvbN0dmDA==}
    engines: {node: '>=8'}
    dependencies:
      shebang-regex: 3.0.0
    dev: true

  /shebang-regex@3.0.0:
    resolution: {integrity: sha512-7++dFhtcx3353uBaq8DDR4NuxBetBzC7ZQOhmTQInHEd6bSrXdiEyzCvG07Z44UYdLShWUyXt5M/yhz8ekcb1A==}
    engines: {node: '>=8'}
    dev: true

  /side-channel@1.0.4:
    resolution: {integrity: sha512-q5XPytqFEIKHkGdiMIrY10mvLRvnQh42/+GoBlFW3b2LXLE2xxJpZFdm94we0BaoV3RwJyGqg5wS7epxTv0Zvw==}
    dependencies:
      call-bind: 1.0.5
      get-intrinsic: 1.2.2
      object-inspect: 1.13.1

  /signal-exit@3.0.7:
    resolution: {integrity: sha512-wnD2ZE+l+SPC/uoS0vXeE9L1+0wuaMqKlfz9AMUo38JsyLSBWSFcHR1Rri62LZc12vLr1gb3jl7iwQhgwpAbGQ==}
    dev: true

  /simple-concat@1.0.1:
    resolution: {integrity: sha512-cSFtAPtRhljv69IK0hTVZQ+OfE9nePi/rtJmw5UjHeVyVroEqJXP1sFztKUy1qU+xvz3u/sfYJLa947b7nAN2Q==}
    dev: true

  /simple-get@3.1.1:
    resolution: {integrity: sha512-CQ5LTKGfCpvE1K0n2us+kuMPbk/q0EKl82s4aheV9oXjFEz6W/Y7oQFVJuU6QG77hRT4Ghb5RURteF5vnWjupA==}
    dependencies:
      decompress-response: 4.2.1
      once: 1.4.0
      simple-concat: 1.0.1
    dev: true

  /sirv-cli@2.0.2:
    resolution: {integrity: sha512-OtSJDwxsF1NWHc7ps3Sa0s+dPtP15iQNJzfKVz+MxkEo3z72mCD+yu30ct79rPr0CaV1HXSOBp+MIY5uIhHZ1A==}
    engines: {node: '>= 10'}
    hasBin: true
    dependencies:
      console-clear: 1.1.1
      get-port: 3.2.0
      kleur: 4.1.5
      local-access: 1.1.0
      sade: 1.8.1
      semiver: 1.1.0
      sirv: 2.0.4
      tinydate: 1.3.0
    dev: true

  /sirv@2.0.4:
    resolution: {integrity: sha512-94Bdh3cC2PKrbgSOUqTiGPWVZeSiXfKOVZNJniWoqrWrRkB1CJzBU3NEbiTsPcYy1lDsANA/THzS+9WBiy5nfQ==}
    engines: {node: '>= 10'}
    dependencies:
      '@polka/url': 1.0.0-next.24
      mrmime: 2.0.0
      totalist: 3.0.1
    dev: true

  /slash@3.0.0:
    resolution: {integrity: sha512-g9Q1haeby36OSStwb4ntCGGGaKsaVSjQ68fBxoQcutl5fS1vuY18H3wSt3jFyFtrkx+Kz0V1G85A4MyAdDMi2Q==}
    engines: {node: '>=8'}
    dev: true

  /source-map-js@1.0.2:
    resolution: {integrity: sha512-R0XvVJ9WusLiqTCEiGCmICCMplcCkIwwR11mOSD9CR5u+IXYdiseeEuXCVAjS54zqwkLcPNnmU4OeJ6tUrWhDw==}
    engines: {node: '>=0.10.0'}

  /source-map-support@0.5.21:
    resolution: {integrity: sha512-uBHU3L3czsIyYXKX88fdrGovxdSCoTGDRZ6SYXtSRxLZUzHg5P/66Ht6uoUlHu9EZod+inXhKo3qQgwXUT/y1w==}
    dependencies:
      buffer-from: 1.1.2
      source-map: 0.6.1
    dev: true

  /source-map@0.6.1:
    resolution: {integrity: sha512-UjgapumWlbMhkBgzT7Ykc5YXUT46F0iKu8SGXq0bcwP5dz/h0Plj6enJqjz1Zbq2l5WaqYnrVbwWOWMyF3F47g==}
    engines: {node: '>=0.10.0'}
    dev: true

  /string-width@4.2.3:
    resolution: {integrity: sha512-wKyQRQpjJ0sIp62ErSZdGsjMJWsap5oRNihHhu6G7JVO/9jIB6UyevL+tXuOqrng8j/cxKTWyWUwvSTriiZz/g==}
    engines: {node: '>=8'}
    dependencies:
      emoji-regex: 8.0.0
      is-fullwidth-code-point: 3.0.0
      strip-ansi: 6.0.1
    dev: true

  /string.prototype.trim@1.2.8:
    resolution: {integrity: sha512-lfjY4HcixfQXOfaqCvcBuOIapyaroTXhbkfJN3gcB1OtyupngWK4sEET9Knd0cXd28kTUqu/kHoV4HKSJdnjiQ==}
    engines: {node: '>= 0.4'}
    dependencies:
      call-bind: 1.0.5
      define-properties: 1.2.1
      es-abstract: 1.22.3
    dev: true

  /string.prototype.trimend@1.0.7:
    resolution: {integrity: sha512-Ni79DqeB72ZFq1uH/L6zJ+DKZTkOtPIHovb3YZHQViE+HDouuU4mBrLOLDn5Dde3RF8qw5qVETEjhu9locMLvA==}
    dependencies:
      call-bind: 1.0.5
      define-properties: 1.2.1
      es-abstract: 1.22.3
    dev: true

  /string.prototype.trimstart@1.0.7:
    resolution: {integrity: sha512-NGhtDFu3jCEm7B4Fy0DpLewdJQOZcQ0rGbwQ/+stjnrp2i+rlKeCvos9hOIeCmqwratM47OBxY7uFZzjxHXmrg==}
    dependencies:
      call-bind: 1.0.5
      define-properties: 1.2.1
      es-abstract: 1.22.3
    dev: true

  /string_decoder@1.3.0:
    resolution: {integrity: sha512-hkRX8U1WjJFd8LsDJ2yQ/wWWxaopEsABU1XfkM8A+j0+85JAGppt16cr1Whg6KIbb4okU6Mql6BOj+uup/wKeA==}
    dependencies:
      safe-buffer: 5.2.1
    dev: true

  /strip-ansi@6.0.1:
    resolution: {integrity: sha512-Y38VPSHcqkFrCpFnQ9vuSXmquuv5oXOKpGeT6aGrr3o3Gc9AlVa6JBfUSOCnbxGGZF+/0ooI7KrPuUSztUdU5A==}
    engines: {node: '>=8'}
    dependencies:
      ansi-regex: 5.0.1
    dev: true

  /strip-bom@3.0.0:
    resolution: {integrity: sha512-vavAMRXOgBVNF6nyEEmL3DBK19iRpDcoIwW+swQ+CbGiu7lju6t+JklA1MHweoWtadgt4ISVUsXLyDq34ddcwA==}
    engines: {node: '>=4'}
    dev: true

  /strip-json-comments@2.0.1:
    resolution: {integrity: sha512-4gB8na07fecVVkOI6Rs4e7T6NOTki5EmL7TUduTs6bu3EdnSycntVJ4re8kgZA+wx9IueI2Y11bfbgwtzuE0KQ==}
    engines: {node: '>=0.10.0'}
    dev: true

  /strip-json-comments@3.1.1:
    resolution: {integrity: sha512-6fPc+R4ihwqP6N/aIv2f1gMH8lOVtWQHoqC4yK6oSDVVocumAsfCqjkXnqiYMhmMwS/mEHLp7Vehlt3ql6lEig==}
    engines: {node: '>=8'}
    dev: true

  /supports-color@5.5.0:
    resolution: {integrity: sha512-QjVjwdXIt408MIiAqCX4oUKsgU2EqAGzs2Ppkm4aQYbjm+ZEWEcW4SfFNTr4uMNZma0ey4f5lgLrkB0aX0QMow==}
    engines: {node: '>=4'}
    dependencies:
      has-flag: 3.0.0
    dev: true

  /supports-color@7.2.0:
    resolution: {integrity: sha512-qpCAvRl9stuOHveKsn7HncJRvv501qIacKzQlO/+Lwxc9+0q2wLyv4Dfvt80/DPn2pqOBsJdDiogXGR9+OvwRw==}
    engines: {node: '>=8'}
    dependencies:
      has-flag: 4.0.0
    dev: true

  /supports-color@8.1.1:
    resolution: {integrity: sha512-MpUEN2OodtUzxvKQl72cUF7RQ5EiHsGvSsVG0ia9c5RbWGL2CI4C7EpPS8UTBIplnlzZiNuV56w+FuNxy3ty2Q==}
    engines: {node: '>=10'}
    dependencies:
      has-flag: 4.0.0
    dev: true

  /supports-preserve-symlinks-flag@1.0.0:
    resolution: {integrity: sha512-ot0WnXS9fgdkgIcePe6RHNk1WA8+muPa6cSjeR3V8K27q9BB1rTE3R1p7Hv0z1ZyAc8s6Vvv8DIyWf681MAt0w==}
    engines: {node: '>= 0.4'}
    dev: true

  /svelte-hmr@0.15.3(svelte@4.2.8):
    resolution: {integrity: sha512-41snaPswvSf8TJUhlkoJBekRrABDXDMdpNpT2tfHIv4JuhgvHqLMhEPGtaQn0BmbNSTkuz2Ed20DF2eHw0SmBQ==}
    engines: {node: ^12.20 || ^14.13.1 || >= 16}
    peerDependencies:
      svelte: ^3.19.0 || ^4.0.0
    dependencies:
      svelte: 4.2.8
    dev: true

  /svelte@4.2.8:
    resolution: {integrity: sha512-hU6dh1MPl8gh6klQZwK/n73GiAHiR95IkFsesLPbMeEZi36ydaXL/ZAb4g9sayT0MXzpxyZjR28yderJHxcmYA==}
    engines: {node: '>=16'}
    dependencies:
      '@ampproject/remapping': 2.2.1
      '@jridgewell/sourcemap-codec': 1.4.15
      '@jridgewell/trace-mapping': 0.3.20
      acorn: 8.11.3
      aria-query: 5.3.0
      axobject-query: 3.2.1
      code-red: 1.0.4
      css-tree: 2.3.1
      estree-walker: 3.0.3
      is-reference: 3.0.2
      locate-character: 3.0.0
      magic-string: 0.30.5
      periscopic: 3.1.0
    dev: true

  /svgo@3.2.0:
    resolution: {integrity: sha512-4PP6CMW/V7l/GmKRKzsLR8xxjdHTV4IMvhTnpuHwwBazSIlw5W/5SmPjN8Dwyt7lKbSJrRDgp4t9ph0HgChFBQ==}
    engines: {node: '>=14.0.0'}
    hasBin: true
    dependencies:
      '@trysound/sax': 0.2.0
      commander: 7.2.0
      css-select: 5.1.0
      css-tree: 2.3.1
      css-what: 6.1.0
      csso: 5.0.5
      picocolors: 1.0.0
    dev: true

  /tapable@2.2.1:
    resolution: {integrity: sha512-GNzQvQTOIP6RyTfE2Qxb8ZVlNmw0n88vp1szwWRimP02mnTsx3Wtn5qRdqY9w2XduFNUgvOwhNnQsjwCp+kqaQ==}
    engines: {node: '>=6'}
    dev: true

  /tar@6.2.0:
    resolution: {integrity: sha512-/Wo7DcT0u5HUV486xg675HtjNd3BXZ6xDbzsCUZPt5iw8bTQ63bP0Raut3mvro9u+CUyq7YQd8Cx55fsZXxqLQ==}
    engines: {node: '>=10'}
    dependencies:
      chownr: 2.0.0
      fs-minipass: 2.1.0
      minipass: 5.0.0
      minizlib: 2.1.2
      mkdirp: 1.0.4
      yallist: 4.0.0
    dev: true

  /terser-webpack-plugin@5.3.10(webpack@5.89.0):
    resolution: {integrity: sha512-BKFPWlPDndPs+NGGCr1U59t0XScL5317Y0UReNrHaw9/FwhPENlq6bfgs+4yPfyP51vqC1bQ4rp1EfXW5ZSH9w==}
    engines: {node: '>= 10.13.0'}
    peerDependencies:
      '@swc/core': '*'
      esbuild: '*'
      uglify-js: '*'
      webpack: ^5.1.0
    peerDependenciesMeta:
      '@swc/core':
        optional: true
      esbuild:
        optional: true
      uglify-js:
        optional: true
    dependencies:
      '@jridgewell/trace-mapping': 0.3.20
      jest-worker: 27.5.1
      schema-utils: 3.3.0
      serialize-javascript: 6.0.1
      terser: 5.26.0
      webpack: 5.89.0
    dev: true

  /terser@5.26.0:
    resolution: {integrity: sha512-dytTGoE2oHgbNV9nTzgBEPaqAWvcJNl66VZ0BkJqlvp71IjO8CxdBx/ykCNb47cLnCmCvRZ6ZR0tLkqvZCdVBQ==}
    engines: {node: '>=10'}
    hasBin: true
    dependencies:
      '@jridgewell/source-map': 0.3.5
      acorn: 8.11.3
      commander: 2.20.3
      source-map-support: 0.5.21
    dev: true

  /text-table@0.2.0:
    resolution: {integrity: sha512-N+8UisAXDGk8PFXP4HAzVR9nbfmVJ3zYLAWiTIoqC5v5isinhr+r5uaO8+7r3BMfuNIufIsA7RdpVgacC2cSpw==}
    dev: true

  /tinydate@1.3.0:
    resolution: {integrity: sha512-7cR8rLy2QhYHpsBDBVYnnWXm8uRTr38RoZakFSW7Bs7PzfMPNZthuMLkwqZv7MTu8lhQ91cOFYS5a7iFj2oR3w==}
    engines: {node: '>=4'}
    dev: true

  /to-regex-range@5.0.1:
    resolution: {integrity: sha512-65P7iz6X5yEr1cwcgvQxbbIw7Uk3gOy5dIdtZ4rDveLqhrdJP+Li/Hx6tyK0NEb+2GCyneCMJiGqrADCSNk8sQ==}
    engines: {node: '>=8.0'}
    dependencies:
      is-number: 7.0.0

  /totalist@3.0.1:
    resolution: {integrity: sha512-sf4i37nQ2LBx4m3wB74y+ubopq6W/dIzXg0FDGjsYnZHVa1Da8FH853wlL2gtUhg+xJXjfk3kUZS3BRoQeoQBQ==}
    engines: {node: '>=6'}
    dev: true

  /tr46@0.0.3:
    resolution: {integrity: sha512-N3WMsuqV66lT30CrXNbEjx4GEwlow3v6rr4mCcv6prnfwhS01rkgyFdjPNBYd9br7LpXV1+Emh01fHnq2Gdgrw==}
    dev: true

  /tree-kill@1.2.2:
    resolution: {integrity: sha512-L0Orpi8qGpRG//Nd+H90vFB+3iHnue1zSSGmNOOCh1GLJ7rUKVwV2HvijphGQS2UmhUZewS9VgvxYIdgr+fG1A==}
    hasBin: true
    dev: true

  /ts-api-utils@1.0.3(typescript@5.3.3):
    resolution: {integrity: sha512-wNMeqtMz5NtwpT/UZGY5alT+VoKdSsOOP/kqHFcUW1P/VRhH2wJ48+DN2WwUliNbQ976ETwDL0Ifd2VVvgonvg==}
    engines: {node: '>=16.13.0'}
    peerDependencies:
      typescript: '>=4.2.0'
    dependencies:
      typescript: 5.3.3
    dev: true

  /ts-node-dev@2.0.0(@types/node@20.10.6)(typescript@5.3.3):
    resolution: {integrity: sha512-ywMrhCfH6M75yftYvrvNarLEY+SUXtUvU8/0Z6llrHQVBx12GiFk5sStF8UdfE/yfzk9IAq7O5EEbTQsxlBI8w==}
    engines: {node: '>=0.8.0'}
    hasBin: true
    peerDependencies:
      node-notifier: '*'
      typescript: '*'
    peerDependenciesMeta:
      node-notifier:
        optional: true
    dependencies:
      chokidar: 3.5.3
      dynamic-dedupe: 0.3.0
      minimist: 1.2.8
      mkdirp: 1.0.4
      resolve: 1.22.8
      rimraf: 2.7.1
      source-map-support: 0.5.21
      tree-kill: 1.2.2
      ts-node: 10.9.2(@types/node@20.10.6)(typescript@5.3.3)
      tsconfig: 7.0.0
      typescript: 5.3.3
    transitivePeerDependencies:
      - '@swc/core'
      - '@swc/wasm'
      - '@types/node'
    dev: true

  /ts-node@10.9.2(@types/node@20.10.6)(typescript@5.3.3):
    resolution: {integrity: sha512-f0FFpIdcHgn8zcPSbf1dRevwt047YMnaiJM3u2w2RewrB+fob/zePZcrOyQoLMMO7aBIddLcQIEK5dYjkLnGrQ==}
    hasBin: true
    peerDependencies:
      '@swc/core': '>=1.2.50'
      '@swc/wasm': '>=1.2.50'
      '@types/node': '*'
      typescript: '>=2.7'
    peerDependenciesMeta:
      '@swc/core':
        optional: true
      '@swc/wasm':
        optional: true
    dependencies:
      '@cspotcode/source-map-support': 0.8.1
      '@tsconfig/node10': 1.0.9
      '@tsconfig/node12': 1.0.11
      '@tsconfig/node14': 1.0.3
      '@tsconfig/node16': 1.0.4
      '@types/node': 20.10.6
      acorn: 8.11.3
      acorn-walk: 8.3.1
      arg: 4.1.3
      create-require: 1.1.1
      diff: 4.0.2
      make-error: 1.3.6
      typescript: 5.3.3
      v8-compile-cache-lib: 3.0.1
      yn: 3.1.1
    dev: true

  /tsconfig-paths@3.15.0:
    resolution: {integrity: sha512-2Ac2RgzDe/cn48GvOe3M+o82pEFewD3UPbyoUHHdKasHwJKjds4fLXWf/Ux5kATBKN20oaFGu+jbElp1pos0mg==}
    dependencies:
      '@types/json5': 0.0.29
      json5: 1.0.2
      minimist: 1.2.8
      strip-bom: 3.0.0
    dev: true

  /tsconfig@7.0.0:
    resolution: {integrity: sha512-vZXmzPrL+EmC4T/4rVlT2jNVMWCi/O4DIiSj3UHg1OE5kCKbk4mfrXc6dZksLgRM/TZlKnousKH9bbTazUWRRw==}
    dependencies:
      '@types/strip-bom': 3.0.0
      '@types/strip-json-comments': 0.0.30
      strip-bom: 3.0.0
      strip-json-comments: 2.0.1
    dev: true

  /tslib@2.6.2:
    resolution: {integrity: sha512-AEYxH93jGFPn/a2iVAwW87VuUIkR1FVUKB77NwMF7nBTDkDrrT/Hpt/IrCJ0QXhW27jTBDcf5ZY7w6RiqTMw2Q==}
    dev: true

  /type-check@0.4.0:
    resolution: {integrity: sha512-XleUoc9uwGXqjWwXaUTZAmzMcFZ5858QA2vvx1Ur5xIcixXIP+8LnFDgRplU30us6teqdlskFfu+ae4K79Ooew==}
    engines: {node: '>= 0.8.0'}
    dependencies:
      prelude-ls: 1.2.1
    dev: true

  /type-fest@0.20.2:
    resolution: {integrity: sha512-Ne+eE4r0/iWnpAxD852z3A+N0Bt5RN//NjJwRd2VFHEmrywxf5vsZlh4R6lixl6B+wz/8d+maTSAkN1FIkI3LQ==}
    engines: {node: '>=10'}
    dev: true

  /typed-array-buffer@1.0.0:
    resolution: {integrity: sha512-Y8KTSIglk9OZEr8zywiIHG/kmQ7KWyjseXs1CbSo8vC42w7hg2HgYTxSWwP0+is7bWDc1H+Fo026CpHFwm8tkw==}
    engines: {node: '>= 0.4'}
    dependencies:
      call-bind: 1.0.5
      get-intrinsic: 1.2.2
      is-typed-array: 1.1.12
    dev: true

  /typed-array-byte-length@1.0.0:
    resolution: {integrity: sha512-Or/+kvLxNpeQ9DtSydonMxCx+9ZXOswtwJn17SNLvhptaXYDJvkFFP5zbfU/uLmvnBJlI4yrnXRxpdWH/M5tNA==}
    engines: {node: '>= 0.4'}
    dependencies:
      call-bind: 1.0.5
      for-each: 0.3.3
      has-proto: 1.0.1
      is-typed-array: 1.1.12
    dev: true

  /typed-array-byte-offset@1.0.0:
    resolution: {integrity: sha512-RD97prjEt9EL8YgAgpOkf3O4IF9lhJFr9g0htQkm0rchFp/Vx7LW5Q8fSXXub7BXAODyUQohRMyOc3faCPd0hg==}
    engines: {node: '>= 0.4'}
    dependencies:
      available-typed-arrays: 1.0.5
      call-bind: 1.0.5
      for-each: 0.3.3
      has-proto: 1.0.1
      is-typed-array: 1.1.12
    dev: true

  /typed-array-length@1.0.4:
    resolution: {integrity: sha512-KjZypGq+I/H7HI5HlOoGHkWUUGq+Q0TPhQurLbyrVrvnKTBgzLhIJ7j6J/XTQOi0d1RjyZ0wdas8bKs2p0x3Ng==}
    dependencies:
      call-bind: 1.0.5
      for-each: 0.3.3
      is-typed-array: 1.1.12
    dev: true

  /typescript@5.3.3:
    resolution: {integrity: sha512-pXWcraxM0uxAS+tN0AG/BF2TyqmHO014Z070UsJ+pFvYuRSq8KH8DmWpnbXe0pEPDHXZV3FcAbJkijJ5oNEnWw==}
    engines: {node: '>=14.17'}
    hasBin: true
    dev: true

  /unbox-primitive@1.0.2:
    resolution: {integrity: sha512-61pPlCD9h51VoreyJ0BReideM3MDKMKnh6+V9L08331ipq6Q8OFXZYiqP6n/tbHx4s5I9uRhcye6BrbkizkBDw==}
    dependencies:
      call-bind: 1.0.5
      has-bigints: 1.0.2
      has-symbols: 1.0.3
      which-boxed-primitive: 1.0.2
    dev: true

  /undici-types@5.26.5:
    resolution: {integrity: sha512-JlCMO+ehdEIKqlFxk6IfVoAUVmgz7cU7zD/h9XZ0qzeosSHmUJVOzSQvvYSYWXkFXC+IfLKSIffhv0sVZup6pA==}

  /update-browserslist-db@1.0.13(browserslist@4.22.2):
    resolution: {integrity: sha512-xebP81SNcPuNpPP3uzeW1NYXxI3rxyJzF3pD6sH4jE7o/IX+WtSpwnVU+qIsDPyk0d3hmFQ7mjqc6AtV604hbg==}
    hasBin: true
    peerDependencies:
      browserslist: '>= 4.21.0'
    dependencies:
      browserslist: 4.22.2
      escalade: 3.1.1
      picocolors: 1.0.0
    dev: true

  /uri-js@4.4.1:
    resolution: {integrity: sha512-7rKUyy33Q1yc98pQ1DAmLtwX109F7TIfWlW1Ydo8Wl1ii1SeHieeh0HHfPeL2fMXK6z0s8ecKs9frCuLJvndBg==}
    dependencies:
      punycode: 2.3.1
    dev: true

  /url@0.11.3:
    resolution: {integrity: sha512-6hxOLGfZASQK/cijlZnZJTq8OXAkt/3YGfQX45vvMYXpZoo8NdWZcY73K108Jf759lS1Bv/8wXnHDTSz17dSRw==}
    dependencies:
      punycode: 1.4.1
      qs: 6.11.2
    dev: false

  /util-deprecate@1.0.2:
    resolution: {integrity: sha512-EPD5q1uXyFxJpCrLnCc1nHnq3gOa6DZBocAIiI2TaSCA7VCJ1UJDMagCzIkXNsUYfD1daK//LTEQ8xiIbrHtcw==}
    dev: true

  /v8-compile-cache-lib@3.0.1:
    resolution: {integrity: sha512-wa7YjyUGfNZngI/vtK0UHAN+lgDCxBPCylVXGp0zu59Fz5aiGtNXaq3DhIov063MorB+VfufLh3JlF2KdTK3xg==}
    dev: true

  /vite-plugin-image-optimizer@1.1.7(vite@5.0.10):
    resolution: {integrity: sha512-KPJWndwqVi7Z2hYCudzKeNDw5U7w1DxAc266bqDBKV8taG8W3EtripFuUM4Y05IlFC19yBQndJCFA8+NJymH+w==}
    engines: {node: '>=14'}
    peerDependencies:
      vite: '>=3'
    dependencies:
      ansi-colors: 4.1.3
      pathe: 1.1.1
      vite: 5.0.10(@types/node@20.10.6)(sass@1.69.6)
    dev: true

  /vite-spritesheet-plugin@0.0.3(vite@5.0.10):
    resolution: {integrity: sha512-1coC4h7y9BExnqtB/1I5odlLLrfuaxw8BEToc3L5fn+lf01dBJqOl03gItJJGJxHk3nUhAFqSAFJyPtgsfRdyg==}
    engines: {node: '>=18.0.0', pnpm: '>=8.0.0'}
    peerDependencies:
      vite: '*'
    dependencies:
      canvas: 2.11.2
      chokidar: 3.5.3
      maxrects-packer: 2.7.3
      minimatch: 9.0.3
      vite: 5.0.10(@types/node@20.10.6)(sass@1.69.6)
    transitivePeerDependencies:
      - encoding
      - supports-color
    dev: true

  /vite@5.0.10(@types/node@20.10.6)(sass@1.69.6):
    resolution: {integrity: sha512-2P8J7WWgmc355HUMlFrwofacvr98DAjoE52BfdbwQtyLH06XKwaL/FMnmKM2crF0iX4MpmMKoDlNCB1ok7zHCw==}
    engines: {node: ^18.0.0 || >=20.0.0}
    hasBin: true
    peerDependencies:
      '@types/node': ^18.0.0 || >=20.0.0
      less: '*'
      lightningcss: ^1.21.0
      sass: '*'
      stylus: '*'
      sugarss: '*'
      terser: ^5.4.0
    peerDependenciesMeta:
      '@types/node':
        optional: true
      less:
        optional: true
      lightningcss:
        optional: true
      sass:
        optional: true
      stylus:
        optional: true
      sugarss:
        optional: true
      terser:
        optional: true
    dependencies:
      '@types/node': 20.10.6
      esbuild: 0.19.11
      postcss: 8.4.32
      rollup: 4.9.2
      sass: 1.69.6
    optionalDependencies:
      fsevents: 2.3.3

  /vitefu@0.2.5(vite@5.0.10):
    resolution: {integrity: sha512-SgHtMLoqaeeGnd2evZ849ZbACbnwQCIwRH57t18FxcXoZop0uQu0uzlIhJBlF/eWVzuce0sHeqPcDo+evVcg8Q==}
    peerDependencies:
      vite: ^3.0.0 || ^4.0.0 || ^5.0.0
    peerDependenciesMeta:
      vite:
        optional: true
    dependencies:
      vite: 5.0.10(@types/node@20.10.6)(sass@1.69.6)
    dev: true

  /watchpack@2.4.0:
    resolution: {integrity: sha512-Lcvm7MGST/4fup+ifyKi2hjyIAwcdI4HRgtvTpIUxBRhB+RFtUh8XtDOxUfctVCnhVi+QQj49i91OyvzkJl6cg==}
    engines: {node: '>=10.13.0'}
    dependencies:
      glob-to-regexp: 0.4.1
      graceful-fs: 4.2.11
    dev: true

  /webidl-conversions@3.0.1:
    resolution: {integrity: sha512-2JAn3z8AR6rjK8Sm8orRC0h/bcl/DqL7tRPdGZ4I1CjdF+EaMLmYxBHyXuKL849eucPFhvBoxMsflfOb8kxaeQ==}
    dev: true

  /webpack-sources@3.2.3:
    resolution: {integrity: sha512-/DyMEOrDgLKKIG0fmvtz+4dUX/3Ghozwgm6iPp8KRhvn+eQf9+Q7GWxVNMk3+uCPWfdXYC4ExGBckIXdFEfH1w==}
    engines: {node: '>=10.13.0'}
    dev: true

  /webpack@5.89.0:
    resolution: {integrity: sha512-qyfIC10pOr70V+jkmud8tMfajraGCZMBWJtrmuBymQKCrLTRejBI8STDp1MCyZu/QTdZSeacCQYpYNQVOzX5kw==}
    engines: {node: '>=10.13.0'}
    hasBin: true
    peerDependencies:
      webpack-cli: '*'
    peerDependenciesMeta:
      webpack-cli:
        optional: true
    dependencies:
      '@types/eslint-scope': 3.7.7
      '@types/estree': 1.0.5
      '@webassemblyjs/ast': 1.11.6
      '@webassemblyjs/wasm-edit': 1.11.6
      '@webassemblyjs/wasm-parser': 1.11.6
      acorn: 8.11.3
      acorn-import-assertions: 1.9.0(acorn@8.11.3)
      browserslist: 4.22.2
      chrome-trace-event: 1.0.3
      enhanced-resolve: 5.15.0
      es-module-lexer: 1.4.1
      eslint-scope: 5.1.1
      events: 3.3.0
      glob-to-regexp: 0.4.1
      graceful-fs: 4.2.11
      json-parse-even-better-errors: 2.3.1
      loader-runner: 4.3.0
      mime-types: 2.1.35
      neo-async: 2.6.2
      schema-utils: 3.3.0
      tapable: 2.2.1
      terser-webpack-plugin: 5.3.10(webpack@5.89.0)
      watchpack: 2.4.0
      webpack-sources: 3.2.3
    transitivePeerDependencies:
      - '@swc/core'
      - esbuild
      - uglify-js
    dev: true

  /whatwg-url@5.0.0:
    resolution: {integrity: sha512-saE57nupxk6v3HY35+jzBwYa0rKSy0XR8JSxZPwgLr7ys0IBzhGviA1/TUGJLmSVqs8pb9AnvICXEuOHLprYTw==}
    dependencies:
      tr46: 0.0.3
      webidl-conversions: 3.0.1
    dev: true

  /which-boxed-primitive@1.0.2:
    resolution: {integrity: sha512-bwZdv0AKLpplFY2KZRX6TvyuN7ojjr7lwkg6ml0roIy9YeuSr7JS372qlNW18UQYzgYK9ziGcerWqZOmEn9VNg==}
    dependencies:
      is-bigint: 1.0.4
      is-boolean-object: 1.1.2
      is-number-object: 1.0.7
      is-string: 1.0.7
      is-symbol: 1.0.4
    dev: true

  /which-typed-array@1.1.13:
    resolution: {integrity: sha512-P5Nra0qjSncduVPEAr7xhoF5guty49ArDTwzJ/yNuPIbZppyRxFQsRCWrocxIY+CnMVG+qfbU2FmDKyvSGClow==}
    engines: {node: '>= 0.4'}
    dependencies:
      available-typed-arrays: 1.0.5
      call-bind: 1.0.5
      for-each: 0.3.3
      gopd: 1.0.1
      has-tostringtag: 1.0.0
    dev: true

  /which@2.0.2:
    resolution: {integrity: sha512-BLI3Tl1TW3Pvl70l3yq3Y64i+awpwXqsGBYWkkqMtnbXgrMD+yj7rhW0kuEDxzJaYXGjEW5ogapKNMEKNMjibA==}
    engines: {node: '>= 8'}
    hasBin: true
    dependencies:
      isexe: 2.0.0
    dev: true

  /wide-align@1.1.5:
    resolution: {integrity: sha512-eDMORYaPNZ4sQIuuYPDHdQvf4gyCF9rEEV/yPxGfwPkRodwEgiMUUXTx/dex+Me0wxx53S+NgUHaP7y3MGlDmg==}
    dependencies:
      string-width: 4.2.3
    dev: true

  /wrappy@1.0.2:
    resolution: {integrity: sha512-l4Sp/DRseor9wL6EvV2+TuQn63dMkPjZ/sp9XkghTEbV9KlPS1xUsZ3u7/IQO4wxtcFB4bgpQPRcR3QCvezPcQ==}
    dev: true

  /ws@8.16.0:
    resolution: {integrity: sha512-HS0c//TP7Ina87TfiPUz1rQzMhHrl/SG2guqRcTOIUYD2q8uhUdNHZYJUaQ8aTGPzCh+c6oawMKW35nFl1dxyQ==}
    engines: {node: '>=10.0.0'}
    peerDependencies:
      bufferutil: ^4.0.1
      utf-8-validate: '>=5.0.2'
    peerDependenciesMeta:
      bufferutil:
        optional: true
      utf-8-validate:
        optional: true
    dev: false

  /xtend@4.0.2:
    resolution: {integrity: sha512-LKYU1iAXJXUgAXn9URjiu+MWhyUXHsvfp7mcuYm9dSUKK0/CjtrUwFAxD82/mCWbtLsGjFIad0wIsod4zrTAEQ==}
    engines: {node: '>=0.4'}
    dev: true

  /yallist@4.0.0:
    resolution: {integrity: sha512-3wdGidZyq5PB084XLES5TpOSRA3wjXAlIWMhum2kRcv/41Sn2emQ0dycQW4uZXLejwKvg6EsvbdlVL+FYEct7A==}
    dev: true

  /yn@3.1.1:
    resolution: {integrity: sha512-Ux4ygGWsu2c7isFWe8Yu1YluJmqVhxqK2cLXNQA5AcC3QfbGNpM7fu0Y8b/z16pXLnFxZYvWhd3fhBY9DLmC6Q==}
    engines: {node: '>=6'}
    dev: true

  /yocto-queue@0.1.0:
    resolution: {integrity: sha512-rVksvsnNCdJ/ohGc6xgPwyN8eheCxsiLM8mxuE/t/mOVqJewPuO1miLpTHQiRgTKCLexL4MeAFVagts7HmNZ2Q==}
    engines: {node: '>=10'}
    dev: true

  github.com/uNetworking/uWebSockets.js/fca27c05066342b01951782248640c8013b37196:
    resolution: {tarball: https://codeload.github.com/uNetworking/uWebSockets.js/tar.gz/fca27c05066342b01951782248640c8013b37196}
    name: uWebSockets.js
    version: 20.34.0
    dev: false<|MERGE_RESOLUTION|>--- conflicted
+++ resolved
@@ -298,12 +298,10 @@
 
   /@csstools/css-tokenizer@2.2.3:
     resolution: {integrity: sha512-pp//EvZ9dUmGuGtG1p+n17gTHEOqu9jO+FiCUjNN3BDmyhdA2Jq9QsVeR7K8/2QCK17HSsioPlTW9ZkzoWb3Lg==}
-    engines: {node: ^14 || ^16 || >=18}
     dev: true
 
   /@csstools/media-query-list-parser@2.1.7(@csstools/css-parser-algorithms@2.5.0)(@csstools/css-tokenizer@2.2.3):
     resolution: {integrity: sha512-lHPKJDkPUECsyAvD60joYfDmp8UERYxHGkFfyLJFTVK/ERJe0sVlIFLXU5XFxdjNDTerp5L4KeaKG+Z5S94qxQ==}
-    engines: {node: ^14 || ^16 || >=18}
     peerDependencies:
       '@csstools/css-parser-algorithms': ^2.5.0
       '@csstools/css-tokenizer': ^2.2.3
@@ -501,7 +499,6 @@
 
   /@csstools/postcss-media-queries-aspect-ratio-number-values@2.0.5(postcss@8.4.32):
     resolution: {integrity: sha512-XHMPasWYPWa9XaUHXU6Iq0RLfoAI+nvGTPj51hOizNsHaAyFiq2SL4JvF1DU8lM6B70+HVzKM09Isbyrr755Bw==}
-    engines: {node: ^14 || ^16 || >=18}
     peerDependencies:
       postcss: ^8.4
     dependencies:
@@ -556,7 +553,6 @@
 
   /@csstools/postcss-relative-color-syntax@2.0.9(postcss@8.4.32):
     resolution: {integrity: sha512-2UoaRd2iIuzUGtYgteN5fJ0s+OfCiV7PvCnw8MCh3om8+SeVinfG8D5sqBOvImxFVfrp6k60XF5RFlH6oc//fg==}
-    engines: {node: ^14 || ^16 || >=18}
     peerDependencies:
       postcss: ^8.4
     dependencies:
@@ -591,7 +587,6 @@
 
   /@csstools/postcss-text-decoration-shorthand@3.0.4(postcss@8.4.32):
     resolution: {integrity: sha512-yUZmbnUemgQmja7SpOZeU45+P49wNEgQguRdyTktFkZsHf7Gof+ZIYfvF6Cm+LsU1PwSupy4yUeEKKjX5+k6cQ==}
-    engines: {node: ^14 || ^16 || >=18}
     peerDependencies:
       postcss: ^8.4
     dependencies:
@@ -806,7 +801,6 @@
 
   /@esbuild/win32-ia32@0.19.11:
     resolution: {integrity: sha512-6YOrWS+sDJDmshdBIQU+Uoyh7pQKrdykdefC1avn76ss5c+RN6gut3LZA4E2cH5xUEp5/cA0+YxRaVtRAb0xBg==}
-    engines: {node: '>=12'}
     cpu: [ia32]
     os: [win32]
     requiresBuild: true
@@ -2562,30 +2556,6 @@
     hasBin: true
     requiresBuild: true
     optionalDependencies:
-<<<<<<< HEAD
-      '@esbuild/android-arm': 0.19.9
-      '@esbuild/android-arm64': 0.19.9
-      '@esbuild/android-x64': 0.19.9
-      '@esbuild/darwin-arm64': 0.19.9
-      '@esbuild/darwin-x64': 0.19.9
-      '@esbuild/freebsd-arm64': 0.19.9
-      '@esbuild/freebsd-x64': 0.19.9
-      '@esbuild/linux-arm': 0.19.9
-      '@esbuild/linux-arm64': 0.19.9
-      '@esbuild/linux-ia32': 0.19.9
-      '@esbuild/linux-loong64': 0.19.9
-      '@esbuild/linux-mips64el': 0.19.9
-      '@esbuild/linux-ppc64': 0.19.9
-      '@esbuild/linux-riscv64': 0.19.9
-      '@esbuild/linux-s390x': 0.19.9
-      '@esbuild/linux-x64': 0.19.9
-      '@esbuild/netbsd-x64': 0.19.9
-      '@esbuild/openbsd-x64': 0.19.9
-      '@esbuild/sunos-x64': 0.19.9
-      '@esbuild/win32-arm64': 0.19.9
-      '@esbuild/win32-ia32': 0.19.9
-      '@esbuild/win32-x64': 0.19.9
-=======
       '@esbuild/aix-ppc64': 0.19.11
       '@esbuild/android-arm': 0.19.11
       '@esbuild/android-arm64': 0.19.11
@@ -2610,7 +2580,6 @@
       '@esbuild/win32-ia32': 0.19.11
       '@esbuild/win32-x64': 0.19.11
     dev: true
->>>>>>> 65c8ee24
 
   /escalade@3.1.1:
     resolution: {integrity: sha512-k0er2gUkLf8O0zKJiAhmkTnJlTvINGv7ygDNPbeIsX/TJjGJZHuh9B2UxbsaEkmlEo9MfhrSzmhIlhRlI2GXnw==}
@@ -4098,7 +4067,6 @@
 
   /postcss-overflow-shorthand@5.0.1(postcss@8.4.32):
     resolution: {integrity: sha512-XzjBYKLd1t6vHsaokMV9URBt2EwC9a7nDhpQpjoPk2HRTSQfokPfyAS/Q7AOrzUu6q+vp/GnrDBGuj/FCaRqrQ==}
-    engines: {node: ^14 || ^16 || >=18}
     peerDependencies:
       postcss: ^8.4
     dependencies:
@@ -5001,6 +4969,7 @@
       sass: 1.69.6
     optionalDependencies:
       fsevents: 2.3.3
+    dev: true
 
   /vitefu@0.2.5(vite@5.0.10):
     resolution: {integrity: sha512-SgHtMLoqaeeGnd2evZ849ZbACbnwQCIwRH57t18FxcXoZop0uQu0uzlIhJBlF/eWVzuce0sHeqPcDo+evVcg8Q==}
