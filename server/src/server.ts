--- conflicted
+++ resolved
@@ -9,11 +9,8 @@
 import { Game } from "./game";
 import { type Player } from "./objects/player";
 import { Logger } from "./utils/misc";
-<<<<<<< HEAD
 import { exec } from "child_process";
-=======
 import { VPN_IPV4 } from "./utils/VPN_IPV4";
->>>>>>> cb11d221
 
 /**
  * Apply CORS headers to a response.
