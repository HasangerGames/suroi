<<<<<<< HEAD
import { App, DEDICATED_COMPRESSOR_256KB, SSLApp, WebSocket } from "uWebSockets.js";
import fs from "fs";
import { Config, Debug, getContentType, log } from "../../common/dist/utils/misc";
import { SuroiBitStream } from "../../common/dist/utils/suroiBitStream";
import { Player } from "../../common/dist/objects/player";
=======
import {
    App,
    DEDICATED_COMPRESSOR_256KB,
    SSLApp,
    type WebSocket
} from "uWebSockets.js";
import * as fs from "fs";

import {
    Config,
    Debug,
    getContentType,
    log
} from "../../common/src/utils/misc";
import { SuroiBitStream } from "../../common/src/utils/suroiBitStream";
import { type Player } from "../../common/src/objects/player";
>>>>>>> f93b5925
import { Game } from "./game";

// Initialize the server
let app;
if (Config.https) {
    app = SSLApp({
        key_file_name: Config.keyFile,
        cert_file_name: Config.certFile
    });
} else {
    app = App();
}

const game = new Game();

// Set up static files
const staticFiles = {};
function walk (dir: string, files: string[] = []): string[] {
    if (dir.includes(".git") || dir.includes("src") || dir.includes(".vscode") || dir.includes(".idea")) return files;
    const dirFiles = fs.readdirSync(dir);
    for (const f of dirFiles) {
        const stat = fs.lstatSync(`${dir}/${f}`);
        if (stat.isDirectory()) {
            walk(`${dir}/${f}`, files);
        } else {
            files.push(`${dir.slice(12)}/${f}`);
        }
    }
    return files;
}
for (const file of walk("client/dist")) {
    staticFiles[file] = fs.readFileSync(`client/dist/${file}`);
}

app.get("/*", async (res, req) => {
    const path: string = req.getUrl() === "/" ? "/index.html" : req.getUrl();
    let file: Buffer | undefined;
    if (Debug.disableStaticFileCache) {
        try {
            file = fs.readFileSync(`client/dist${path}`);
        } catch (e) {
            file = undefined;
        }
    } else {
        file = staticFiles[path];
    }

    // eslint-disable-next-line @typescript-eslint/no-empty-function
    res.onAborted(() => {});

    if (file === undefined) {
        res.writeStatus("404 Not Found");
        res.end(`<!DOCTYPE html><html lang="en"><body><pre>404 Not Found: ${req.getUrl()}</pre></body></html>`);
        return;
    }

    res.writeHeader("Content-Type", getContentType(path)).end(file);
});

app.get("/getGame", (res) => {
    res.writeHeader("Content-Type", "application/json").end(`{ "addr": "ws://127.0.0.1:8000/play" }`);
});

app.ws("/play", {
    compression: DEDICATED_COMPRESSOR_256KB,
    idleTimeout: 30,

    /**
     * Upgrade the connection to WebSocket.
     */
    upgrade: (res, req, context) => {
        const player = game.addPlayer();
        res.upgrade(
            {},
            req.getHeader("sec-websocket-key"),
            req.getHeader("sec-websocket-protocol"),
            req.getHeader("sec-websocket-extensions"),
            context
        );
    },

    /**
     * Handle opening of the socket.
     * @param socket The socket being opened.
     */
    open: (socket: WebSocket<Player>) => {
        socket.getUserData().socket = socket;
        // let playerName = socket.cookies["player-name"]?.trim().substring(0, 16) ?? "Player";
        // if (typeof playerName !== "string" || playerName.length < 1) playerName = "Player";
        // log(`"${playerName}" joined the game.`);
        log("Player joined the game.");
    },

    /**
     * Handle messages coming from the socket.
     * @param socket The socket in question.
     * @param message The message to handle.
     */
    message: (socket: WebSocket<Player>, message) => {
        const stream = new SuroiBitStream(message);
        try {
            const msgType = stream.readUint8();
            switch (msgType) {

            }
        } catch (e) {
            console.warn("Error parsing message:", e);
        }
    },

    /**
     * Handle closing of the socket.
     * @param socket The socket being closed.
     */
    close: (socket: WebSocket<Player>) => {
        // log(`"${socket.player.name}" left the game.`);

        game.removePlayer(socket.getUserData());
    }
});

// Start the servers
log("Suroi v0.1.0");
app.listen(Config.host, Config.port, () => {
    log(`Listening on ${Config.host}:${Config.port}`);
    log("Press Ctrl+C to exit.");
});<|MERGE_RESOLUTION|>--- conflicted
+++ resolved
@@ -1,10 +1,3 @@
-<<<<<<< HEAD
-import { App, DEDICATED_COMPRESSOR_256KB, SSLApp, WebSocket } from "uWebSockets.js";
-import fs from "fs";
-import { Config, Debug, getContentType, log } from "../../common/dist/utils/misc";
-import { SuroiBitStream } from "../../common/dist/utils/suroiBitStream";
-import { Player } from "../../common/dist/objects/player";
-=======
 import {
     App,
     DEDICATED_COMPRESSOR_256KB,
@@ -21,7 +14,6 @@
 } from "../../common/src/utils/misc";
 import { SuroiBitStream } from "../../common/src/utils/suroiBitStream";
 import { type Player } from "../../common/src/objects/player";
->>>>>>> f93b5925
 import { Game } from "./game";
 
 // Initialize the server
@@ -39,7 +31,7 @@
 
 // Set up static files
 const staticFiles = {};
-function walk (dir: string, files: string[] = []): string[] {
+function walk(dir: string, files: string[] = []): string[] {
     if (dir.includes(".git") || dir.includes("src") || dir.includes(".vscode") || dir.includes(".idea")) return files;
     const dirFiles = fs.readdirSync(dir);
     for (const f of dirFiles) {
@@ -137,7 +129,7 @@
      * @param socket The socket being closed.
      */
     close: (socket: WebSocket<Player>) => {
-        // log(`"${socket.player.name}" left the game.`);
+        //log(`"${socket.player.name}" left the game.`);
 
         game.removePlayer(socket.getUserData());
     }
