--- conflicted
+++ resolved
@@ -325,12 +325,6 @@
      * @returns The slot in which the item was added, or `-1` if it could not be added
      */
     appendWeapon(item: ReifiableItem): number {
-<<<<<<< HEAD
-        const maxWeapons = GameConstants.player.maxWeapons;
-        for (let slot = 0; slot < maxWeapons; slot++) {
-            if (this.weapons[slot] === undefined) {
-                this._setWeapon(slot, this._reifyItem(item));
-=======
         item = this._reifyItem(item);
 
         const maxWeapons = GameConstants.player.maxWeapons;
@@ -342,7 +336,6 @@
                 GameConstants.player.inventorySlotTypings[slot] === itemType
             ) {
                 this._setWeapon(slot, item);
->>>>>>> 15e1cd77
                 return slot;
             }
         }
