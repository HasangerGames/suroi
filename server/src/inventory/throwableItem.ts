import { AnimationType, GameConstants } from "@common/constants";
import { PerkIds } from "@common/definitions/items/perks";
import { type ThrowableDefinition } from "@common/definitions/items/throwables";
import { Numeric } from "@common/utils/math";
import { ItemType, type ReifiableDef } from "@common/utils/objectDefinitions";
import { Vec } from "@common/utils/vector";
import { type ItemData } from "../objects/loot";
import { type Player } from "../objects/player";
import { CountableInventoryItem } from "./inventoryItem";
import { Timeout } from "@common/utils/misc";

export class ThrowableItem extends CountableInventoryItem.derive(ItemType.Throwable) {
    count: number;

    private _cookStart?: number;
    private _throwTimer?: Timeout;

    private _cooking = false;

    constructor(definition: ReifiableDef<ThrowableDefinition>, owner: Player, data?: ItemData<ThrowableDefinition>, count = 1) {
        super(definition, owner);

        this.count = count;

        if (this.category !== ItemType.Throwable) {
            throw new TypeError(`Attempted to create a Throwable object based on a definition for a non-gun object (Received a ${this.category as unknown as string} definition)`);
        }

        if (data) {
            this.stats.kills = data.kills;
            this.stats.damage = data.damage;
        }
    }

    private _useItemNoDelayCheck(skipAttackCheck: boolean): void {
        const owner = this.owner;

        if (
            (!skipAttackCheck && !owner.attacking)
            || owner.dead
            || owner.downed
            || owner.disconnected
<<<<<<< HEAD
            || this !== this.owner.activeItem
=======
            || this !== owner.activeItem
            || this._activeHandler
>>>>>>> 88b6518f
        ) {
            return;
        }

        if (owner.game.pluginManager.emit("inv_item_use", this) !== undefined) {
            return;
        }

        this._lastUse = owner.game.now;
        owner.animation = AnimationType.ThrowableCook;
        owner.setPartialDirty();

        owner.action?.cancel();

        this._cook();
    }

    override stopUse(): void {
<<<<<<< HEAD
        this._throw();
=======
        if (this.owner.game.pluginManager.emit("inv_item_stop_use", this) !== undefined) return;
        this._activeHandler?.throw(!this.isActive);
    }

    private _detachHandler(): void {
        this._activeHandler = undefined;
>>>>>>> 88b6518f
    }

    override itemData(): ItemData<ThrowableDefinition> {
        return {
            kills: this.stats.kills,
            damage: this.stats.damage
        };
    }

    override useItem(): void {
        super._bufferAttack(
            this.definition.fireDelay,
            this._useItemNoDelayCheck.bind(this, true)
        );
    }

    private _cook(): void {
        if (this._cooking) return;
        this._cooking = true;

        const owner = this.owner;
        const game = owner.game;

        const recoil = owner.recoil;
        recoil.active = true;
        recoil.multiplier = this.definition.cookSpeedMultiplier;
        recoil.time = Infinity;

        if (this.definition.cookable) {
            this._throwTimer = game.addTimeout(
                () => {
                    recoil.active = false;
                    this._throw(true);
                },
                this.definition.fuseTime
            );
        }

        this._cookStart = game.now;
    }

    private _throw(soft = false): void {
        if (!this._cooking) return;
        this._cooking = false;

        this._throwTimer?.kill();
        this._throwTimer = undefined;

        const definition = this.definition;
        const owner = this.owner;
        const game = owner.game;

        owner.dirty.weapons = true;

        if (!owner.dead) {
            owner.inventory.removeThrowable(this.definition, false, 1);
        }

        owner.animation = AnimationType.ThrowableThrow;
        owner.setPartialDirty();

        owner.recoil.active = false;

        const speed = soft
            ? 0
            : Numeric.min(
                definition.physics.maxThrowDistance * owner.mapPerkOrDefault(PerkIds.DemoExpert, ({ rangeMod }) => rangeMod, 1),
                owner.distanceToMouse
            ) * GameConstants.projectiles.distanceToMouseMultiplier;

        const time = this.definition.cookable ? (game.now - (this._cookStart ?? 0)) : 0;

        const projectile = game.addProjectile({
            definition,
            position: Vec.add(
                owner.position,
                Vec.rotate(definition.animation.cook.rightFist, owner.rotation)
            ),
            layer: owner.layer,
            source: owner,
            velocity: Vec.add(
                Vec.fromPolar(owner.rotation, speed),
                owner.movementVector
            ),
            height: this.definition.physics.initialHeight,
            fuseTime: this.definition.fuseTime - time
        });

        if (definition.c4) {
            owner.c4s.add(projectile);
            owner.dirty.activeC4s = true;
        }
    }
}<|MERGE_RESOLUTION|>--- conflicted
+++ resolved
@@ -40,12 +40,7 @@
             || owner.dead
             || owner.downed
             || owner.disconnected
-<<<<<<< HEAD
-            || this !== this.owner.activeItem
-=======
             || this !== owner.activeItem
-            || this._activeHandler
->>>>>>> 88b6518f
         ) {
             return;
         }
@@ -64,16 +59,7 @@
     }
 
     override stopUse(): void {
-<<<<<<< HEAD
         this._throw();
-=======
-        if (this.owner.game.pluginManager.emit("inv_item_stop_use", this) !== undefined) return;
-        this._activeHandler?.throw(!this.isActive);
-    }
-
-    private _detachHandler(): void {
-        this._activeHandler = undefined;
->>>>>>> 88b6518f
     }
 
     override itemData(): ItemData<ThrowableDefinition> {
