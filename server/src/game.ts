--- conflicted
+++ resolved
@@ -38,13 +38,10 @@
 import { Grid } from "./utils/grid";
 import { IDAllocator } from "./utils/idAllocator";
 import { Logger, removeFrom } from "./utils/misc";
-<<<<<<< HEAD
 import { isTeamMode, type Team } from "./team";
 import { type MapPingDefinition, MapPings } from "../../common/src/definitions/mapPings";
 import { type Packet, PacketStream } from "../../common/src/packets/packetStream";
-=======
 import NanoTimer from "nanotimer";
->>>>>>> 9d8a2452
 
 export class Game {
     readonly _id: number;
@@ -235,7 +232,6 @@
         for (const syncedParticle of this.grid.pool.getCategory(ObjectCategory.SyncedParticle)) {
             syncedParticle.update();
         }
-
         // Update bullets
         let records: DamageRecord[] = [];
         for (const bullet of this.bullets) {
@@ -257,28 +253,6 @@
             object.damage(damage, source, weapon, position);
         }
 
-<<<<<<< HEAD
-            // First loop over players: movement, animations, & actions
-            for (const player of this.grid.pool.getCategory(ObjectCategory.Player)) {
-                if (!player.dead) player.update();
-            }
-
-            // Cache objects serialization
-            for (const partialObject of this.partialDirtyObjects) {
-                if (!this.fullDirtyObjects.has(partialObject)) {
-                    partialObject.serializePartial();
-                }
-            }
-            for (const fullObject of this.fullDirtyObjects) {
-                fullObject.serializeFull();
-            }
-
-            // Second loop over players: calculate visible objects & send updates
-            for (const player of this.connectedPlayers) {
-                if (!player.joined) continue;
-                player.secondUpdate();
-            }
-=======
         // Handle explosions
         for (const explosion of this.explosions) {
             explosion.explode();
@@ -290,57 +264,27 @@
         // First loop over players: movement, animations, & actions
         for (const player of this.grid.pool.getCategory(ObjectCategory.Player)) {
             if (!player.dead) player.update();
-            player.thisTickDirty = JSON.parse(JSON.stringify(player.dirty));
-        }
-
-        for (const object of new Set([...this.fullDirtyObjects, ...this.partialDirtyObjects])) {
-            object.serialize();
-        }
->>>>>>> 9d8a2452
+        }
+
+        // Cache objects serialization
+        for (const partialObject of this.partialDirtyObjects) {
+            if (!this.fullDirtyObjects.has(partialObject)) {
+                partialObject.serializePartial();
+            }
+        }
+        for (const fullObject of this.fullDirtyObjects) {
+            fullObject.serializeFull();
+        }
 
         // Second loop over players: calculate visible objects & send updates
         for (const player of this.connectedPlayers) {
             if (!player.joined) continue;
-
             player.secondUpdate();
         }
 
-<<<<<<< HEAD
-            // Reset everything
-            this.fullDirtyObjects.clear();
-            this.partialDirtyObjects.clear();
-            this.newBullets.length = 0;
-            this.explosions.length = 0;
-            this.emotes.length = 0;
-            this.newPlayers.length = 0;
-            this.deletedPlayers.length = 0;
-            this.killFeedMessages.length = 0;
-            this.planes.length = 0;
-            this.mapPings.length = 0;
-            this.aliveCountDirty = false;
-            this.gas.dirty = false;
-            this.gas.completionRatioDirty = false;
-            this.updateObjects = false;
-
-            // Winning logic
-            if (this._started && this.aliveCount < 2 && !this.over) {
-                // Send game over packet to the last man standing
-                if (this.aliveCount === 1) {
-                    const lastManStanding = [...this.livingPlayers][0];
-                    const movement = lastManStanding.movement;
-                    movement.up = false;
-                    movement.down = false;
-                    movement.left = false;
-                    movement.right = false;
-                    lastManStanding.attacking = false;
-                    lastManStanding.emote(lastManStanding.loadout.emotes[5]);
-                    lastManStanding.sendGameOverPacket(true);
-                }
-=======
         // Third loop: clean up after all packets have been sent
         for (const player of this.connectedPlayers) {
             if (!player.joined) continue;
->>>>>>> 9d8a2452
 
             player.postPacket();
         }
@@ -372,7 +316,7 @@
                 movement.left = false;
                 movement.right = false;
                 lastManStanding.attacking = false;
-                if (lastManStanding.loadout.emotes[5]?.idString !== "none") lastManStanding.emote(5);
+                lastManStanding.emote(lastManStanding.loadout.emotes[5]);
                 lastManStanding.sendGameOverPacket(true);
             }
 
