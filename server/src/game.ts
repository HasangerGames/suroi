--- conflicted
+++ resolved
@@ -49,10 +49,6 @@
 import { IDAllocator } from "./utils/idAllocator";
 import { Cache, getSpawnableLoots, SpawnableItemRegistry } from "./utils/lootHelpers";
 import { cleanUsername, modeFromMap, removeFrom } from "./utils/misc";
-<<<<<<< HEAD
-import { ModeDefinition, Modes, type Mode } from "@common/definitions/modes";
-=======
->>>>>>> 62f4e8c2
 
 /*
     eslint-disable
@@ -243,12 +239,7 @@
             startedTime: -1
         });
 
-<<<<<<< HEAD
-        this.modeName = modeFromMap(map);
-        this.mode = Modes[this.modeName];
-=======
         this.mode = Modes[this.modeName = modeFromMap(map)];
->>>>>>> 62f4e8c2
 
         this.pluginManager.loadPlugins();
 
