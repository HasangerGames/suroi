import { type WebSocket } from "uWebSockets.js";
import { OBJECT_ID_BITS, ObjectCategory, TICKS_PER_SECOND } from "../../common/src/constants";
import { type LootDefinition } from "../../common/src/definitions/loots";
import { distanceSquared } from "../../common/src/utils/math";
import { log } from "../../common/src/utils/misc";
<<<<<<< HEAD
import {
    KILL_LEADER_MIN_KILLS,
    KillFeedMessageType,
    OBJECT_ID_BITS,
    ObjectCategory,
    TICK_SPEED
} from "../../common/src/constants";
import { ObjectType } from "../../common/src/utils/objectType";
import { Bullet, type DamageRecord, type ServerBulletOptions } from "./objects/bullet";
import { KillFeedPacket } from "./packets/sending/killFeedPacket";
=======
import { ObjectType } from "../../common/src/utils/objectType";
>>>>>>> caee1931
import { random, randomPointInsideCircle } from "../../common/src/utils/random";
import { SuroiBitStream } from "../../common/src/utils/suroiBitStream";
import { v, type Vector } from "../../common/src/utils/vector";
import { Maps } from "./data/maps";
import { Gas } from "./gas";
import { type GunItem } from "./inventory/gunItem";
import { Map } from "./map";
import { Bullet, type DamageRecord, type ServerBulletOptions } from "./objects/bullet";
import { type Emote } from "./objects/emote";
import { Explosion } from "./objects/explosion";
import { Loot } from "./objects/loot";
import { Player } from "./objects/player";
import { GameOverPacket } from "./packets/sending/gameOverPacket";
import { JoinedPacket } from "./packets/sending/joinedPacket";
import { KillFeedPacket } from "./packets/sending/killFeedPacket";
import { MapPacket } from "./packets/sending/mapPacket";
import { UpdatePacket } from "./packets/sending/updatePacket";
import { endGame, type PlayerContainer } from "./server";
import { type GameObject } from "./types/gameObject";
import { JoinKillFeedMessage } from "./types/killFeedMessage";
import { Grid } from "./utils/grid";
import { IDAllocator } from "./utils/idAllocator";
import { removeFrom } from "./utils/misc";
import { Config, SpawnMode } from "./config";
import { type Obstacle } from "./objects/obstacle";
import { type Building } from "./objects/building";

export class Game {
    readonly _id: number;
    get id(): number { return this._id; }

    map: Map;

    /**
     * A cached map packet
     * Since the map is static, there's no reason to serialize a map packet for each player that joins the game
     */
    private readonly mapPacketStream: SuroiBitStream;

    gas: Gas;

    readonly grid: Grid;

    readonly partialDirtyObjects = new Set<GameObject>();
    readonly fullDirtyObjects = new Set<GameObject>();
    readonly deletedObjects = new Set<GameObject>();

    updateObjects = false;

    readonly minimapObjects = new Set<Obstacle | Building>();

    readonly livingPlayers: Set<Player> = new Set<Player>();
    readonly connectedPlayers: Set<Player> = new Set<Player>();
    readonly spectatablePlayers: Player[] = [];

    readonly loot: Set<Loot> = new Set<Loot>();
    readonly explosions: Set<Explosion> = new Set<Explosion>();
    readonly emotes: Set<Emote> = new Set<Emote>();

    /**
     * All bullets that currently exist
     */
    readonly bullets = new Set<Bullet>();
    /**
     * All bullets created this tick
     */
    readonly newBullets = new Set<Bullet>();

    /**
     * All kill feed messages this tick
     */
    readonly killFeedMessages = new Set<KillFeedPacket>();

    private _started = false;
    allowJoin = false;
    over = false;
    stopped = false;

    startTimeoutID?: NodeJS.Timeout;

    aliveCountDirty = false;

    /**
     * The value of `Date.now()`, as of the start of the tick.
     */
    _now = Date.now();
    get now(): number { return this._now; }

    tickTimes: number[] = [];

    tickDelta = 1000 / TICKS_PER_SECOND;

    constructor(id: number) {
        this._id = id;

        // Generate map
        this.grid = new Grid(Maps[Config.mapName].width, Maps[Config.mapName].height, 16);
        this.map = new Map(this, Config.mapName);

        const mapPacket = new MapPacket(this);
        this.mapPacketStream = SuroiBitStream.alloc(mapPacket.allocBytes);
        mapPacket.serialize(this.mapPacketStream);

        this.gas = new Gas(this);

        this.allowJoin = true;

        // Start the tick loop
        this.tick(TICKS_PER_SECOND);
    }

    tick(delay: number): void {
        setTimeout((): void => {
            this._now = Date.now();

            if (this.stopped) return;

            // Update loots
            for (const loot of this.loot) {
                loot.update();
            }

            // Update bullets
            let records: DamageRecord[] = [];
            for (const bullet of this.bullets) {
                records = records.concat(bullet.update());

                if (bullet.dead) this.bullets.delete(bullet);
            }

            // Do the damage after updating all bullets
            // This is to make sure bullets that hit the same object on the same tick will die so they don't de-sync with the client
            // Example: a shotgun insta killing a crate, in the client all bullets will hit the crate
            // while on the server, without this, some bullets won't because the first bullets will kill the crate
            for (const { object, damage, source, weapon, position } of records) {
                object.damage(damage, source, weapon, position);
            }

            // Handle explosions
            for (const explosion of this.explosions) {
                explosion.explode();
            }

            // Update gas
            this.gas.tick();

            // First loop over players: Movement, animations, & actions
            for (const player of this.livingPlayers) {
                player.update();
            }

            // Second loop over players: calculate visible objects & send updates
            for (const player of this.connectedPlayers) {
                if (!player.joined) continue;

                // Calculate visible objects
                player.ticksSinceLastUpdate++;
                if (player.ticksSinceLastUpdate > 8 || this.updateObjects) player.updateVisibleObjects();

                // Full objects
                if (this.fullDirtyObjects.size !== 0) {
                    for (const object of this.fullDirtyObjects) {
                        if (player.visibleObjects.has(object)) {
                            player.fullDirtyObjects.add(object);
                        }
                    }
                }

                // Partial objects
                if (this.partialDirtyObjects.size !== 0) {
                    for (const object of this.partialDirtyObjects) {
                        if (player.visibleObjects.has(object) && !player.fullDirtyObjects.has(object)) {
                            player.partialDirtyObjects.add(object);
                        }
                    }
                }

                // Deleted objects
                if (this.deletedObjects.size !== 0) {
                    for (const object of this.deletedObjects) {
                        if (player.visibleObjects.has(object) && object !== player) {
                            player.deletedObjects.add(object);
                        }
                    }
                }

                // Emotes
                if (this.emotes.size !== 0) {
                    for (const emote of this.emotes) {
                        if (player.visibleObjects.has(emote.player)) {
                            player.emotes.add(emote);
                        }
                    }
                }

                for (const message of this.killFeedMessages) player.sendPacket(message);
                if (player.spectating === undefined) {
                    const updatePacket = new UpdatePacket(player);
                    const updateStream = SuroiBitStream.alloc(updatePacket.allocBytes);
                    updatePacket.serialize(updateStream);
                    player.sendData(updateStream);
                    for (const spectator of player.spectators) {
                        spectator.sendData(updateStream);
                    }
                }
            }

            // Reset everything
            this.fullDirtyObjects.clear();
            this.partialDirtyObjects.clear();
            this.deletedObjects.clear();
            this.newBullets.clear();
            this.explosions.clear();
            this.emotes.clear();
            this.killFeedMessages.clear();
            this.aliveCountDirty = false;
            this.gas.dirty = false;
            this.gas.percentageDirty = false;
            this.updateObjects = false;

            // Winning logic
            if (this._started && this.aliveCount < 2 && !this.over) {
                // Send game over packet to the last man standing
                if (this.aliveCount === 1) {
                    const lastManStanding = [...this.livingPlayers][0];
                    lastManStanding.movement.up = false;
                    lastManStanding.movement.down = false;
                    lastManStanding.movement.left = false;
                    lastManStanding.movement.right = false;
                    lastManStanding.attacking = false;
                    lastManStanding.sendPacket(new GameOverPacket(lastManStanding, true));
                }

                // End the game in 1 second
                this.allowJoin = false;
                this.over = true;
                setTimeout(() => endGame(this._id), 1000);
            }

            // Record performance and start the next tick
            // THIS TICK COUNTER IS WORKING CORRECTLY!
            // It measures the time it takes to calculate a tick, not the time between ticks.
            const tickTime = Date.now() - this.now;
            this.tickTimes.push(tickTime);

            if (this.tickTimes.length >= 200) {
                const mspt = this.tickTimes.reduce((a, b) => a + b) / this.tickTimes.length;

                log(`Game #${this._id} | Avg ms/tick: ${mspt.toFixed(2)} | Load: ${((mspt / TICKS_PER_SECOND) * 100).toFixed(1)}%`);
                this.tickTimes = [];
            }

            this.tick(Math.max(0, TICKS_PER_SECOND - tickTime));
        }, delay);
    }

    private _killLeader: Player | undefined;
    get killLeader(): Player | undefined { return this._killLeader; }

    updateKillLeader(player: Player): void {
        const oldKillLeader: Player | undefined = this._killLeader;

        if (player.kills > (this._killLeader?.kills ?? (KILL_LEADER_MIN_KILLS - 1))) {
            this._killLeader = player;

            if (oldKillLeader !== this._killLeader) {
                this.killFeedMessages.add(new KillFeedPacket(this._killLeader, KillFeedMessageType.KillLeaderAssigned));
            }
        }

        if (player === oldKillLeader && this._killLeader !== undefined) {
            this.killFeedMessages.add(new KillFeedPacket(this._killLeader, KillFeedMessageType.KillLeaderUpdated));
        }
    }

    killLeaderDead(): void {
        if (this._killLeader !== undefined) this.killFeedMessages.add(new KillFeedPacket(this._killLeader, KillFeedMessageType.KillLeaderDead));
        let newKillLeader: Player | undefined;
        for (const player of this.livingPlayers) {
            if (player.kills > (newKillLeader?.kills ?? (KILL_LEADER_MIN_KILLS - 1))) {
                newKillLeader = player;
            }
        }
        this._killLeader = newKillLeader;
        if (this._killLeader !== undefined) this.killFeedMessages.add(new KillFeedPacket(this._killLeader, KillFeedMessageType.KillLeaderAssigned));
    }

    addPlayer(socket: WebSocket<PlayerContainer>): Player {
        let spawnPosition = v(0, 0);
        switch (Config.spawn.mode) {
            case SpawnMode.Random: {
                let foundPosition = false;
                while (!foundPosition) {
                    spawnPosition = this.map.getRandomPositionFor(ObjectType.categoryOnly(ObjectCategory.Player));
                    if (!(distanceSquared(spawnPosition, this.gas.currentPosition) >= this.gas.newRadius ** 2)) foundPosition = true;
                }
                break;
            }
            case SpawnMode.Fixed: {
                spawnPosition = Config.spawn.position;
                break;
            }
            case SpawnMode.Center: {
                spawnPosition = v(Maps[Config.mapName].width / 2, Maps[Config.mapName].height / 2);
                break;
            }
            case SpawnMode.Radius: {
                spawnPosition = randomPointInsideCircle(Config.spawn.position, Config.spawn.radius);
                break;
            }
        }

        // Player is added to the players array when a JoinPacket is received from the client
        return new Player(this, socket, spawnPosition);
    }

    // Called when a JoinPacket is sent by the client
    activatePlayer(player: Player): void {
<<<<<<< HEAD
        const game = player.game;

        game.livingPlayers.add(player);
        game.spectatablePlayers.push(player);
        game.connectedPlayers.add(player);
        game.grid.addObject(player);
        game.fullDirtyObjects.add(player);
        game.aliveCountDirty = true;
=======
        this.livingPlayers.add(player);
        this.spectatablePlayers.push(player);
        this.connectedPlayers.add(player);
        this.grid.addObject(player);
        this.fullDirtyObjects.add(player);
        this.aliveCountDirty = true;
        this.killFeedMessages.add(new KillFeedPacket(player, new JoinKillFeedMessage(player, true)));
>>>>>>> caee1931

        player.joined = true;
        player.sendPacket(new JoinedPacket(player));
        player.sendData(this.mapPacketStream);

        setTimeout(() => { player.disableInvulnerability(); }, 5000);

        if (this.aliveCount > 1 && !this._started && this.startTimeoutID === undefined) {
            this.startTimeoutID = setTimeout(() => {
                this._started = true;
                this.gas.advanceGas();
            }, 5000);
        }

        log(`Game #${this.id} | "${player.name}" joined`);
    }

    removePlayer(player: Player): void {
        player.disconnected = true;
        this.aliveCountDirty = true;
        this.connectedPlayers.delete(player);
        // TODO Make it possible to spectate disconnected players
        // (currently not possible because update packets aren't sent to disconnected players)
        removeFrom(this.spectatablePlayers, player);
        if (player.canDespawn) {
            this.livingPlayers.delete(player);
            this.removeObject(player);
        } else {
            player.rotation = 0;
            player.movement.up = player.movement.down = player.movement.left = player.movement.right = false;
            player.attacking = false;
            this.partialDirtyObjects.add(player);
        }
        if (this.aliveCount > 0 && player.spectators.size > 0) {
            if (this.spectatablePlayers.length > 1) {
                const randomPlayer = this.spectatablePlayers[random(0, this.spectatablePlayers.length - 1)];
                for (const spectator of player.spectators) {
                    spectator.spectate(randomPlayer);
                }
            }
            player.spectators = new Set<Player>();
        }
        if (player.spectating !== undefined) {
            player.spectating.spectators.delete(player);
        }
        if (this.aliveCount < 2) {
            clearTimeout(this.startTimeoutID);
            this.startTimeoutID = undefined;
        }
        try {
            player.socket.close();
        } catch (e) { }
    }

    addLoot(type: ObjectType<ObjectCategory.Loot, LootDefinition>, position: Vector, count?: number): Loot {
        const loot = new Loot(this, type, position, count);
        this.loot.add(loot);
        this.grid.addObject(loot);
        return loot;
    }

    removeLoot(loot: Loot): void {
        loot.dead = true;
        this.loot.delete(loot);
        this.removeObject(loot);
    }

    addBullet(source: GunItem | Explosion, shooter: GameObject, options: ServerBulletOptions): Bullet {
        const bullet = new Bullet(
            this,
            source,
            shooter,
            options
        );
        this.bullets.add(bullet);
        this.newBullets.add(bullet);

        return bullet;
    }

    addExplosion(type: string, position: Vector, source: GameObject): Explosion {
        const explosion = new Explosion(this, ObjectType.fromString(ObjectCategory.Explosion, type), position, source);
        this.explosions.add(explosion);
        return explosion;
    }

    /**
     * Delete an object and give the id back to the allocator
     * @param object The object to delete
     */
    removeObject(object: GameObject): void {
        this.grid.removeObject(object);
        this.idAllocator.give(object.id);
        this.updateObjects = true;
    }

    get aliveCount(): number {
        return this.livingPlayers.size;
    }

    idAllocator = new IDAllocator(OBJECT_ID_BITS);

    get nextObjectID(): number {
        return this.idAllocator.takeNext();
    }
}<|MERGE_RESOLUTION|>--- conflicted
+++ resolved
@@ -1,48 +1,39 @@
-import { type WebSocket } from "uWebSockets.js";
-import { OBJECT_ID_BITS, ObjectCategory, TICKS_PER_SECOND } from "../../common/src/constants";
-import { type LootDefinition } from "../../common/src/definitions/loots";
-import { distanceSquared } from "../../common/src/utils/math";
-import { log } from "../../common/src/utils/misc";
-<<<<<<< HEAD
+import { SuroiBitStream } from "../../common/src/utils/suroiBitStream";
+import { Gas } from "./gas";
+import { Grid } from "./utils/grid";
+import { type GameObject } from "./types/gameObject";
+import { type Obstacle } from "./objects/obstacle";
+import { type Building } from "./objects/building";
+import { Player } from "./objects/player";
+import { Explosion } from "./objects/explosion";
+import { Loot } from "./objects/loot";
+import { type Emote } from "./objects/emote";
+import { Bullet, type DamageRecord, type ServerBulletOptions } from "./objects/bullet";
+import { KillFeedPacket } from "./packets/sending/killFeedPacket";
 import {
     KILL_LEADER_MIN_KILLS,
-    KillFeedMessageType,
-    OBJECT_ID_BITS,
+    KillFeedMessageType, OBJECT_ID_BITS,
     ObjectCategory,
-    TICK_SPEED
+    TICKS_PER_SECOND
 } from "../../common/src/constants";
-import { ObjectType } from "../../common/src/utils/objectType";
-import { Bullet, type DamageRecord, type ServerBulletOptions } from "./objects/bullet";
-import { KillFeedPacket } from "./packets/sending/killFeedPacket";
-=======
-import { ObjectType } from "../../common/src/utils/objectType";
->>>>>>> caee1931
-import { random, randomPointInsideCircle } from "../../common/src/utils/random";
-import { SuroiBitStream } from "../../common/src/utils/suroiBitStream";
-import { v, type Vector } from "../../common/src/utils/vector";
 import { Maps } from "./data/maps";
-import { Gas } from "./gas";
-import { type GunItem } from "./inventory/gunItem";
+import { Config, SpawnMode } from "./config";
 import { Map } from "./map";
-import { Bullet, type DamageRecord, type ServerBulletOptions } from "./objects/bullet";
-import { type Emote } from "./objects/emote";
-import { Explosion } from "./objects/explosion";
-import { Loot } from "./objects/loot";
-import { Player } from "./objects/player";
-import { GameOverPacket } from "./packets/sending/gameOverPacket";
-import { JoinedPacket } from "./packets/sending/joinedPacket";
-import { KillFeedPacket } from "./packets/sending/killFeedPacket";
 import { MapPacket } from "./packets/sending/mapPacket";
 import { UpdatePacket } from "./packets/sending/updatePacket";
 import { endGame, type PlayerContainer } from "./server";
-import { type GameObject } from "./types/gameObject";
-import { JoinKillFeedMessage } from "./types/killFeedMessage";
-import { Grid } from "./utils/grid";
+import { GameOverPacket } from "./packets/sending/gameOverPacket";
+import { log } from "../../common/src/utils/misc";
+import { type WebSocket } from "uWebSockets.js";
+import { ObjectType } from "../../common/src/utils/objectType";
+import { random, randomPointInsideCircle } from "../../common/src/utils/random";
+import { v, type Vector } from "../../common/src/utils/vector";
+import { distanceSquared } from "../../common/src/utils/math";
+import { JoinedPacket } from "./packets/sending/joinedPacket";
+import { removeFrom } from "./utils/misc";
+import { type LootDefinition } from "../../common/src/definitions/loots";
+import { type GunItem } from "./inventory/gunItem";
 import { IDAllocator } from "./utils/idAllocator";
-import { removeFrom } from "./utils/misc";
-import { Config, SpawnMode } from "./config";
-import { type Obstacle } from "./objects/obstacle";
-import { type Building } from "./objects/building";
 
 export class Game {
     readonly _id: number;
@@ -335,24 +326,12 @@
 
     // Called when a JoinPacket is sent by the client
     activatePlayer(player: Player): void {
-<<<<<<< HEAD
-        const game = player.game;
-
-        game.livingPlayers.add(player);
-        game.spectatablePlayers.push(player);
-        game.connectedPlayers.add(player);
-        game.grid.addObject(player);
-        game.fullDirtyObjects.add(player);
-        game.aliveCountDirty = true;
-=======
         this.livingPlayers.add(player);
         this.spectatablePlayers.push(player);
         this.connectedPlayers.add(player);
         this.grid.addObject(player);
         this.fullDirtyObjects.add(player);
         this.aliveCountDirty = true;
-        this.killFeedMessages.add(new KillFeedPacket(player, new JoinKillFeedMessage(player, true)));
->>>>>>> caee1931
 
         player.joined = true;
         player.sendPacket(new JoinedPacket(player));
