import { type WebSocket } from "uWebSockets.js";
import { parentPort } from "worker_threads";

import { GameConstants, KillfeedMessageType, Layer, ObjectCategory, TeamSize } from "@common/constants";
import { type ExplosionDefinition } from "@common/definitions/explosions";
import { Loots, type LootDefinition } from "@common/definitions/loots";
import { MapPings, type MapPing } from "@common/definitions/mapPings";
import { Obstacles, type ObstacleDefinition } from "@common/definitions/obstacles";
import { SyncedParticles, type SyncedParticleDefinition, type SyncedParticleSpawnerDefinition } from "@common/definitions/syncedParticles";
import { type ThrowableDefinition } from "@common/definitions/throwables";
import { PlayerInputPacket } from "@common/packets/inputPacket";
import { JoinPacket, type JoinPacketData } from "@common/packets/joinPacket";
import { JoinedPacket } from "@common/packets/joinedPacket";
import { KillFeedPacket, type KillFeedPacketData } from "@common/packets/killFeedPacket";
import { type InputPacket, type OutputPacket } from "@common/packets/packet";
import { PacketStream } from "@common/packets/packetStream";
import { PingPacket } from "@common/packets/pingPacket";
import { SpectatePacket } from "@common/packets/spectatePacket";
import { type PingSerialization } from "@common/packets/updatePacket";
import { CircleHitbox, type Hitbox } from "@common/utils/hitbox";
import { EaseFunctions, Geometry, Numeric, Statistics } from "@common/utils/math";
import { Timeout } from "@common/utils/misc";
import { ItemType, MapObjectSpawnMode, type ReifiableDef } from "@common/utils/objectDefinitions";
import { pickRandomInArray, randomFloat, randomPointInsideCircle, randomRotation, weightedRandom } from "@common/utils/random";
import { OBJECT_ID_BITS, SuroiBitStream } from "@common/utils/suroiBitStream";
import { Vec, type Vector } from "@common/utils/vector";

import { Ammos, Emotes } from "@common/definitions";
import { PerkIds, Perks, updateInterval } from "@common/definitions/perks";
import { Config, SpawnMode } from "./config";
import { MapName, Maps } from "./data/maps";
import { WorkerMessages, type GameData, type WorkerMessage } from "./gameManager";
import { Gas } from "./gas";
import { GunItem } from "./inventory/gunItem";
import type { MeleeItem } from "./inventory/meleeItem";
import { ThrowableItem } from "./inventory/throwableItem";
import { GameMap } from "./map";
import { Bullet, type DamageRecord, type ServerBulletOptions } from "./objects/bullet";
import { type Emote } from "./objects/emote";
import { Explosion } from "./objects/explosion";
import { type BaseGameObject, type GameObject } from "./objects/gameObject";
import { Loot, type ItemData } from "./objects/loot";
import { Obstacle } from "./objects/obstacle";
import { Parachute } from "./objects/parachute";
import { Player, type PlayerContainer } from "./objects/player";
import { SyncedParticle } from "./objects/syncedParticle";
import { ThrowableProjectile } from "./objects/throwableProj";
import { PluginManager } from "./pluginManager";
import { Team } from "./team";
import { Grid } from "./utils/grid";
import { IDAllocator } from "./utils/idAllocator";
<<<<<<< HEAD
import { cleanUsername, Logger, removeFrom } from "./utils/misc";
import { createServer, forbidden, getIP } from "./utils/serverHelpers";
=======
import { Logger, removeFrom } from "./utils/misc";
import { cleanUsername } from "./utils/usernameFilter";
>>>>>>> 062798fc

/*
    eslint-disable

    @stylistic/indent-binary-ops
*/

/*
    `@stylistic/indent-binary-ops`: eslint sucks at indenting ts types
 */
export class Game implements GameData {
    public readonly id: number;

    readonly map: GameMap;
    readonly gas: Gas;
    readonly grid: Grid;
    readonly pluginManager = new PluginManager(this);

    readonly partialDirtyObjects = new Set<BaseGameObject>();
    readonly fullDirtyObjects = new Set<BaseGameObject>();

    updateObjects = false;

    readonly livingPlayers = new Set<Player>();
    /**
     * Players that have connected but haven't sent a JoinPacket yet
     */
    readonly connectingPlayers = new Set<Player>();
    readonly connectedPlayers = new Set<Player>();
    readonly spectatablePlayers: Player[] = [];
    /**
     * New players created this tick
     */
    readonly newPlayers: Player[] = [];
    /**
    * Players deleted this tick
    */
    readonly deletedPlayers: number[] = [];

    /**
     * Packets created this tick that will be sent to all players
     */
    readonly packets: InputPacket[] = [];

    readonly maxTeamSize: TeamSize;

    readonly teamMode: boolean;

    readonly teams = new (class SetArray<T> extends Set<T> {
        private _valueCache?: T[];
        get valueArray(): T[] {
            return this._valueCache ??= [...super.values()];
        }

        add(value: T): this {
            super.add(value);
            this._valueCache = undefined;
            return this;
        }

        delete(value: T): boolean {
            const ret = super.delete(value);
            this._valueCache = undefined;
            return ret;
        }

        clear(): void {
            super.clear();
            this._valueCache = undefined;
        }

        values(): IterableIterator<T> {
            const iterator = this.values();
            this._valueCache ??= [...iterator];

            return iterator;
        }
    })<Team>();

    private _nextTeamID = -1;
    get nextTeamID(): number { return ++this._nextTeamID; }

    readonly customTeams: globalThis.Map<string, Team> = new globalThis.Map<string, Team>();

    readonly explosions: Explosion[] = [];
    readonly emotes: Emote[] = [];

    /**
     * All bullets that currently exist
     */
    readonly bullets = new Set<Bullet>();
    /**
     * All bullets created this tick
     */
    readonly newBullets: Bullet[] = [];

    /**
     * All airdrops
     */
    readonly airdrops: Airdrop[] = [];

    /**
     * All planes this tick
     */
    readonly planes: Array<{
        readonly position: Vector
        readonly direction: number
    }> = [];

    readonly detectors: Obstacle[] = [];

    /**
     * All map pings this tick
     */
    readonly mapPings: PingSerialization[] = [];

    private readonly _timeouts = new Set<Timeout>();

    addTimeout(callback: () => void, delay = 0): Timeout {
        const timeout = new Timeout(callback, this.now + delay);
        this._timeouts.add(timeout);
        return timeout;
    }

    private _started = false;

    // #region GameData interface members

    startedTime = Number.MAX_VALUE; // Default of Number.MAX_VALUE makes it so games that haven't started yet are joined first
    allowJoin = false;
    over = false;
    stopped = false;
    get aliveCount(): number {
        return this.livingPlayers.size;
    }

    // #endregion

    startTimeout?: Timeout;

    aliveCountDirty = false;

    /**
     * The value of `Date.now()`, as of the start of the tick.
     */
    private _now = Date.now();
    get now(): number { return this._now; }

    private readonly idealDt = 1000 / Config.tps;

    /**
     * Game Tick delta time
     */
    private _dt = this.idealDt;
    get dt(): number { return this._dt; }

    private readonly _tickTimes: number[] = [];

    private readonly _idAllocator = new IDAllocator(OBJECT_ID_BITS);

    private readonly _start = this._now;
    get start(): number { return this._start; }

    /**
     * **Warning**: This is a getter _with side effects_! Make
     * sure to either use the id returned by this getter or
     * to return it.
     */
    get nextObjectID(): number {
        return this._idAllocator.takeNext();
    }

    constructor(id: number, maxTeamSize: TeamSize) {
        this.id = id;
        this.maxTeamSize = maxTeamSize;
        this.teamMode = this.maxTeamSize > TeamSize.Solo;
<<<<<<< HEAD

        const start = Date.now();
        this.pluginManager.loadPlugins();

        parentPort?.on("message", (message: WorkerMessage) => {
            switch (message.type) {
                case WorkerMessages.AllowIP: {
                    this.allowedIPs.set(message.ip, this.now + 5000);
                    parentPort?.postMessage({
                        type: WorkerMessages.IPAllowed,
                        ip: message.ip
                    });
                    break;
                }
            }
        });

        const This = this;

        this.server = createServer().ws("/play", {
            idleTimeout: 30,

            /**
             * Upgrade the connection to WebSocket.
             */
            upgrade(res, req, context) {
                res.onAborted((): void => { /* Handle errors in WS connection */ });

                const ip = getIP(res, req);

                //
                // Rate limits
                //
                if (Config.protection) {
                    const { maxSimultaneousConnections, maxJoinAttempts } = Config.protection;
                    const { simultaneousConnections, joinAttempts } = This;

                    if (
                        simultaneousConnections[ip] >= (maxSimultaneousConnections ?? Infinity)
                        || joinAttempts[ip] >= (maxJoinAttempts?.count ?? Infinity)
                    ) {
                        Logger.log(`Game ${This.id} | Rate limited: ${ip}`);
                        forbidden(res);
                        return;
                    } else {
                        if (maxSimultaneousConnections) {
                            simultaneousConnections[ip] = (simultaneousConnections[ip] ?? 0) + 1;
                            Logger.log(`Game ${This.id} | ${simultaneousConnections[ip]}/${Config.protection.maxSimultaneousConnections} simultaneous connections: ${ip}`);
                        }
                        if (maxJoinAttempts) {
                            joinAttempts[ip] = (joinAttempts[ip] ?? 0) + 1;
                            Logger.log(`Game ${This.id} | ${joinAttempts[ip]}/${maxJoinAttempts.count} join attempts in the last ${maxJoinAttempts.duration} ms: ${ip}`);
                        }
                    }
                }

                //
                // Ensure IP is allowed
                //
                if ((This.allowedIPs.get(ip) ?? 0) < This.now) {
                    forbidden(res);
                    return;
                }

                const searchParams = new URLSearchParams(req.getQuery());

                //
                // Validate and parse role and name color
                //
                const password = searchParams.get("password");
                const givenRole = searchParams.get("role");
                let role: string | undefined;
                let isDev = false;

                let nameColor: number | undefined;
                if (
                    password !== null
                    && givenRole !== null
                    && givenRole in Config.roles
                    && Config.roles[givenRole].password === password
                ) {
                    role = givenRole;
                    isDev = Config.roles[givenRole].isDev ?? false;

                    if (isDev) {
                        try {
                            const colorString = searchParams.get("nameColor");
                            if (colorString) nameColor = Numeric.clamp(parseInt(colorString), 0, 0xffffff);
                        } catch { /* guess your color sucks lol */ }
                    }
                }

                //
                // Upgrade the connection
                //
                res.upgrade(
                    {
                        teamID: searchParams.get("teamID") ?? undefined,
                        autoFill: Boolean(searchParams.get("autoFill")),
                        player: undefined,
                        ip,
                        role,
                        isDev,
                        nameColor,
                        lobbyClearing: searchParams.get("lobbyClearing") === "true",
                        weaponPreset: searchParams.get("weaponPreset") ?? ""
                    },
                    req.getHeader("sec-websocket-key"),
                    req.getHeader("sec-websocket-protocol"),
                    req.getHeader("sec-websocket-extensions"),
                    context
                );
            },

            /**
             * Handle opening of the socket.
             * @param socket The socket being opened.
             */
            open(socket: WebSocket<PlayerContainer>) {
                const data = socket.getUserData();
                if ((data.player = This.addPlayer(socket)) === undefined) {
                    socket.close();
                }

                // data.player.sendGameOverPacket(false); // uncomment to test game over screen
            },

            /**
             * Handle messages coming from the socket.
             * @param socket The socket in question.
             * @param message The message to handle.
             */
            message(socket: WebSocket<PlayerContainer>, message) {
                const stream = new SuroiBitStream(message);
                try {
                    const player = socket.getUserData().player;
                    if (player === undefined) return;
                    This.onMessage(stream, player);
                } catch (e) {
                    console.warn("Error parsing message:", e);
                }
            },

            /**
             * Handle closing of the socket.
             * @param socket The socket being closed.
             */
            close(socket: WebSocket<PlayerContainer>) {
                const data = socket.getUserData();

                // this should never be null-ish, but will leave it here for any potential race conditions (i.e. TFO? (verification required))
                if (Config.protection && data.ip !== undefined) This.simultaneousConnections[data.ip]--;

                const { player } = data;
                if (!player) return;

                Logger.log(`Game ${This.id} | "${player.name}" left`);
                This.removePlayer(player);
            }
        }).listen(Config.host, Config.port + this.id + 1, (): void => {
            Logger.log(`Game ${this.id} | Listening on ${Config.host}:${Config.port + this.id + 1}`);
=======
        this.updateGameData({
            aliveCount: 0,
            allowJoin: false,
            over: false,
            stopped: false,
            startedTime: -1
>>>>>>> 062798fc
        });

        this.pluginManager.loadPlugins();

        const { width, height } = Maps[Config.map.split(":")[0] as MapName];
        this.grid = new Grid(this, width, height);

        this.map = new GameMap(this, Config.map);

        this.gas = new Gas(this);

        this.setGameData({ allowJoin: true });

        this.pluginManager.emit("game_created", this);
        Logger.log(`Game ${this.id} | Created in ${Date.now() - this._start} ms`);

        // Start the tick loop
        this.tick();
    }

    onMessage(stream: SuroiBitStream, player: Player): void {
        const packetStream = new PacketStream(stream);
        while (true) {
            const packet = packetStream.deserializeClientPacket();
            if (packet === undefined) break;
            this.onPacket(packet, player);
        }
    }

    onPacket(packet: OutputPacket, player: Player): void {
        switch (true) {
            case packet instanceof JoinPacket:
                this.activatePlayer(player, packet.output);
                break;
            case packet instanceof PlayerInputPacket:
                // Ignore input packets from players that haven't finished joining, dead players, and if the game is over
                if (!player.joined || player.dead || player.game.over) return;
                player.processInputs(packet.output);
                break;
            case packet instanceof SpectatePacket:
                player.spectate(packet.output);
                break;
            case packet instanceof PingPacket: {
                if (Date.now() - player.lastPingTime < 4000) return;
                player.lastPingTime = Date.now();
                const stream = new PacketStream(new ArrayBuffer(8));
                stream.serializeServerPacket(PingPacket.create());
                player.sendData(stream.getBuffer());
                break;
            }
        }
    }

    private readonly _perkIntervalUpdateMap = Perks.definitions.reduce(
        (acc, cur) => { acc[cur.idString] = this._start; return acc; },
        {} as Record<PerkIds, number>
    );

    readonly tick = (): void => {
        const now = Date.now();
        this._dt = now - this._now;
        this._now = now;

        // execute timeouts
        for (const timeout of this._timeouts) {
            if (timeout.killed) {
                this._timeouts.delete(timeout);
                continue;
            }

            if (this.now > timeout.end) {
                timeout.callback();
                this._timeouts.delete(timeout);
            }
        }

        const players = this.grid.pool.getCategory(ObjectCategory.Player);
        // Update perks on an interval timer
        for (const perk of Perks) {
            if (!(updateInterval in perk)) continue;

            const lastUpdate = now - this._perkIntervalUpdateMap[perk.idString];
            if (lastUpdate < perk[updateInterval]) continue;
            this._perkIntervalUpdateMap[perk.idString] = now;

            // ! evil starts here
            switch (perk.idString) {
                case PerkIds.DemoExpert: {
                    // for (const player of players) {
                    //     if (!player.hasPerk(PerkIds.DemoExpert)) continue;

                    //     const { inventory } = player;
                    //     const { items, backpack: { maxCapacity }, throwableItemMap } = inventory;

                    //     for (const throwable of Throwables) {
                    //         const { idString } = throwable;
                    //         const count = items.hasItem(idString) ? items.getItem(idString) : 0;
                    //         const max = maxCapacity[idString];

                    //         if (count >= max) continue;

                    //         const toAdd = Math.ceil(max * PerkData[PerkIds.DemoExpert].restoreAmount);

                    //         if (toAdd === 0) continue;
                    //         const newCount = Numeric.clamp(
                    //             count + toAdd,
                    //             0, max
                    //         );
                    //         items.setItem(
                    //             idString,
                    //             newCount
                    //         );

                    //         const item = throwableItemMap.getAndGetDefaultIfAbsent(
                    //             idString,
                    //             () => new ThrowableItem(throwable, player, newCount)
                    //         );

                    //         item.count = newCount;

                    //         const slot = inventory.slotsByItemType[ItemType.Throwable]?.[0];

                    //         if (slot !== undefined && !inventory.hasWeapon(slot)) {
                    //             inventory.replaceWeapon(slot, item);
                    //         }

                    //         player.dirty.weapons = true;
                    //         player.dirty.items = true;
                    //     }
                    // }
                    break;
                }
                case PerkIds.BabyPlumpkinPie: {
                    for (const player of players) {
                        if (!player.hasPerk(PerkIds.BabyPlumpkinPie)) continue;

                        player.swapWeaponRandomly();
                    }
                    break;
                }
                case PerkIds.TornPockets: {
                    for (const player of players) {
                        if (!player.hasPerk(PerkIds.TornPockets)) continue;

                        const candidates = new Set(Ammos.definitions.filter(({ ephemeral }) => !ephemeral).map(({ idString }) => idString));

                        const counts = Object.entries(player.inventory.items.asRecord()).filter(
                            ([str, count]) => Ammos.hasString(str) && candidates.has(str) && count !== 0
                        );

                        // no ammo at all
                        if (counts.length === 0) continue;

                        const chosenAmmo = Ammos.fromString(
                            weightedRandom(
                                counts.map(([str]) => str),
                                counts.map(([, cnt]) => cnt)
                            )
                        );

                        const amountToDrop = Numeric.min(
                            player.inventory.items.getItem(chosenAmmo.idString),
                            perk.dropCount
                        );

                        this.addLoot(chosenAmmo, player.position, player.layer, { count: amountToDrop })?.push(player.rotation + Math.PI, 0.025);
                        player.inventory.items.decrementItem(chosenAmmo.idString, amountToDrop);
                        player.dirty.items = true;
                    }
                    break;
                }
                case PerkIds.RottenPlumpkin: {
                    for (const player of players) {
                        if (!player.hasPerk(PerkIds.RottenPlumpkin)) continue;

                        player.sendEmote(Emotes.fromStringSafe(perk.emote));
                        player.health -= perk.healthLoss;
                        player.adrenaline -= player.adrenaline * (perk.healthLoss);
                    }
                    break;
                }
            }
            // ! evil ends here
        }

        for (const loot of this.grid.pool.getCategory(ObjectCategory.Loot)) {
            loot.update();
        }

        for (const parachute of this.grid.pool.getCategory(ObjectCategory.Parachute)) {
            parachute.update();
        }

        for (const projectile of this.grid.pool.getCategory(ObjectCategory.ThrowableProjectile)) {
            projectile.update();
        }

        for (const syncedParticle of this.grid.pool.getCategory(ObjectCategory.SyncedParticle)) {
            syncedParticle.update();
        }

        // Update bullets
        let records: DamageRecord[] = [];
        for (const bullet of this.bullets) {
            records = records.concat(bullet.update());

            if (bullet.dead) {
                const onHitExplosion = bullet.definition.onHitExplosion;
                if (onHitExplosion && !bullet.reflected) {
                    this.addExplosion(
                        onHitExplosion,
                        bullet.position,
                        bullet.shooter,
                        bullet.layer,
                        bullet.sourceGun instanceof GunItem ? bullet.sourceGun : undefined
                    );
                }
                this.bullets.delete(bullet);
            }
        }

        /*
            Do the damage after updating all bullets
            This is to make sure bullets hitting the same object on the same tick will all die so
            they don't de-sync with the client

            Example: a shotgun insta-killing a crate—on the client all bullets will hit the crate,
            while on the server, the usual approach of dealing damage on-update would cause some
            bullets to pass through unhindered since the crate would have been destroyed by the
            first pellets.
        */
        for (const { object, damage, source, weapon, position } of records) {
            object.damage({
                amount: damage,
                source,
                weaponUsed: weapon,
                position: position
            });
        }

        // Handle explosions
        for (const explosion of this.explosions) {
            explosion.explode();
        }

        // Update detectors
        for (const detector of this.detectors) {
            detector.updateDetector();
        }

        // Update gas
        this.gas.tick();

        // Delete players that haven't sent a JoinPacket after 5 seconds
        for (const player of this.connectingPlayers) {
            if (this.now - player.joinTime > 5000) {
                player.disconnect("JoinPacket not received after 5 seconds");
            }
        }

        // First loop over players: movement, animations, & actions
        for (const player of players) {
            if (!player.dead) player.update();
        }

        // Cache objects serialization
        for (const partialObject of this.partialDirtyObjects) {
            if (!this.fullDirtyObjects.has(partialObject)) {
                partialObject.serializePartial();
            }
        }
        for (const fullObject of this.fullDirtyObjects) {
            fullObject.serializeFull();
        }

        // Second loop over players: calculate visible objects & send updates
        for (const player of this.connectedPlayers) {
            if (!player.joined) continue;
            player.secondUpdate();
        }

        // Third loop over players: clean up after all packets have been sent
        for (const player of this.connectedPlayers) {
            if (!player.joined) continue;

            player.postPacket();
        }

        // Reset everything
        this.fullDirtyObjects.clear();
        this.partialDirtyObjects.clear();
        this.newBullets.length = 0;
        this.explosions.length = 0;
        this.emotes.length = 0;
        this.newPlayers.length = 0;
        this.deletedPlayers.length = 0;
        this.packets.length = 0;
        this.planes.length = 0;
        this.mapPings.length = 0;
        this.aliveCountDirty = false;
        this.gas.dirty = false;
        this.gas.completionRatioDirty = false;
        this.updateObjects = false;

        // Winning logic
        if (
            this._started
            && !this.over
            && (
                this.teamMode
                    ? this.aliveCount <= (this.maxTeamSize as number) && new Set([...this.livingPlayers].map(p => p.teamID)).size <= 1
                    : this.aliveCount <= 1
            )
        ) {
            for (const player of this.livingPlayers) {
                const { movement } = player;
                movement.up = movement.down = movement.left = movement.right = false;
                player.attacking = false;
                player.sendEmote(player.loadout.emotes[4]);
                player.sendGameOverPacket(true);
                this.pluginManager.emit("player_did_win", player);
            }

            this.pluginManager.emit("game_end", this);

            this.setGameData({ allowJoin: false, over: true });

            // End the game in 1 second
            this.addTimeout(() => {
                this.setGameData({ stopped: true });
                Logger.log(`Game ${this.id} | Ended`);
            }, 1000);
        }

        if (this.aliveCount >= Config.maxPlayersPerGame) {
            this.createNewGame();
        }

        // Record performance and start the next tick
        // THIS TICK COUNTER IS WORKING CORRECTLY!
        // It measures the time it takes to calculate a tick, not the time between ticks.
        const tickTime = Date.now() - this.now;
        this._tickTimes.push(tickTime);

        if (this._tickTimes.length >= 200) {
            const mspt = Statistics.average(this._tickTimes);
            const stddev = Statistics.stddev(this._tickTimes);
            Logger.log(`Game ${this.id} | ms/tick: ${mspt.toFixed(2)} ± ${stddev.toFixed(2)} | Load: ${((mspt / this.idealDt) * 100).toFixed(1)}%`);
            this._tickTimes.length = 0;
        }

        this.pluginManager.emit("game_tick", this);

        if (!this.stopped) {
            setTimeout(this.tick, this.idealDt);
        }
    };

    setGameData(data: Partial<Omit<GameData, "aliveCount">>): void {
        for (const [key, value] of Object.entries(data)) {
            // HACK this is kinda really fkin dumb, i dunno why this isn't working
            this[key as keyof typeof data] = value as never;
        }
        this.updateGameData(data);
    }

    updateGameData(data: Partial<GameData>): void {
        parentPort?.postMessage({ type: WorkerMessages.UpdateGameData, data } satisfies WorkerMessage);
    }

    createNewGame(): void {
        if (!this.allowJoin) return; // means a new game has already been created by this game

        parentPort?.postMessage({ type: WorkerMessages.CreateNewGame });
        Logger.log(`Game ${this.id} | Attempting to create new game`);
        this.setGameData({ allowJoin: false });
    }

    private _killLeader: Player | undefined;
    get killLeader(): Player | undefined { return this._killLeader; }

    updateKillLeader(player: Player): void {
        const oldKillLeader = this._killLeader;

        if (player.kills > (this._killLeader?.kills ?? (GameConstants.player.killLeaderMinKills - 1)) && !player.dead) {
            this._killLeader = player;

            if (oldKillLeader !== this._killLeader) {
                this._sendKillLeaderKFPacket(KillfeedMessageType.KillLeaderAssigned);
            }
        } else if (player === oldKillLeader) {
            this._sendKillLeaderKFPacket(KillfeedMessageType.KillLeaderUpdated);
        }
    }

    killLeaderDead(killer?: Player): void {
        this._sendKillLeaderKFPacket(KillfeedMessageType.KillLeaderDeadOrDisconnected, { attackerId: killer?.id });
        let newKillLeader: Player | undefined;
        for (const player of this.livingPlayers) {
            if (player.kills > (newKillLeader?.kills ?? (GameConstants.player.killLeaderMinKills - 1)) && !player.dead) {
                newKillLeader = player;
            }
        }
        this._killLeader = newKillLeader;
        this._sendKillLeaderKFPacket(KillfeedMessageType.KillLeaderAssigned);
    }

    killLeaderDisconnected(leader: Player): void {
        this._sendKillLeaderKFPacket(KillfeedMessageType.KillLeaderDeadOrDisconnected, { disconnected: true });
        let newKillLeader: Player | undefined;
        for (const player of this.livingPlayers) {
            if (player === leader) continue;
            if (player.kills > (newKillLeader?.kills ?? (GameConstants.player.killLeaderMinKills - 1)) && !player.dead) {
                newKillLeader = player;
            }
        }

        if ((this._killLeader = newKillLeader) !== undefined) {
            this._sendKillLeaderKFPacket(KillfeedMessageType.KillLeaderAssigned);
        }
    }

    private _sendKillLeaderKFPacket<
        Message extends
            | KillfeedMessageType.KillLeaderAssigned
            | KillfeedMessageType.KillLeaderDeadOrDisconnected
            | KillfeedMessageType.KillLeaderUpdated
    >(
        messageType: Message,
        options?: Partial<Omit<KillFeedPacketData & { readonly messageType: NoInfer<Message> }, "messageType" | "playerID" | "attackerKills">>
    ): void {
        if (this._killLeader === undefined) return;

        this.packets.push(
            KillFeedPacket.create({
                messageType,
                victimId: this._killLeader.id,
                attackerKills: this._killLeader.kills,
                ...options
            } as KillFeedPacketData & { readonly messageType: Message })
        );
    }

    addPlayer(socket: WebSocket<PlayerContainer>): Player | undefined {
        if (this.pluginManager.emit("player_will_connect")) {
            return undefined;
        }

        let spawnPosition = Vec.create(this.map.width / 2, this.map.height / 2);
        let spawnLayer;

        let team: Team | undefined;
        if (this.teamMode) {
            const { teamID, autoFill } = socket.getUserData();

            if (teamID) {
                team = this.customTeams.get(teamID);

                if (
                    !team // team doesn't exist
                    || (team.players.length && !team.hasLivingPlayers()) // team isn't empty but has no living players
                    || team.players.length >= (this.maxTeamSize as number) // team is full
                ) {
                    this.teams.add(team = new Team(this.nextTeamID, autoFill));
                    this.customTeams.set(teamID, team);
                }
            } else {
                const vacantTeams = this.teams.valueArray.filter(
                    team =>
                        team.autoFill
                        && team.players.length < (this.maxTeamSize as number)
                        && team.hasLivingPlayers()
                );
                if (vacantTeams.length) {
                    team = pickRandomInArray(vacantTeams);
                } else {
                    this.teams.add(team = new Team(this.nextTeamID));
                }
            }
        }

        switch (Config.spawn.mode) {
            case SpawnMode.Normal: {
                const hitbox = new CircleHitbox(5);
                const gasPosition = this.gas.currentPosition;
                const gasRadius = this.gas.newRadius ** 2;
                const teamPosition = this.teamMode
                    // teamMode should guarantee the `team` object's existence
                    // eslint-disable-next-line @typescript-eslint/no-non-null-assertion
                    ? pickRandomInArray(team!.getLivingPlayers())?.position
                    : undefined;

                let foundPosition = false;
                for (let tries = 0; !foundPosition && tries < 200; tries++) {
                    const position = this.map.getRandomPosition(
                        hitbox,
                        {
                            maxAttempts: 500,
                            spawnMode: MapObjectSpawnMode.GrassAndSand,
                            getPosition: this.teamMode && teamPosition
                                ? () => randomPointInsideCircle(teamPosition, 20, 10)
                                : undefined,
                            collides: position => Geometry.distanceSquared(position, gasPosition) >= gasRadius
                        }
                    );

                    // Break if the above code couldn't find a valid position, as it's unlikely that subsequent loops will
                    if (!position) break;
                    else spawnPosition = position;

                    // Ensure the position is at least 60 units from other players
                    foundPosition = true;
                    const radiusHitbox = new CircleHitbox(60, spawnPosition);
                    for (const object of this.grid.intersectsHitbox(radiusHitbox)) {
                        if (
                            object.isPlayer
                            // teamMode should guarantee the `team` object's existence
                            // eslint-disable-next-line @typescript-eslint/no-non-null-assertion
                            && (!this.teamMode || !team!.players.includes(object))
                        ) {
                            foundPosition = false;
                        }
                    }
                }

                // Spawn on top of a random teammate if a valid position couldn't be found
                if (!foundPosition && teamPosition) spawnPosition = teamPosition;
                break;
            }
            case SpawnMode.Radius: {
                const { x, y } = Config.spawn.position;
                spawnPosition = randomPointInsideCircle(
                    Vec.create(x, y),
                    Config.spawn.radius
                );
                break;
            }
            case SpawnMode.Fixed: {
                const { x, y } = Config.spawn.position;
                spawnPosition = Vec.create(x, y);
                spawnLayer = Config.spawn.layer ?? Layer.Ground;
                break;
            }
            case SpawnMode.Center: {
                // no-op; this is the default
                break;
            }
        }

        // Player is added to the players array when a JoinPacket is received from the client
        const player = new Player(this, socket, spawnPosition, spawnLayer, team);
        this.connectingPlayers.add(player);
        this.pluginManager.emit("player_did_connect", player);
        return player;
    }

    // Called when a JoinPacket is sent by the client
    activatePlayer(player: Player, packet: JoinPacketData): void {
        const rejectedBy = this.pluginManager.emit("player_will_join", { player, joinPacket: packet });
        if (rejectedBy) {
            player.disconnect(`Connection rejected by server plugin '${rejectedBy.constructor.name}'`);
            return;
        }

        if (packet.protocolVersion !== GameConstants.protocolVersion) {
            player.disconnect(`Invalid game version (expected ${GameConstants.protocolVersion}, was ${packet.protocolVersion})`);
            return;
        }

        player.name = cleanUsername(packet.name);

        player.isMobile = packet.isMobile;
        const skin = packet.skin;
        if (
            skin.itemType === ItemType.Skin
            && !skin.hideFromLoadout
            && ((skin.roleRequired ?? player.role) === player.role)
        ) {
            player.loadout.skin = skin;
        }

        const badge = packet.badge;
        if (!badge?.roles?.length || (player.role !== undefined && badge.roles.includes(player.role))) {
            player.loadout.badge = badge;
        }
        player.loadout.emotes = packet.emotes;

        this.livingPlayers.add(player);
        this.spectatablePlayers.push(player);
        this.connectingPlayers.delete(player);
        this.connectedPlayers.add(player);
        this.newPlayers.push(player);
        this.grid.addObject(player);
        player.setDirty();
        this.aliveCountDirty = true;
        this.updateObjects = true;
        this.updateGameData({ aliveCount: this.aliveCount });

        player.joined = true;

        player.sendPacket(
            JoinedPacket.create(
                {
                    maxTeamSize: this.maxTeamSize,
                    teamID: player.teamID ?? 0,
                    emotes: player.loadout.emotes
                }
            )
        );

        player.sendData(this.map.buffer);

        this.addTimeout(() => { player.disableInvulnerability(); }, 5000);

        if (
            (this.teamMode ? this.teams.size : this.aliveCount) > 1
            && !this._started
            && this.startTimeout === undefined
        ) {
            this.startTimeout = this.addTimeout(() => {
                this._started = true;
                this.setGameData({ startedTime: this.now });
                this.gas.advanceGasStage();

                this.addTimeout(this.createNewGame.bind(this), Config.gameJoinTime * 1000);
            }, 3000);
        }

        Logger.log(`Game ${this.id} | "${player.name}" joined`);
        this.pluginManager.emit("player_did_join", { player, joinPacket: packet });
    }

    removePlayer(player: Player): void {
        if (player === this.killLeader) {
            this.killLeaderDisconnected(player);
        }

        player.disconnected = true;
        this.aliveCountDirty = true;
        this.connectingPlayers.delete(player);
        this.connectedPlayers.delete(player);

        if (player.canDespawn) {
            this.livingPlayers.delete(player);
            this.removeObject(player);
            this.deletedPlayers.push(player.id);
            removeFrom(this.spectatablePlayers, player);
            this.updateGameData({ aliveCount: this.aliveCount });

            if (this.teamMode) {
                const team = player.team;
                if (team) {
                    team.removePlayer(player);

                    if (!team.players.length) this.teams.delete(team);
                }
                player.teamWipe();
                player.beingRevivedBy?.action?.cancel();
            }
        } else {
            player.rotation = 0;
            player.movement.up = player.movement.down = player.movement.left = player.movement.right = false;
            player.attacking = false;
            player.setPartialDirty();

            if (this.teamMode && this.now - player.joinTime < 10000) {
                player.team?.removePlayer(player);
            }
        }

        if (player.spectating !== undefined) {
            player.spectating.spectators.delete(player);
        }

        if (this.aliveCount < 2) {
            this.startTimeout?.kill();
            this.startTimeout = undefined;
        }

        try {
            player.socket.close();
        // eslint-disable-next-line @typescript-eslint/no-unused-vars
        } catch (_) {
            /* not a really big deal if we can't close the socket */
            // when does this ever fail?
        }
        this.pluginManager.emit("player_disconnect", player);
    }

    /**
     * Adds a `Loot` item to the game world
     * @param definition The type of loot to add. Prefer passing `LootDefinition` if possible
     * @param position The position to spawn this loot at
     * @param count Optionally define an amount of this loot (note that this does not equate spawning
     * that many `Loot` objects, but rather how many the singular `Loot` object will contain)
     * @returns The created loot object
     */
    addLoot<Def extends LootDefinition = LootDefinition>(
        definition: ReifiableDef<Def>,
        position: Vector,
        layer: Layer,
        { count, pushVel, jitterSpawn = true, data }: {
            readonly count?: number
            readonly pushVel?: number
            /**
             * Whether to add a random offset to the given position
             */
            readonly jitterSpawn?: boolean
            readonly data?: ItemData<Def>
        } = {}
    ): Loot | undefined {
        const args = {
            position,
            layer,
            count,
            pushVel,
            jitterSpawn,
            data
        };

        definition = Loots.reify<Def>(definition);

        if (
            this.pluginManager.emit(
                "loot_will_generate",
                {
                    definition,
                    ...args
                }
            )
        ) return;

        const loot = new Loot<Def>(
            this,
            definition,
            jitterSpawn
                ? Vec.add(
                    position,
                    randomPointInsideCircle(Vec.create(0, 0), GameConstants.lootSpawnDistance)
                )
                : position,
            layer,
            {
                count,
                pushVel,
                data
            }
        );
        this.grid.addObject(loot);

        this.pluginManager.emit(
            "loot_did_generate",
            { loot, ...args }
        );

        return loot;
    }

    removeLoot(loot: Loot): void {
        loot.dead = true;
        this.removeObject(loot);
    }

    addBullet(source: GunItem | Explosion, shooter: GameObject, options: ServerBulletOptions): Bullet {
        const bullet = new Bullet(
            this,
            source,
            shooter,
            options
        );

        this.bullets.add(bullet);
        this.newBullets.push(bullet);

        return bullet;
    }

    addExplosion(
        type: ReifiableDef<ExplosionDefinition>,
        position: Vector,
        source: GameObject,
        layer: Layer,
        weapon?: GunItem | MeleeItem | ThrowableItem
    ): Explosion {
        const explosion = new Explosion(this, type, position, source, layer, weapon);
        this.explosions.push(explosion);
        return explosion;
    }

    addProjectile(definition: ThrowableDefinition, position: Vector, layer: Layer, source: ThrowableItem): ThrowableProjectile {
        const projectile = new ThrowableProjectile(this, position, layer, definition, source);
        this.grid.addObject(projectile);
        return projectile;
    }

    removeProjectile(projectile: ThrowableProjectile): void {
        this.removeObject(projectile);
        projectile.dead = true;
    }

    addSyncedParticle(definition: SyncedParticleDefinition, position: Vector, layer: Layer | number): SyncedParticle {
        const syncedParticle = new SyncedParticle(this, definition, position, layer);
        this.grid.addObject(syncedParticle);
        return syncedParticle;
    }

    removeSyncedParticle(syncedParticle: SyncedParticle): void {
        this.removeObject(syncedParticle);
        syncedParticle.dead = true;
    }

    addSyncedParticles(particles: SyncedParticleSpawnerDefinition, position: Vector, layer: Layer | number): void {
        const particleDef = SyncedParticles.fromString(particles.type);
        const { spawnRadius, count, deployAnimation } = particles;

        const duration = deployAnimation?.duration;
        const circOut = EaseFunctions.cubicOut;

        const setParticleTarget = duration
            ? (particle: SyncedParticle, target: Vector) => {
                particle.setTarget(target, duration, circOut);
            }
            : (particle: SyncedParticle, target: Vector) => {
                particle._position = target;
            };

        const spawnParticles = (amount = 1): void => {
            for (let i = 0; i++ < amount; i++) {
                setParticleTarget(
                    this.addSyncedParticle(
                        particleDef,
                        position,
                        layer
                    ),
                    Vec.add(
                        Vec.fromPolar(
                            randomRotation(),
                            randomFloat(0, spawnRadius)
                        ),
                        position
                    )
                );
            }
        };

        if (deployAnimation?.staggering) {
            const staggering = deployAnimation.staggering;
            const initialAmount = staggering.initialAmount ?? 0;

            spawnParticles(initialAmount);

            const addTimeout = this.addTimeout.bind(this);
            const addParticles = spawnParticles.bind(null, staggering.spawnPerGroup);
            const delay = staggering.delay;

            for (let i = initialAmount, j = 1; i < count; i++, j++) {
                addTimeout(addParticles, j * delay);
            }
        } else {
            spawnParticles(particles.count);
        }
    }

    /**
     * Delete an object and give the id back to the allocator
     * @param object The object to delete
     */
    removeObject(object: GameObject): void {
        this.grid.removeObject(object);
        this._idAllocator.give(object.id);
        this.updateObjects = true;
    }

    summonAirdrop(position: Vector): void {
        if (this.pluginManager.emit("airdrop_will_summon", { position })) return;

        const paddingFactor = 1.25;

        const crateDef = Obstacles.fromString("airdrop_crate_locked");
        const crateHitbox = (crateDef.spawnHitbox ?? crateDef.hitbox).clone();
        let thisHitbox = crateHitbox.clone();

        let collided = true;
        let attempts = 0;
        let randomInt: number | undefined;

        while (collided) {
            if (attempts === 500) {
                switch (true) {
                    case position.x < this.map.height / 2 && position.y < this.map.height / 2:
                        randomInt = [1, 2, 3][Math.floor(Math.random() * 3)];
                        break;
                    case position.x > this.map.height / 2 && position.y < this.map.height / 2:
                        randomInt = [1, 4, 5][Math.floor(Math.random() * 3)];
                        break;
                    case position.x < this.map.height / 2 && position.y > this.map.height / 2:
                        randomInt = [3, 6, 7][Math.floor(Math.random() * 3)];
                        break;
                    case position.x > this.map.height / 2 && position.y > this.map.height / 2:
                        randomInt = [4, 6, 8][Math.floor(Math.random() * 3)];
                        break;
                }
            }

            if (randomInt !== undefined) {
                const distance = crateHitbox.toRectangle().max.x * 2 * paddingFactor;

                switch (randomInt) {
                    case 1:
                        position.y = position.y + distance;
                        break;
                    case 2:
                        position.x = position.x + distance;
                        position.y = position.y + distance;
                        break;
                    case 3:
                        position.x = position.x + distance;
                        break;
                    case 4:
                        position.x = position.x - distance;
                        break;
                    case 5:
                        position.x = position.x - distance;
                        position.y = position.y + distance;
                        break;
                    case 6:
                        position.y = position.y - distance;
                        break;
                    case 7:
                        position.y = position.y - distance;
                        position.x = position.x + distance;
                        break;
                    case 8:
                        position.y = position.y - distance;
                        position.x = position.x - distance;
                        break;
                }
            }

            attempts++;
            collided = false;

            for (const airdrop of this.airdrops) {
                thisHitbox = crateHitbox.transform(position);
                const thatHitbox = (airdrop.type.spawnHitbox ?? airdrop.type.hitbox).transform(airdrop.position);
                thatHitbox.scale(paddingFactor);

                if (Vec.equals(thisHitbox.getCenter(), thatHitbox.getCenter())) {
                    /*
                        when dealing with airdrops exactly superimposed, the normal collision
                        method makes them line up all in one direction; ideally, we'd want them
                        to scatter around the original point. to influence the collider, we'll
                        nudge one of the hitboxes
                    */
                    thisHitbox = thisHitbox.transform(Vec.fromPolar(randomRotation(), 0.01));
                }

                if (thisHitbox.collidesWith(thatHitbox)) {
                    collided = true;
                    if (attempts >= 500) continue;
                    thisHitbox.resolveCollision(thatHitbox);
                }
                position = thisHitbox.getCenter();
            }

            thisHitbox = crateHitbox.transform(position);

            {
                const padded = thisHitbox.clone();
                padded.scale(paddingFactor);
                for (const object of this.grid.intersectsHitbox(padded, Layer.Ground)) {
                    let hitbox: Hitbox;
                    if (
                        object.isObstacle
                        && !object.dead
                        && object.definition.indestructible
                        && ((hitbox = object.spawnHitbox.clone()).scale(paddingFactor), hitbox.collidesWith(thisHitbox))
                    ) {
                        collided = true;
                        if (attempts >= 500) continue;
                        thisHitbox.resolveCollision(object.spawnHitbox);
                    }
                    position = thisHitbox.getCenter();
                }
            }

            thisHitbox = crateHitbox.transform(position);

            {
                const padded = thisHitbox.clone();
                padded.scale(paddingFactor);
                // second loop, buildings
                for (const object of this.grid.intersectsHitbox(thisHitbox, Layer.Ground)) {
                    if (
                        object.isBuilding
                        && object.scopeHitbox
                        && object.definition.wallsToDestroy === Infinity
                    ) {
                        const hitbox = object.scopeHitbox.clone();
                        hitbox.scale(paddingFactor);
                        if (!thisHitbox.collidesWith(hitbox)) continue;
                        collided = true;
                        if (attempts >= 500) continue;
                        thisHitbox.resolveCollision(object.scopeHitbox);
                    }
                    position = thisHitbox.getCenter();
                }
            }

            thisHitbox = crateHitbox.transform(position);

            const { min, max } = thisHitbox.toRectangle();
            const width = max.x - min.x;
            const height = max.y - min.y;
            position.x = Numeric.clamp(position.x, width, this.map.width - width);
            position.y = Numeric.clamp(position.y, height, this.map.height - height);
        }

        const direction = randomRotation();

        const planePos = Vec.add(
            position,
            Vec.fromPolar(direction, -GameConstants.maxPosition)
        );

        const airdrop = { position, type: crateDef };

        this.airdrops.push(airdrop);

        this.planes.push({ position: planePos, direction });

        this.addTimeout(() => {
            const parachute = new Parachute(this, position, airdrop);
            this.grid.addObject(parachute);
            this.mapPings.push({
                definition: MapPings.fromString<MapPing>("airdrop_ping"),
                position
            });
        }, GameConstants.airdrop.flyTime);

        this.pluginManager.emit("airdrop_did_summon", { airdrop, position });
    }
}

export interface Airdrop {
    readonly position: Vector
    readonly type: ObstacleDefinition
}<|MERGE_RESOLUTION|>--- conflicted
+++ resolved
@@ -49,13 +49,8 @@
 import { Team } from "./team";
 import { Grid } from "./utils/grid";
 import { IDAllocator } from "./utils/idAllocator";
-<<<<<<< HEAD
 import { cleanUsername, Logger, removeFrom } from "./utils/misc";
 import { createServer, forbidden, getIP } from "./utils/serverHelpers";
-=======
-import { Logger, removeFrom } from "./utils/misc";
-import { cleanUsername } from "./utils/usernameFilter";
->>>>>>> 062798fc
 
 /*
     eslint-disable
@@ -232,176 +227,12 @@
         this.id = id;
         this.maxTeamSize = maxTeamSize;
         this.teamMode = this.maxTeamSize > TeamSize.Solo;
-<<<<<<< HEAD
-
-        const start = Date.now();
-        this.pluginManager.loadPlugins();
-
-        parentPort?.on("message", (message: WorkerMessage) => {
-            switch (message.type) {
-                case WorkerMessages.AllowIP: {
-                    this.allowedIPs.set(message.ip, this.now + 5000);
-                    parentPort?.postMessage({
-                        type: WorkerMessages.IPAllowed,
-                        ip: message.ip
-                    });
-                    break;
-                }
-            }
-        });
-
-        const This = this;
-
-        this.server = createServer().ws("/play", {
-            idleTimeout: 30,
-
-            /**
-             * Upgrade the connection to WebSocket.
-             */
-            upgrade(res, req, context) {
-                res.onAborted((): void => { /* Handle errors in WS connection */ });
-
-                const ip = getIP(res, req);
-
-                //
-                // Rate limits
-                //
-                if (Config.protection) {
-                    const { maxSimultaneousConnections, maxJoinAttempts } = Config.protection;
-                    const { simultaneousConnections, joinAttempts } = This;
-
-                    if (
-                        simultaneousConnections[ip] >= (maxSimultaneousConnections ?? Infinity)
-                        || joinAttempts[ip] >= (maxJoinAttempts?.count ?? Infinity)
-                    ) {
-                        Logger.log(`Game ${This.id} | Rate limited: ${ip}`);
-                        forbidden(res);
-                        return;
-                    } else {
-                        if (maxSimultaneousConnections) {
-                            simultaneousConnections[ip] = (simultaneousConnections[ip] ?? 0) + 1;
-                            Logger.log(`Game ${This.id} | ${simultaneousConnections[ip]}/${Config.protection.maxSimultaneousConnections} simultaneous connections: ${ip}`);
-                        }
-                        if (maxJoinAttempts) {
-                            joinAttempts[ip] = (joinAttempts[ip] ?? 0) + 1;
-                            Logger.log(`Game ${This.id} | ${joinAttempts[ip]}/${maxJoinAttempts.count} join attempts in the last ${maxJoinAttempts.duration} ms: ${ip}`);
-                        }
-                    }
-                }
-
-                //
-                // Ensure IP is allowed
-                //
-                if ((This.allowedIPs.get(ip) ?? 0) < This.now) {
-                    forbidden(res);
-                    return;
-                }
-
-                const searchParams = new URLSearchParams(req.getQuery());
-
-                //
-                // Validate and parse role and name color
-                //
-                const password = searchParams.get("password");
-                const givenRole = searchParams.get("role");
-                let role: string | undefined;
-                let isDev = false;
-
-                let nameColor: number | undefined;
-                if (
-                    password !== null
-                    && givenRole !== null
-                    && givenRole in Config.roles
-                    && Config.roles[givenRole].password === password
-                ) {
-                    role = givenRole;
-                    isDev = Config.roles[givenRole].isDev ?? false;
-
-                    if (isDev) {
-                        try {
-                            const colorString = searchParams.get("nameColor");
-                            if (colorString) nameColor = Numeric.clamp(parseInt(colorString), 0, 0xffffff);
-                        } catch { /* guess your color sucks lol */ }
-                    }
-                }
-
-                //
-                // Upgrade the connection
-                //
-                res.upgrade(
-                    {
-                        teamID: searchParams.get("teamID") ?? undefined,
-                        autoFill: Boolean(searchParams.get("autoFill")),
-                        player: undefined,
-                        ip,
-                        role,
-                        isDev,
-                        nameColor,
-                        lobbyClearing: searchParams.get("lobbyClearing") === "true",
-                        weaponPreset: searchParams.get("weaponPreset") ?? ""
-                    },
-                    req.getHeader("sec-websocket-key"),
-                    req.getHeader("sec-websocket-protocol"),
-                    req.getHeader("sec-websocket-extensions"),
-                    context
-                );
-            },
-
-            /**
-             * Handle opening of the socket.
-             * @param socket The socket being opened.
-             */
-            open(socket: WebSocket<PlayerContainer>) {
-                const data = socket.getUserData();
-                if ((data.player = This.addPlayer(socket)) === undefined) {
-                    socket.close();
-                }
-
-                // data.player.sendGameOverPacket(false); // uncomment to test game over screen
-            },
-
-            /**
-             * Handle messages coming from the socket.
-             * @param socket The socket in question.
-             * @param message The message to handle.
-             */
-            message(socket: WebSocket<PlayerContainer>, message) {
-                const stream = new SuroiBitStream(message);
-                try {
-                    const player = socket.getUserData().player;
-                    if (player === undefined) return;
-                    This.onMessage(stream, player);
-                } catch (e) {
-                    console.warn("Error parsing message:", e);
-                }
-            },
-
-            /**
-             * Handle closing of the socket.
-             * @param socket The socket being closed.
-             */
-            close(socket: WebSocket<PlayerContainer>) {
-                const data = socket.getUserData();
-
-                // this should never be null-ish, but will leave it here for any potential race conditions (i.e. TFO? (verification required))
-                if (Config.protection && data.ip !== undefined) This.simultaneousConnections[data.ip]--;
-
-                const { player } = data;
-                if (!player) return;
-
-                Logger.log(`Game ${This.id} | "${player.name}" left`);
-                This.removePlayer(player);
-            }
-        }).listen(Config.host, Config.port + this.id + 1, (): void => {
-            Logger.log(`Game ${this.id} | Listening on ${Config.host}:${Config.port + this.id + 1}`);
-=======
         this.updateGameData({
             aliveCount: 0,
             allowJoin: false,
             over: false,
             stopped: false,
             startedTime: -1
->>>>>>> 062798fc
         });
 
         this.pluginManager.loadPlugins();
