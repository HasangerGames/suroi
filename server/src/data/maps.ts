--- conflicted
+++ resolved
@@ -345,16 +345,11 @@
         beachSize: 32,
         oceanSize: 32,
         genCallback(map) {
-<<<<<<< HEAD
             //map.game.grid.addObject(new Decal(map.game, "sea_traffic_control_decal", Vec.create(this.width / 2, this.height / 2), 0));
             map.generateBuilding("green_house", Vec.create(this.width / 2, this.height / 2), 0);
             //map.game.addLoot("8x_scope", Vec.create(this.width / 2, this.height / 2 - 20));
             //map.game.addLoot("usas12", Vec.create(this.width / 2, this.height / 2 - 20));
             //map.game.addLoot("12g", Vec.create(this.width / 2, this.height / 2 - 20), Infinity);
-=======
-            // map.game.grid.addObject(new Decal(map.game, "sea_traffic_control_decal", Vec.create(this.width / 2, this.height / 2), 0));
-            map.generateBuilding("oil_tanker_ship", Vec.create(this.width / 2, this.height / 2), 0);
->>>>>>> 8518d7af
         }
     },
     singleObstacle: {
