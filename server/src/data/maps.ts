--- conflicted
+++ resolved
@@ -251,11 +251,7 @@
         width: 512,
         height: 512,
         genCallback(map) {
-<<<<<<< HEAD
-            map.generateBuilding(ObjectType.fromString(ObjectCategory.Building, "port_warehouse"), v(this.width / 2, this.height / 2), 0);
-=======
             map.generateBuilding(ObjectType.fromString(ObjectCategory.Building, "port_shed"), v(this.width / 2, this.height / 2), 0);
->>>>>>> 6cf0b4f8
             /*for (let i = 1; i <= 10; i++) {
                 map.generateBuilding(ObjectType.fromString(ObjectCategory.Building, `container_${i}`), v(256 + 20 * i, 256), 0);
             }*/
@@ -265,11 +261,7 @@
         width: 128,
         height: 128,
         genCallback(map) {
-<<<<<<< HEAD
             map.generateObstacle("port_warehouse_wall_superlong", v(this.width / 2, this.height / 2));
-=======
-            map.generateObstacle("barrier", v(this.width / 2, this.height / 2), 0);
->>>>>>> 6cf0b4f8
         }
     }
 };