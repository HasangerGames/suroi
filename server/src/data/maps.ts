--- conflicted
+++ resolved
@@ -736,7 +736,6 @@
             { name: "Pathogen Narrows", position: Vec(0.72, 0.8) },
             { name: "Mt. Putrid", position: Vec(0.5, 0.35) },
             { name: "Decayedwood", position: Vec(0.5, 0.65) }
-<<<<<<< HEAD
         ]
     },
     hunted: { // WIP
@@ -845,8 +844,6 @@
             { name: "Noskin Narrows", position: Vec(0.72, 0.8) },
             { name: "Mt. Sanger", position: Vec(0.5, 0.35) },
             { name: "Deepwood", position: Vec(0.5, 0.65) }
-=======
->>>>>>> 3d9136a0
         ]
     },
     winter: {
