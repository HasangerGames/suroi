--- conflicted
+++ resolved
@@ -1965,18 +1965,10 @@
             { item: "rpk74", weight: 0.95 },
             { item: "stoner_63", weight: 0.95 },
             { item: "mcx_spear", weight: 0.95 },
-<<<<<<< HEAD
-            { item: "dual_ttk_esaul", weight: 0.95 },
-            { item: "shak12", weight: 0.8 },
-            { item: "model_89", weight: 0.4 },
-            { item: "mosin_nagant", weight: 0.3 },
-            { item: "tango_51", weight: 0.3 },
-=======
             { item: "yesaul", weight: 0.95 },
             { item: "mosin_nagant", weight: 0.9 },
             { item: "tango_51", weight: 0.9 },
             { item: "model_89", weight: 0.6 },
->>>>>>> dc3a24eb
             { item: "flare", weight: 0.1 }
         ],
 
