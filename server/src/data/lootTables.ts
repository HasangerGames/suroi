import { Mode } from "@common/definitions/modes";
import { PerkIds } from "@common/definitions/items/perks";
import { NullString } from "@common/utils/objectDefinitions";
import { LootTable } from "../utils/lootHelpers";

export const LootTables: Record<Mode, Record<string, LootTable>> = {
    normal: {
        ground_loot: [
            { table: "equipment", weight: 1 },
            { table: "healing_items", weight: 1 },
            { table: "ammo", weight: 1 },
            { table: "guns", weight: 0.9 },
            { table: "scopes", weight: 0.3 }
        ],
        regular_crate: [
            { table: "guns", weight: 1.25 },
            { table: "equipment", weight: 1 },
            { table: "healing_items", weight: 1 },
            { table: "ammo", weight: 0.5 },
            { table: "scopes", weight: 0.3 },
            { table: "throwables", weight: 0.3 },
            { table: "melee", weight: 0.04 }
        ],
        hazel_crate: [
            [{ item: "firework_launcher", weight: 1 }],
            [{ item: "1st_birthday", weight: 1 }]
        ],
        viking_chest: [
            [{ item: "seax", weight: 1 }],
            [{ table: "viking_chest_guns", weight: 1 }],
            [{ table: "viking_chest_guns", weight: 1 }],
            [
                { table: "special_equipment", weight: 0.65 },
                { table: "viking_chest_guns", weight: 0.5 },
                { table: "special_scopes", weight: 0.3 }
            ],
            [
                { table: "special_equipment", weight: 0.65 },
                { table: "special_scopes", weight: 0.3 }
            ]
        ],
        river_chest: [
            [{ table: "river_chest_guns", weight: 1 }],
            [{ table: "river_chest_guns", weight: 1 }],
            [
                { table: "special_equipment", weight: 0.65 },
                { table: "river_chest_guns", weight: 0.5 },
                { table: "special_scopes", weight: 0.3 }
            ],
            [
                { table: "special_equipment", weight: 0.65 },
                { table: "special_scopes", weight: 0.3 }
            ]
        ],
        aegis_crate: {
            min: 3,
            max: 5,
            loot: [
                { table: "special_guns", weight: 1 },
                { table: "special_equipment", weight: 0.65 },
                { table: "special_scopes", weight: 0.3 },
                { table: "special_healing_items", weight: 0.15 }
            ]
        },
        frozen_crate: [
            [
                { table: "airdrop_guns", weight: 0.5 },
                { item: "firework_launcher", weight: 0.25 },
                { table: "river_chest_guns", weight: 1 }
            ],
            [
                { table: "ammo", weight: 1 },
                { table: "airdrop_scopes", weight: 1 }
            ],
            [{ table: "special_winter_skins", weight: 1 }],
            [{ table: "airdrop_healing_items", weight: 0.5 }],
            [
                { table: "equipment", weight: 1 },
                { table: "special_equipment", weight: 0.5 }
            ]
        ],
        dumpster: {
            min: 2,
            max: 4,
            loot: [
                { table: "guns", weight: 0.8 },
                { table: "healing_items", weight: 0.6 },
                { table: "scopes", weight: 0.3 },
                { table: "throwables", weight: 0.4 },
                { table: "equipment", weight: 0.4 },
                { item: "ghillie_suit", weight: 0.05 }
                // placeholder for special Dumpster themed skin
            ]
        },
        flint_crate: {
            min: 3,
            max: 5,
            loot: [
                { table: "special_guns", weight: 1 },
                { table: "special_equipment", weight: 0.65 },
                { table: "special_healing_items", weight: 0.15 },
                { table: "special_scopes", weight: 0.3 }
            ]
        },
        grenade_box: [
            { item: "frag_grenade", weight: 1, count: 2 },
            { item: "smoke_grenade", weight: 1, count: 2 }
        ],
        melee_crate: {
            min: 2,
            max: 2,
            loot: [
                { table: "melee", weight: 1 }
            ]
        },
        grenade_crate: {
            min: 3,
            max: 4,
            loot: [
                { table: "throwables", weight: 1 }
            ]
        },
        tango_crate: [
            { item: "tango_51", weight: 60 },
            { item: "tango_51", spawnSeparately: true, count: 2, weight: 30 },
            { item: "tango_51", spawnSeparately: true, count: 3, weight: 3.5 },
            { item: "tango_51", spawnSeparately: true, count: 4, weight: 0.1 },
            { item: "tango_51", spawnSeparately: true, count: 5, weight: 0.0000001 }
        ],
        lux_crate: [
            { item: "rgs", weight: 1 }
        ],
        gold_rock: [
            { item: "mosin_nagant", weight: 1 }
        ],
        loot_tree: [
            [
                { item: "model_37", weight: 1 },
                { item: "m3k", weight: 1 },
                { item: "vepr12", weight: 0.2 }
            ],
            [{ item: "hatchet", weight: 1 }],
            [{ item: "lumberjack", weight: 1 }],
            [{ item: "basic_helmet", weight: 1 }],
            [{ item: "basic_pack", weight: 1 }],
            [{ item: "12g", count: 15, weight: 1 }]
        ],
        loot_barrel: [
            [{ item: "crowbar", weight: 1 }],
            [{ item: "sr25", weight: 1 }],
            [{ item: "c4", weight: 1, count: 3 }],
            [
                { table: "equipment", weight: 1 },
                { table: "scopes", weight: 1 },
                { table: "healing_items", weight: 1 }
            ]
        ],
        pumpkin: [
            { table: "equipment", weight: 1 },
            { table: "healing_items", weight: 1 },
            { table: "ammo", weight: 1 },
            { table: "guns", weight: 0.9 },
            { table: "scopes", weight: 0.3 }
        ],
        large_pumpkin: {
            min: 2,
            max: 3,
            loot: [
                { table: "equipment", weight: 1 },
                { table: "healing_items", weight: 1 },
                { table: "ammo", weight: 1 },
                { table: "guns", weight: 0.9 },
                { table: "scopes", weight: 0.3 }
            ]
        },
        birthday_cake: [
            { table: "special_guns", weight: 0.25 },
            { table: "special_equipment", weight: 0.25 },
            { item: "1st_birthday", weight: 0.25 },
            { item: "firework_rocket", weight: 0.2 },
            { item: "firework_launcher", weight: 0.01 }
        ],
        special_bush: [
            { table: "special_equipment", weight: 1 },
            { table: "healing_items", weight: 1 },
            { table: "scopes", weight: 1 }
        ],
        warehouse: [
            { table: "special_guns", weight: 1 },
            { table: "special_scopes", weight: 0.25 },
            { table: "special_equipment", weight: 0.65 }
        ],
        large_drawer: [
            { table: "guns", weight: 1 },
            { table: "equipment", weight: 0.65 },
            { table: "scopes", weight: 0.3 }
        ],
        small_drawer: [
            { table: "ammo", weight: 1 },
            { table: "healing_items", weight: 0.8 },
            { table: "guns", weight: 0.3 }
        ],
        filing_cabinet: [
            { table: "ammo", weight: 1 },
            { table: "equipment", weight: 0.85 },
            { table: "healing_items", weight: 0.4 },
            { table: "guns", weight: 0.3 }
        ],
        small_table: [
            { table: "healing_items", weight: 1 },
            { table: "ammo", weight: 1 }
        ],
        box: [
            { table: "ammo", weight: 1.2 },
            { table: "healing_items", weight: 1 },
            { table: "equipment", weight: 1 },
            { table: "guns", weight: 0.5 },
            { table: "scopes", weight: 0.3 }
        ],
        small_desk: [
            [
                { table: "healing_items", weight: 0.8 },
                { table: "equipment", weight: 1 },
                { table: "guns", weight: 1 },
                { table: "scopes", weight: 0.4 }
            ],
            [
                { table: "healing_items", weight: 1 },
                { table: "throwables", weight: 0.5 }
            ]
        ],
        bookshelf: {
            min: 1,
            max: 2,
            loot: [
                { table: "equipment", weight: 1.1 },
                { table: "scopes", weight: 0.3 },
                { table: "guns", weight: 1 },
                { table: "healing_items", weight: 0.6 }
            ]
        },
        trash: [
            { table: "ammo", weight: 1 },
            { item: "cola", weight: 0.1 }
        ],
        fridge: {
            min: 2,
            max: 3,
            loot: [
                { item: "cola", weight: 1 }
            ]
        },
        vending_machine: {
            min: 2,
            max: 3,
            loot: [
                { item: "cola", weight: 1 },
                { item: "medikit", weight: 0.25 },
                { item: "tablets", weight: 0.1 }
            ]
        },
        cooler: {
            min: 2,
            max: 3,
            loot: [
                { item: "cola", weight: 1 }
            ]
        },
        washing_machine: [
            { item: "lemon", weight: 1 },
            { item: "flamingo", weight: 1 },
            { item: "verified", weight: 0.5 },
            { item: "no_kil_pls", weight: 0.5 },
            { item: "ghillie_suit", weight: 0.15 },
            { item: "basic_outfit", weight: 0.05 }
        ],
        monument: [{ item: "basic_outfit", weight: 1 }],
        toilet: {
            min: 2,
            max: 3,
            loot: [
                { table: "healing_items", weight: 3 },
                { table: "scopes", weight: 0.1 },
                { table: "guns", weight: 0.05 }
            ]
        },
        used_toilet: {
            min: 2,
            max: 3,
            loot: [
                { table: "guns", weight: 1.25 },
                { table: "equipment", weight: 1 },
                { table: "scopes", weight: 0.3 },
                { table: "special_guns", weight: 0.8 },
                { table: "healing_items", weight: 0.75 }
            ]
        },
        porta_potty_toilet_open: {
            min: 2,
            max: 3,
            loot: [
                { table: "guns", weight: 1.25 },
                { table: "healing_items", weight: 1 },
                { table: "equipment", weight: 0.9 },
                { table: "special_guns", weight: 0.8 },
                { table: "special_scopes", weight: 0.30 }
            ]
        },
        porta_potty_toilet_closed: {
            min: 2,
            max: 3,
            loot: [
                { table: "healing_items", weight: 3 },
                { table: "scopes", weight: 0.1 },
                { table: "guns", weight: 0.05 }
            ]
        },
        ...["mcx_spear", "hp18", "stoner_63", "mini14", "maul", "m590m", "dual_rsh12", "model_37", "sks"].reduce(
            (acc, item) => {
                acc[`gun_mount_${item}`] = [{ item, weight: 1 }];
                return acc;
            },
            {} as Record<string, LootTable>
        ),
        gas_can: [
            { item: "gas_can", weight: 1 }
        ],
        hq_skin: [
            { item: "gold_tie_event", weight: 1 }
        ],
        ship_skin: [
            { item: "ship_carrier", weight: 1 }
        ],
        armory_skin: [
            { item: "nsd_uniform", weight: 1 }
        ],
        plumpkin_bunker_skin: [
            { item: "pumpkified", weight: 1 }
        ],
        bombed_armory_skin: [
            { item: "one_at_nsd", weight: 1 }
        ],
        rsh_case_single: [
            { item: "rsh12", weight: 1 }
        ],
        rsh_case_dual: [
            { item: "dual_rsh12", weight: 1 }
        ],
<<<<<<< HEAD
=======
        memorial_crate: [
            [
                { item: "ak47", weight: 1 },
                { item: "mosin_nagant", weight: 0.5 },
                { item: "vss", weight: 0.2 },
                { item: "vector", weight: 0.2 },
                { item: "deagle", weight: 0.2 },
                { item: "m1_garand", weight: 0.01 },
                { item: "dual_deagle", weight: 0.01 }
            ],
            [
                { item: "basic_outfit", weight: 1 },
                { item: "timeless", weight: 1 }
            ],
            [{ table: "melee", weight: 1 }] // placeholder for the unique melee in this place
        ],
>>>>>>> 7311f621
        airdrop_crate: [
            [{ table: "airdrop_equipment", weight: 1 }],
            [{ table: "airdrop_scopes", weight: 1 }],
            [{ table: "airdrop_healing_items", weight: 1 }],
            [{ table: "airdrop_skins", weight: 1 }],
            [{ table: "airdrop_melee", weight: 1 }],
            [{ table: "ammo", weight: 1 }],
            [{ table: "airdrop_guns", weight: 1 }],
            [
                { item: "frag_grenade", count: 3, weight: 2 },
                { item: NullString, weight: 1 }
            ]
        ],
        gold_airdrop_crate: [
            [{ table: "airdrop_equipment", weight: 1 }],
            [{ table: "airdrop_scopes", weight: 1 }],
            [{ table: "airdrop_healing_items", weight: 1 }],
            [{ table: "airdrop_skins", weight: 1 }],
            [{ table: "airdrop_melee", weight: 1 }],
            [{ table: "ammo", weight: 1 }],
            [{ table: "gold_airdrop_guns", weight: 1 }],
            [{ item: "frag_grenade", count: 3, weight: 1 }]
        ],
        flint_stone: [
            { table: "gold_airdrop_guns", weight: 1 }
        ],
        christmas_tree: {
            min: 4,
            max: 5,
            loot: [
                { table: "special_winter_skins", weight: 1 },
                { table: "special_guns", weight: 1 },
                { table: "special_equipment", weight: 0.65 },
                { table: "special_healing_items", weight: 0.65 },
                { table: "special_scopes", weight: 0.3 },
                { item: "radio", weight: 0.1 }
            ]
        },
        gun_case: {
            min: 1,
            max: 2,
            loot: [
                { table: "special_guns", weight: 1 }
            ]
        },
        gun_locker: {
            min: 1,
            max: 2,
            loot: [
                { item: "ak47", weight: 1 },
                { item: "aug", weight: 1 },
                { item: "mp5k", weight: 1 },
                { item: "model_37", weight: 1 },
                { item: "mp40", weight: 1 },
                { item: "m3k", weight: 0.6 },
                { item: "flues", weight: 0.6 },
                { item: "m16a2", weight: 0.4 },
                { item: "cz600", weight: 0.4 },
                { item: "mcx_spear", weight: 0.1 },
                { item: "mg36", weight: 0.1 },
                { item: "vss", weight: 0.1 },
                { item: "mosin_nagant", weight: 0.1 },
                { item: "sr25", weight: 0.05 },
                { item: "mini14", weight: 0.05 },
                { item: "vepr12", weight: 0.05 },
                { item: "stoner_63", weight: 0.05 },
                { item: "vector", weight: 0.05 },
                { item: "tango_51", weight: 0.05 },
                { item: "model_89", weight: 0.05 }
            ]
        },
        ammo_crate: [
            [{ table: "ammo", weight: 1 }],
            [{ table: "ammo", weight: 1 }],
            [
                { item: NullString, weight: 1 },
                { item: "50cal", count: 20, weight: 0.3 },
                { item: "338lap", count: 6, weight: 0.1 },
                { item: "curadell", weight: 0.1 }
            ]
        ],
        rocket_box: [
            { item: "firework_rocket", count: 10, weight: 2 },
            { table: "ammo", weight: 1 },
            { item: "curadell", weight: 0.02 }
        ],
        falchion_case: [
            { item: "falchion", weight: 1 }
        ],
        hatchet_stump: [
            { item: "hatchet", weight: 1 }
        ],
        aegis_golden_case: [
            { item: "deagle", weight: 1 },
            { item: "dual_deagle", weight: 0.05 },
            { item: "g19", weight: 0.0005 }
        ],
        fire_hatchet_case: [
            { item: "fire_hatchet", weight: 1 }
        ],
        ice_pick_case: [
            [{ item: "ice_pick", weight: 1 }],
            [{ item: "frosty", weight: 1 }]
        ],
        confetti_grenade_box: {
            min: 1,
            max: 2,
            loot: [
                { item: "confetti_grenade", count: 4, weight: 2 },
                { table: "throwables", weight: 1 }
            ]
        },
        cabinet: [
            { table: "special_guns", weight: 1 },
            { table: "special_healing_items", weight: 0.65 },
            { table: "special_equipment", weight: 0.65 },
            { table: "special_scopes", weight: 0.3 }
        ],
        briefcase: [
            { item: "vector", weight: 3 },
            { item: "arx160", weight: 1 },
            { item: "vepr12", weight: 1 },
            { item: "stoner_63", weight: 0.2 },
            { item: "negev", weight: 0.15 },
            { item: "mg5", weight: 0.15 },
            { item: "g19", weight: 0.05 }
        ],
        sink: [
            { table: "healing_items", weight: 1.2 },
            { table: "ammo", weight: 1 }
        ],
        sink2: [
            { table: "healing_items", weight: 1.2 },
            { table: "ammo", weight: 1 },
            { table: "guns", weight: 0.8 }
        ],
        kitchen_unit_1: [
            { table: "healing_items", weight: 1.2 },
            { table: "ammo", weight: 1 },
            { table: "guns", weight: 0.9 }
        ],
        kitchen_unit_2: [
            { table: "healing_items", weight: 1.2 },
            { table: "ammo", weight: 1 },
            { table: "guns", weight: 0.9 },
            { table: "special_guns", weight: 0.5 }
        ],
        kitchen_unit_3: [
            { table: "healing_items", weight: 1.2 },
            { table: "ammo", weight: 1 }
        ],
        sea_traffic_control_floor: [
            { item: "radio", weight: 1 }
        ],
        sea_traffic_control_outside: [
            { item: "peachy_breeze", weight: 1 }
        ],
        tugboat_red_floor: [
            { item: "deep_sea", weight: 1 }
        ],
        potted_plant: [
            { table: "ammo", weight: 1 },
            { table: "healing_items", weight: 0.5 },
            { table: "equipment", weight: 0.3 }
        ],

        guns: [
            { item: "g19", weight: 2 },
            { item: "m1895", weight: 1.75 },
            { item: "mp40", weight: 1.7 },
            { item: "saf200", weight: 1.5 },
            { item: "cz75a", weight: 1.5 },
            { item: "hp18", weight: 1.25 },
            { item: "micro_uzi", weight: 1 },
            { item: "ak47", weight: 1 },
            { item: "mp5k", weight: 0.85 },
            { item: "model_37", weight: 0.95 },
            { item: "aug", weight: 0.7 },
            { item: "sks", weight: 0.7 },
            { item: "m3k", weight: 0.3 },
            { item: "m16a2", weight: 0.1 },
            { item: "arx160", weight: 0.1 },
            { item: "flues", weight: 0.1 },
            { item: "lewis_gun", weight: 0.05 },
            { item: "cz600", weight: 0.04 },
            { item: "vss", weight: 0.02 },
            { item: "mg36", weight: 0.015 },
            { item: "sr25", weight: 0.01 },
            { item: "mini14", weight: 0.01 },
            { item: "mcx_spear", weight: 0.01 },
            { item: "vepr12", weight: 0.008 },
            { item: "stoner_63", weight: 0.005 },
            { item: "radio", weight: 0.005 },
            { item: "mosin_nagant", weight: 0.005 },
            { item: "vector", weight: 0.004 },
            { item: "deagle", weight: 0.004 },
            { item: "model_89", weight: 0.003 },
            { item: "vks", weight: 0.003 },
            { item: "negev", weight: 0.003 },
            { item: "mg5", weight: 0.003 },
            { item: "tango_51", weight: 0.002 },
            { item: "dual_deagle", weight: 0.001 }
        ],
        healing_items: [
            { item: "gauze", count: 5, weight: 3 },
            { item: "cola", weight: 2 },
            { item: "tablets", weight: 1 },
            { item: "medikit", weight: 1 }
        ],
        scopes: [
            { item: "4x_scope", weight: 1 },
            { item: "8x_scope", weight: 0.1 },
            { item: "16x_scope", weight: 0.00025 }
        ],
        equipment: [
            { item: "basic_helmet", weight: 1 },
            { item: "regular_helmet", weight: 0.2 },
            { item: "tactical_helmet", weight: 0.01 },

            { item: "basic_vest", weight: 1 },
            { item: "regular_vest", weight: 0.2 },
            { item: "tactical_vest", weight: 0.01 },

            { item: "basic_pack", weight: 1 },
            { item: "regular_pack", weight: 0.2 },
            { item: "tactical_pack", weight: 0.01 }
        ],
        ammo: [
            { item: "12g", count: 10, weight: 0.75 },
            { item: "556mm", count: 60, weight: 1 },
            { item: "762mm", count: 60, weight: 1 },
            { item: "9mm", count: 60, weight: 1 },
            { item: "50cal", count: 20, weight: 0.05 }
        ],
        throwables: [
            { item: "frag_grenade", count: 2, weight: 1 },
            { item: "smoke_grenade", count: 2, weight: 1 },
            { item: "c4", count: 2, weight: 0.2 }
        ],
        special_guns: [
            { item: "micro_uzi", weight: 1.25 },
            { item: "ak47", weight: 1.1 },
            { item: "mp5k", weight: 1.07 },
            { item: "aug", weight: 1.05 },
            { item: "hp18", weight: 1 },
            { item: "mp40", weight: 1 },
            { item: "sks", weight: 1 },
            { item: "model_37", weight: 1 },
            { item: "m3k", weight: 0.8 },
            { item: "arx160", weight: 0.8 },
            { item: "flues", weight: 0.8 },
            { item: "saf200", weight: 0.75 },
            { item: "cz75a", weight: 0.75 },
            { item: "m16a2", weight: 0.5 },
            { item: "lewis_gun", weight: 0.5 },
            { item: "g19", weight: 0.45 },
            { item: "m1895", weight: 0.45 },
            { item: "cz600", weight: 0.4 },
            { item: "vss", weight: 0.07 },
            { item: "mg36", weight: 0.06 },
            { item: "sr25", weight: 0.05 },
            { item: "mini14", weight: 0.05 },
            { item: "mcx_spear", weight: 0.05 },
            { item: "vepr12", weight: 0.04 },
            { item: "stoner_63", weight: 0.01 },
            { item: "radio", weight: 0.01 },
            { item: "mosin_nagant", weight: 0.01 },
            { item: "vector", weight: 0.008 },
            { item: "deagle", weight: 0.008 },
            { item: "model_89", weight: 0.005 },
            { item: "vks", weight: 0.005 },
            { item: "negev", weight: 0.005 },
            { item: "mg5", weight: 0.005 },
            { item: "tango_51", weight: 0.004 },
            { item: "dual_deagle", weight: 0.003 }
        ],
        special_healing_items: [
            { item: "cola", weight: 3 },
            { item: "tablets", weight: 1 },
            { item: "medikit", weight: 1 },
            { item: "gauze", count: 5, weight: 3 }
        ],
        special_scopes: [
            { item: "4x_scope", weight: 1 },
            { item: "8x_scope", weight: 0.2 },
            { item: "16x_scope", weight: 0.0005 }
        ],
        special_equipment: [
            { item: "basic_helmet", weight: 1 },
            { item: "regular_helmet", weight: 0.3 },
            { item: "tactical_helmet", weight: 0.03 },

            { item: "basic_vest", weight: 1 },
            { item: "regular_vest", weight: 0.3 },
            { item: "tactical_vest", weight: 0.03 },

            { item: "basic_pack", weight: 1 },
            { item: "regular_pack", weight: 0.3 },
            { item: "tactical_pack", weight: 0.03 }
        ],
        melee: [
            { item: "baseball_bat", weight: 3 },
            { item: "kbar", weight: 2 },
            { item: "sickle", weight: 0.5 },
            { item: "pan", weight: 0.1 }
        ],
        airdrop_equipment: [
            { item: "tactical_helmet", weight: 1 },
            { item: "tactical_vest", weight: 1 },
            { item: "tactical_pack", weight: 1 }
        ],
        airdrop_scopes: [
            { item: "8x_scope", weight: 1 },
            { item: "16x_scope", weight: 0.005 }
        ],
        airdrop_healing_items: [
            { item: "gauze", count: 5, weight: 1.5 },
            { item: "medikit", weight: 1 },
            { item: "cola", weight: 1 },
            { item: "tablets", weight: 1 }
        ],
        airdrop_skins: [
            { item: NullString, weight: 1 },
            { item: "stardust", weight: 0.5 },
            { item: "aurora", weight: 0.5 },
            { item: "nebula", weight: 0.4 },
            { item: "ghillie_suit", weight: 0.1 },
            { item: "basic_outfit", weight: 0.001 }
        ],
        airdrop_melee: [
            { item: NullString, weight: 1 },
            { item: "crowbar", weight: 0.1 },
            { item: "hatchet", weight: 0.1 },
            { item: "sickle", weight: 0.1 },
            { item: "kbar", weight: 0.1 },
            { item: "pan", weight: 0.075 }
        ],
        airdrop_guns: [
            { item: "mg36", weight: 1 },
            { item: "sr25", weight: 1 },
            { item: "vss", weight: 1 },
            { item: "vector", weight: 1 },
            { item: "vepr12", weight: 1 },
            { item: "deagle", weight: 1 },
            { item: "mcx_spear", weight: 0.95 },
            { item: "mosin_nagant", weight: 0.95 },
            { item: "tango_51", weight: 0.9 },
            { item: "stoner_63", weight: 0.9 },
            { item: "model_89", weight: 0.6 },
            { item: "vks", weight: 0.6 },
            { item: "radio", weight: 0.1 }
        ],
        gold_airdrop_guns: [
            { item: "m1_garand", weight: 1.1 },
            { item: "acr", weight: 1 },
            { item: "pp19", weight: 1 },
            { item: "negev", weight: 1 },
            { item: "mg5", weight: 1 },
            { item: "mk18", weight: 0.5 },
            { item: "l115a1", weight: 0.5 },
            { item: "dual_rsh12", weight: 0.5 },
            { item: "g19", weight: 0.0005 }
        ],
        winter_skins: [
            { item: "peppermint", weight: 1 },
            { item: "spearmint", weight: 1 },
            { item: "coal", weight: 1 },
            { item: "candy_cane", weight: 1 },
            { item: "henrys_little_helper", weight: 0.25 }
        ],
        special_winter_skins: [
            { item: "holiday_tree", weight: 1 },
            { item: "gingerbread", weight: 1 },
            { item: "henrys_little_helper", weight: 1 },
            { item: "light_choco", weight: 1 }
        ],
        viking_chest_guns: [
            { item: "arx160", weight: 1 },
            { item: "m16a2", weight: 1 },
            { item: "m3k", weight: 1 },
            { item: "flues", weight: 0.9 },
            { item: "mini14", weight: 0.75 },
            { item: "sr25", weight: 0.75 },
            { item: "vss", weight: 0.75 },
            { item: "mcx_spear", weight: 0.75 },
            { item: "mg36", weight: 0.725 },
            { item: "cz600", weight: 0.7 },
            { item: "vepr12", weight: 0.6 },
            { item: "lewis_gun", weight: 0.6 },
            { item: "mosin_nagant", weight: 0.5 },
            { item: "vector", weight: 0.4 },
            { item: "stoner_63", weight: 0.15 },
            { item: "negev", weight: 0.1 },
            { item: "mg5", weight: 0.1 },
            { item: "tango_51", weight: 0.1 },
            { item: "deagle", weight: 0.1 },
            { item: "g19", weight: 0.05 },
            { item: "dual_deagle", weight: 0.04 }
        ],
        river_chest_guns: [
            { item: "m16a2", weight: 1 },
            { item: "cz600", weight: 0.75 },
            { item: "mini14", weight: 0.75 },
            { item: "mcx_spear", weight: 0.55 },
            { item: "sr25", weight: 0.5 },
            { item: "vss", weight: 0.5 },
            { item: "mg36", weight: 0.45 },
            { item: "mosin_nagant", weight: 0.45 },
            { item: "vector", weight: 0.4 },
            { item: "stoner_63", weight: 0.08 },
            { item: "tango_51", weight: 0.08 },
            { item: "g19", weight: 0.08 }
        ],
        jack_o_lantern: [
            [{ table: "pumpkin", weight: 1 }],
            [{ table: "pumpkin", weight: 1 }],
            [
                { table: "pumpkin", weight: 1 },
                { item: NullString, weight: 1 }
            ],
            [
                { item: NullString, weight: 1.5 },
                { item: PerkIds.Costumed, weight: 1 }
            ]
        ],
        plumpkin: {
            min: 3,
            max: 3,
            loot: [{ table: "fall_perks", weight: 1 }]
        },
        diseased_plumpkin: [
            [{ item: PerkIds.PlumpkinGamble, weight: 1 }],
            [
                { item: "diseased", weight: 0.1 },
                { item: NullString, weight: 0.9 }
            ]
        ],
        fall_perks: {
            min: 1,
            max: 1,
            noDuplicates: true,
            loot: [
                { item: PerkIds.InfiniteAmmo, weight: 1 },
                { item: PerkIds.ExtendedMags, weight: 1 },
                { item: PerkIds.Flechettes, weight: 1 },
                { item: PerkIds.DemoExpert, weight: 1 },
                { item: PerkIds.SecondWind, weight: 1 },
                { item: PerkIds.FieldMedic, weight: 1 },
                { item: PerkIds.SabotRounds, weight: 1 },
                { item: PerkIds.AdvancedAthletics, weight: 1 },
                { item: PerkIds.Toploaded, weight: 1 },
                { item: PerkIds.CloseQuartersCombat, weight: 1 },
                { item: PerkIds.LowProfile, weight: 1 },
                { item: PerkIds.Berserker, weight: 1 }
            ]
        },
        red_gift: [
            [
                { item: "model_37", weight: 0.4 },
                { item: "m3k", weight: 0.3 },
                { item: "flues", weight: 0.25 },
                { item: "vepr12", weight: 0.05 }
            ],
            [
                { table: "special_winter_skins", weight: 0.25 },
                { table: "winter_skins", weight: 0.25 },
                { item: NullString, weight: 1 }
            ]
        ],
        blue_gift: [
            [
                { item: "arx160", weight: 0.5 },
                { item: "lewis_gun", weight: 0.4 },
                { item: "mosin_nagant", weight: 0.05 },
                { item: "sr25", weight: 0.04 },
                { item: "m1_garand", weight: 0.01 },
                { item: "mg5", weight: 0.01 }
            ],
            [
                { table: "special_winter_skins", weight: 0.25 },
                { table: "winter_skins", weight: 0.25 },
                { item: NullString, weight: 1 }
            ]
        ],
        green_gift: [
            [
                { item: "m16a2", weight: 0.5 },
                { item: "cz600", weight: 0.35 },
                { item: "mg36", weight: 0.1 },
                { item: "mini14", weight: 0.04 },
                { item: "negev", weight: 0.01 }
            ],
            [
                { table: "special_winter_skins", weight: 0.25 },
                { table: "winter_skins", weight: 0.25 },
                { item: NullString, weight: 1 }
            ]
        ],
        purple_gift: [
            [
                { item: "model_89", weight: 0.5 },
                { item: "tango_51", weight: 0.2 },
                { item: "pp19", weight: 0.2 },
                { item: "mg5", weight: 0.1 }
            ],
            [
                { table: "special_winter_skins", weight: 0.25 },
                { table: "winter_skins", weight: 0.25 },
                { item: NullString, weight: 1 }
            ]
        ],
        black_gift: [
            [
                { item: NullString, weight: 0.25 },
                { item: "deagle", weight: 0.5 },
                { item: "vks", weight: 0.25 }
            ],
            [
                { item: "coal", weight: 1 },
                { item: NullString, weight: 1 }
            ]
        ],
        pan_stove: [{ item: "pan", weight: 1 }],
        small_pan_stove: [{ item: "pan", weight: 1 }]
    },

    halloween: {
        ground_loot: [
            { table: "healing_items", weight: 1 },
            { table: "ammo", weight: 1 },
            { table: "guns", weight: 1 },
            { table: "equipment", weight: 0.6 },
            { table: "scopes", weight: 0.3 },
            { item: "deer_season", weight: 0.2 }
        ],
        regular_crate: [
            { table: "guns", weight: 1.25 },
            { table: "healing_items", weight: 1 },
            { table: "equipment", weight: 0.6 },
            { table: "ammo", weight: 0.5 },
            { table: "scopes", weight: 0.3 },
            { table: "throwables", weight: 0.3 },
            { item: "deer_season", weight: 0.2 },
            { table: "melee", weight: 0.04 }
        ],
        airdrop_crate: [
            [{ table: "airdrop_equipment", weight: 1 }],
            [{ table: "airdrop_scopes", weight: 1 }],
            [{ table: "airdrop_healing_items", weight: 1 }],
            [{ table: "airdrop_skins", weight: 1 }],
            [{ table: "airdrop_melee", weight: 1 }],
            [{ table: "ammo", weight: 1 }],
            [{ table: "airdrop_guns", weight: 1 }],
            [
                { table: "fall_perks", weight: 0.5 },
                { item: NullString, weight: 0.5 }
            ],
            [
                { item: "frag_grenade", count: 3, weight: 2 },
                { item: NullString, weight: 1 }
            ]
        ],
        gold_airdrop_crate: [
            [{ table: "airdrop_equipment", weight: 1 }],
            [{ table: "airdrop_scopes", weight: 1 }],
            [{ table: "airdrop_healing_items", weight: 1 }],
            [{ table: "airdrop_skins", weight: 1 }],
            [{ table: "airdrop_melee", weight: 1 }],
            [{ table: "ammo", weight: 1 }],
            [{ table: "gold_airdrop_guns", weight: 1 }],
            [{ table: "fall_perks", weight: 1 }],
            [{ item: "frag_grenade", count: 3, weight: 1 }]
        ],
        briefcase: [
            { item: "usas12", weight: 0.5 },
            { item: "m1_garand", weight: 0.5 },
            { item: "mk18", weight: 0.2 },
            { item: "l115a1", weight: 0.2 },
            { item: "g19", weight: 0.01 }
        ],
        ammo_crate: [
            [{ table: "ammo", weight: 1 }],
            [{ table: "ammo", weight: 1 }],
            [
                { item: NullString, weight: 1 },
                { item: "50cal", count: 20, weight: 0.7 },
                { item: "338lap", count: 6, weight: 0.2 },
                { item: "curadell", weight: 0.1 }
            ]
        ],
        loot_tree: [
            [
                { item: "m3k", weight: 1 },
                { item: "vepr12", weight: 0.2 },
                { item: "m590m", weight: 0.05 },
                { item: "usas12", weight: 0.005 }
            ],
            [{ item: "hatchet", weight: 1 }],
            [{ item: "lumberjack", weight: 1 }],
            [{ item: "regular_helmet", weight: 1 }],
            [{ item: "regular_pack", weight: 1 }],
            [{ item: "12g", count: 15, weight: 1 }]
        ],
        lux_crate: [
            [
                { item: "vks", weight: 0.3 },
                { item: "tango_51", weight: 0.3 },
                { item: "rgs", weight: 0.3 },
                { item: "l115a1", weight: 0.1 }
            ]
        ],
        gold_rock: [
            { item: "tango_51", weight: 1 }
        ],
        loot_barrel: [
            [{ item: "crowbar", weight: 1 }],
            [{ item: "sr25", weight: 1 }],
            [
                { table: "equipment", weight: 1 },
                { table: "scopes", weight: 1 },
                { table: "healing_items", weight: 1 }
            ]
        ],
        gun_locker: {
            min: 1,
            max: 2,
            loot: [
                // 65% chance for one of these
                { item: "model_37", weight: 0.1083 },
                { item: "m3k", weight: 0.1083 },
                { item: "cz600", weight: 0.1083 },
                { item: "flues", weight: 0.1083 },
                { item: "dual_m1895", weight: 0.1083 },
                { item: "blr", weight: 0.1083 },

                // 20% chance for one of these
                { item: "sr25", weight: 0.066 },
                { item: "mini14", weight: 0.066 },
                { item: "mosin_nagant", weight: 0.066 },

                // 10% chance for one of these
                { item: "rsh12", weight: 0.03 },
                { item: "vepr12", weight: 0.03 },
                { item: "rgs", weight: 0.03 },

                // 5% chance for one of these
                { item: "tango_51", weight: 0.01 },
                { item: "m590m", weight: 0.01 },
                { item: "vks", weight: 0.01 },
                { item: "model_89", weight: 0.01 },
                { item: "m1_garand", weight: 0.01 }
            ]
        },

        guns: [
            // 50% chance for one of these
            { item: "m1895", weight: 0.166 },
            { item: "hp18", weight: 0.166 },
            { item: "sks", weight: 0.166 },

            // 28% chance for one of these
            { item: "dt11", weight: 0.14 },
            { item: "model_37", weight: 0.14 },

            // 16% chance for one of these
            { item: "m3k", weight: 0.032 },
            { item: "cz600", weight: 0.032 },
            { item: "flues", weight: 0.032 },
            { item: "dual_m1895", weight: 0.032 },
            { item: "blr", weight: 0.032 },

            // 4% chance for one of these
            { item: "sr25", weight: 0.0133 },
            { item: "mini14", weight: 0.0133 },
            { item: "mosin_nagant", weight: 0.0133 },

            // 2% chance for one of these
            { item: "tango_51", weight: 0.0066 },
            { item: "model_89", weight: 0.0066 },
            { item: "vepr12", weight: 0.0066 },

            // very rare shit
            { item: "rsh12", weight: 0.001 },
            { item: "m590m", weight: 0.001 },
            { item: "vks", weight: 0.001 },
            { item: "radio", weight: 0.001 }
        ],
        special_guns: [
            // 32% chance for one of these
            { item: "dt11", weight: 0.16 },
            { item: "model_37", weight: 0.16 },

            // 37% chance for one of these
            { item: "dual_m1895", weight: 0.074 },
            { item: "m3k", weight: 0.074 },
            { item: "cz600", weight: 0.074 },
            { item: "flues", weight: 0.074 },
            { item: "blr", weight: 0.074 },

            // 15% chance for one of these (L unlucky)
            { item: "sks", weight: 0.075 },
            { item: "hp18", weight: 0.075 },

            // 10% chance for one of these
            { item: "sr25", weight: 0.033 },
            { item: "mini14", weight: 0.033 },
            { item: "mosin_nagant", weight: 0.033 },

            // 5% chance for one of these
            { item: "tango_51", weight: 0.0166 },
            { item: "model_89", weight: 0.0166 },
            { item: "vepr12", weight: 0.0166 },

            // 1% chance for one of these
            { item: "m590m", weight: 0.002 },
            { item: "rsh12", weight: 0.002 },
            { item: "vks", weight: 0.002 },
            { item: "radio", weight: 0.002 },
            { item: "m1_garand", weight: 0.002 }
        ],
        airdrop_guns: [
            { item: "sr25", weight: 1.5 },
            { item: "m590m", weight: 1 },
            { item: "rsh12", weight: 1 },
            { item: "vepr12", weight: 1 },
            { item: "model_89", weight: 1 },
            { item: "vks", weight: 0.5 },
            { item: "tango_51", weight: 0.5 },
            { item: "m1_garand", weight: 0.2 },
            { item: "radio", weight: 0.1 }
        ],
        airdrop_skins: [
            { item: NullString, weight: 1 },
            { item: "diseased", weight: 0.2 },
            { item: "sky", weight: 0.7 },
            { item: "nebula", weight: 0.6 },
            { item: "ghillie_suit", weight: 0.1 },
            { item: "basic_outfit", weight: 0.001 }
        ],
        airdrop_melee: [
            { item: NullString, weight: 1 },
            { item: "hatchet", weight: 0.2 },
            { item: "kbar", weight: 0.2 },
            { item: "maul", weight: 0.1 }
        ],
        gold_airdrop_guns: [
            { item: "dual_rsh12", weight: 1 },
            { item: "m1_garand", weight: 1 },
            { item: "l115a1", weight: 1 },
            { item: "mk18", weight: 1 },
            { item: "usas12", weight: 0.5 },
            { item: "g19", weight: 0.02 }
        ],
        viking_chest_guns: [
            // 35% chance for one of these
            { item: "m3k", weight: 0.1166 },
            { item: "cz600", weight: 0.1166 },
            { item: "flues", weight: 0.1166 },

            // 40% chance for one of these
            { item: "mini14", weight: 0.1 },
            { item: "sr25", weight: 0.1 },
            { item: "mosin_nagant", weight: 0.1 },
            { item: "rgs", weight: 0.1 },

            // 10% chance for one of these
            { item: "m590m", weight: 0.033 },
            { item: "vepr12", weight: 0.033 },
            { item: "radio", weight: 0.033 },

            // 5% chance for one of these
            { item: "rsh12", weight: 0.01 },
            { item: "model_89", weight: 0.01 },
            { item: "vks", weight: 0.01 },
            { item: "tango_51", weight: 0.01 },
            { item: "m1_garand", weight: 0.01 }
        ],
        river_chest_guns: [
            // 60% chance for one of these
            { item: "m3k", weight: 0.2 },
            { item: "cz600", weight: 0.2 },
            { item: "flues", weight: 0.2 },

            // 20% chance for one of these
            { item: "mini14", weight: 0.05 },
            { item: "sr25", weight: 0.05 },
            { item: "mosin_nagant", weight: 0.05 },
            { item: "rgs", weight: 0.05 },

            // 15% chance for one of these
            { item: "rsh12", weight: 0.03 },
            { item: "model_89", weight: 0.03 },
            { item: "vks", weight: 0.03 },
            { item: "tango_51", weight: 0.03 },
            { item: "m1_garand", weight: 0.03 },

            // 5% chance for one of these
            { item: "vepr12", weight: 0.0166 },
            { item: "m590m", weight: 0.0166 },
            { item: "radio", weight: 0.0166 },

            // 5% chance for one of these
            { item: "l115a1", weight: 0.025 },
            { item: "mk18", weight: 0.025 }
        ],
        ammo: [
            { item: "12g", count: 10, weight: 1 },
            { item: "556mm", count: 60, weight: 1 },
            { item: "762mm", count: 60, weight: 1 },
            { item: "50cal", count: 20, weight: 0.2 },
            { item: "338lap", count: 6, weight: 0.05 }
        ],
        throwables: [
            { item: "frag_grenade", count: 2, weight: 1 },
            { item: "smoke_grenade", count: 2, weight: 1 }
        ],
        equipment: [
            { item: "regular_helmet", weight: 1 },
            { item: "tactical_helmet", weight: 0.2 },

            { item: "regular_vest", weight: 1 },
            { item: "tactical_vest", weight: 0.2 },

            { item: "basic_pack", weight: 0.9 },
            { item: "regular_pack", weight: 0.2 },
            { item: "tactical_pack", weight: 0.07 }
        ],
        special_equipment: [
            { item: "regular_helmet", weight: 1 },
            { item: "tactical_helmet", weight: 0.35 },

            { item: "regular_vest", weight: 1 },
            { item: "tactical_vest", weight: 0.35 },

            { item: "basic_pack", weight: 0.8 },
            { item: "regular_pack", weight: 0.5 },
            { item: "tactical_pack", weight: 0.09 }
        ],
        melee: [
            { item: "hatchet", weight: 3 },
            { item: "kbar", weight: 2 },
            { item: "baseball_bat", weight: 2 },
            { item: "gas_can", weight: 0 } // somewhat hack in order to make the gas can obtainable through mini plumpkins
        ]
    },

    winter: {
        ammo_crate: [
            [{ table: "ammo", weight: 1 }],
            [{ table: "ammo", weight: 1 }],
            [
                { item: NullString, weight: 1 },
                { item: "firework_rocket", count: 3, weight: 0.5 },
                { item: "50cal", count: 20, weight: 0.7 },
                { item: "338lap", count: 6, weight: 0.2 },
                { item: "curadell", weight: 0.1 }
            ]
        ],

        airdrop_skins: [
            { item: NullString, weight: 1 },
            { item: "sky", weight: 0.5 },
            { item: "light_choco", weight: 0.7 },
            { item: "coal", weight: 1 },
            { item: "henrys_little_helper", weight: 1 },
            { item: "ghillie_suit", weight: 0.1 },
            { item: "basic_outfit", weight: 0.001 }
        ]
    },

    fall: {
        ground_loot: [
            { table: "healing_items", weight: 1 },
            { table: "ammo", weight: 1 },
            { table: "guns", weight: 1 },
            { table: "equipment", weight: 0.6 },
            { table: "scopes", weight: 0.3 },
            { item: "deer_season", weight: 0.2 }
        ],
        regular_crate: [
            { table: "guns", weight: 1.25 },
            { table: "healing_items", weight: 1 },
            { table: "equipment", weight: 0.6 },
            { table: "ammo", weight: 0.5 },
            { table: "scopes", weight: 0.3 },
            { table: "throwables", weight: 0.3 },
            { item: "deer_season", weight: 0.2 },
            { table: "melee", weight: 0.04 }
        ],
        airdrop_crate: [
            [{ table: "airdrop_equipment", weight: 1 }],
            [{ table: "airdrop_scopes", weight: 1 }],
            [{ table: "airdrop_healing_items", weight: 1 }],
            [{ table: "airdrop_skins", weight: 1 }],
            [{ table: "airdrop_melee", weight: 1 }],
            [{ table: "ammo", weight: 1 }],
            [{ table: "airdrop_guns", weight: 1 }],
            [
                { table: "fall_perks", weight: 0.5 },
                { item: NullString, weight: 0.5 }
            ],
            [
                { item: "frag_grenade", count: 3, weight: 2 },
                { item: NullString, weight: 1 }
            ]
        ],
        gold_airdrop_crate: [
            [{ table: "airdrop_equipment", weight: 1 }],
            [{ table: "airdrop_scopes", weight: 1 }],
            [{ table: "airdrop_healing_items", weight: 1 }],
            [{ table: "airdrop_skins", weight: 1 }],
            [{ table: "airdrop_melee", weight: 1 }],
            [{ table: "ammo", weight: 1 }],
            [{ table: "gold_airdrop_guns", weight: 1 }],
            [{ table: "fall_perks", weight: 1 }],
            [{ item: "frag_grenade", count: 3, weight: 1 }]
        ],
        briefcase: [
            { item: "usas12", weight: 0.5 },
            { item: "m1_garand", weight: 0.5 },
            { item: "mk18", weight: 0.2 },
            { item: "l115a1", weight: 0.2 },
            { item: "g19", weight: 0.01 }
        ],
        ammo_crate: [
            [{ table: "ammo", weight: 1 }],
            [{ table: "ammo", weight: 1 }],
            [
                { item: NullString, weight: 1 },
                { item: "50cal", count: 20, weight: 0.7 },
                { item: "338lap", count: 6, weight: 0.2 },
                { item: "curadell", weight: 0.1 }
            ]
        ],
        loot_tree: [
            [
                { item: "m3k", weight: 1 },
                { item: "vepr12", weight: 0.2 },
                { item: "m590m", weight: 0.05 },
                { item: "usas12", weight: 0.005 }
            ],
            [{ item: "hatchet", weight: 1 }],
            [{ item: "lumberjack", weight: 1 }],
            [{ item: "regular_helmet", weight: 1 }],
            [{ item: "regular_pack", weight: 1 }],
            [{ item: "12g", count: 15, weight: 1 }]
        ],
        lux_crate: [
            [
                { item: "vks", weight: 0.3 },
                { item: "tango_51", weight: 0.3 },
                { item: "rgs", weight: 0.3 },
                { item: "l115a1", weight: 0.1 }
            ]
        ],
        gold_rock: [
            { item: "tango_51", weight: 1 }
        ],
        loot_barrel: [
            [{ item: "crowbar", weight: 1 }],
            [{ item: "sr25", weight: 1 }],
            [
                { table: "equipment", weight: 1 },
                { table: "scopes", weight: 1 },
                { table: "healing_items", weight: 1 }
            ]
        ],
        gun_locker: {
            min: 1,
            max: 2,
            loot: [
                // 65% chance for one of these
                { item: "model_37", weight: 0.1083 },
                { item: "m3k", weight: 0.1083 },
                { item: "cz600", weight: 0.1083 },
                { item: "flues", weight: 0.1083 },
                { item: "dual_m1895", weight: 0.1083 },
                { item: "blr", weight: 0.1083 },

                // 20% chance for one of these
                { item: "sr25", weight: 0.066 },
                { item: "mini14", weight: 0.066 },
                { item: "mosin_nagant", weight: 0.066 },

                // 10% chance for one of these
                { item: "rsh12", weight: 0.03 },
                { item: "vepr12", weight: 0.03 },
                { item: "rgs", weight: 0.03 },

                // 5% chance for one of these
                { item: "tango_51", weight: 0.01 },
                { item: "m590m", weight: 0.01 },
                { item: "vks", weight: 0.01 },
                { item: "model_89", weight: 0.01 },
                { item: "m1_garand", weight: 0.01 }
            ]
        },

        guns: [
            // 50% chance for one of these
            { item: "m1895", weight: 0.166 },
            { item: "hp18", weight: 0.166 },
            { item: "sks", weight: 0.166 },

            // 28% chance for one of these
            { item: "dt11", weight: 0.14 },
            { item: "model_37", weight: 0.14 },

            // 16% chance for one of these
            { item: "m3k", weight: 0.032 },
            { item: "cz600", weight: 0.032 },
            { item: "flues", weight: 0.032 },
            { item: "dual_m1895", weight: 0.032 },
            { item: "blr", weight: 0.032 },

            // 4% chance for one of these
            { item: "sr25", weight: 0.0133 },
            { item: "mini14", weight: 0.0133 },
            { item: "mosin_nagant", weight: 0.0133 },

            // 2% chance for one of these
            { item: "tango_51", weight: 0.0066 },
            { item: "model_89", weight: 0.0066 },
            { item: "vepr12", weight: 0.0066 },

            // very rare shit
            { item: "rsh12", weight: 0.001 },
            { item: "m590m", weight: 0.001 },
            { item: "vks", weight: 0.001 },
            { item: "radio", weight: 0.001 }
        ],
        special_guns: [
            // 32% chance for one of these
            { item: "dt11", weight: 0.16 },
            { item: "model_37", weight: 0.16 },

            // 37% chance for one of these
            { item: "dual_m1895", weight: 0.074 },
            { item: "m3k", weight: 0.074 },
            { item: "cz600", weight: 0.074 },
            { item: "flues", weight: 0.074 },
            { item: "blr", weight: 0.074 },

            // 15% chance for one of these (L unlucky)
            { item: "sks", weight: 0.075 },
            { item: "hp18", weight: 0.075 },

            // 10% chance for one of these
            { item: "sr25", weight: 0.033 },
            { item: "mini14", weight: 0.033 },
            { item: "mosin_nagant", weight: 0.033 },

            // 5% chance for one of these
            { item: "tango_51", weight: 0.0166 },
            { item: "model_89", weight: 0.0166 },
            { item: "vepr12", weight: 0.0166 },

            // 1% chance for one of these
            { item: "m590m", weight: 0.002 },
            { item: "rsh12", weight: 0.002 },
            { item: "vks", weight: 0.002 },
            { item: "radio", weight: 0.002 },
            { item: "m1_garand", weight: 0.002 }
        ],
        airdrop_guns: [
            { item: "m590m", weight: 1 },
            { item: "rsh12", weight: 1 },
            { item: "vepr12", weight: 1 },
            { item: "model_89", weight: 1 },
            { item: "rgs", weight: 1 },
            { item: "vks", weight: 0.5 },
            { item: "tango_51", weight: 0.5 },
            { item: "m1_garand", weight: 0.2 },
            { item: "radio", weight: 0.1 }
        ],
        airdrop_skins: [
            { item: NullString, weight: 1 },
            { item: "diseased", weight: 0.2 },
            { item: "sky", weight: 0.7 },
            { item: "nebula", weight: 0.6 },
            { item: "ghillie_suit", weight: 0.1 },
            { item: "basic_outfit", weight: 0.001 }
        ],
        airdrop_melee: [
            { item: NullString, weight: 1 },
            { item: "hatchet", weight: 0.2 },
            { item: "kbar", weight: 0.2 },
            { item: "maul", weight: 0.1 }
        ],
        gold_airdrop_guns: [
            { item: "dual_rsh12", weight: 1 },
            { item: "m1_garand", weight: 1 },
            { item: "l115a1", weight: 1 },
            { item: "mk18", weight: 1 },
            { item: "usas12", weight: 0.5 },
            { item: "g19", weight: 0.02 }
        ],
        viking_chest_guns: [
            // 35% chance for one of these
            { item: "m3k", weight: 0.1166 },
            { item: "cz600", weight: 0.1166 },
            { item: "flues", weight: 0.1166 },

            // 40% chance for one of these
            { item: "mini14", weight: 0.1 },
            { item: "sr25", weight: 0.1 },
            { item: "mosin_nagant", weight: 0.1 },
            { item: "rgs", weight: 0.1 },

            // 10% chance for one of these
            { item: "m590m", weight: 0.033 },
            { item: "vepr12", weight: 0.033 },
            { item: "radio", weight: 0.033 },

            // 5% chance for one of these
            { item: "rsh12", weight: 0.01 },
            { item: "model_89", weight: 0.01 },
            { item: "vks", weight: 0.01 },
            { item: "tango_51", weight: 0.01 },
            { item: "m1_garand", weight: 0.01 }
        ],
        river_chest_guns: [
            // 60% chance for one of these
            { item: "m3k", weight: 0.2 },
            { item: "cz600", weight: 0.2 },
            { item: "flues", weight: 0.2 },

            // 20% chance for one of these
            { item: "mini14", weight: 0.05 },
            { item: "sr25", weight: 0.05 },
            { item: "mosin_nagant", weight: 0.05 },
            { item: "rgs", weight: 0.05 },

            // 15% chance for one of these
            { item: "rsh12", weight: 0.03 },
            { item: "model_89", weight: 0.03 },
            { item: "vks", weight: 0.03 },
            { item: "tango_51", weight: 0.03 },
            { item: "m1_garand", weight: 0.03 },

            // 5% chance for one of these
            { item: "vepr12", weight: 0.0166 },
            { item: "m590m", weight: 0.0166 },
            { item: "radio", weight: 0.0166 },

            // 5% chance for one of these
            { item: "l115a1", weight: 0.025 },
            { item: "mk18", weight: 0.025 }
        ],
        ammo: [
            { item: "12g", count: 10, weight: 1 },
            { item: "556mm", count: 60, weight: 1 },
            { item: "762mm", count: 60, weight: 1 },
            { item: "50cal", count: 20, weight: 0.2 },
            { item: "338lap", count: 6, weight: 0.05 }
        ],
        throwables: [
            { item: "frag_grenade", count: 2, weight: 1 },
            { item: "smoke_grenade", count: 2, weight: 1 }
        ],
        equipment: [
            { item: "regular_helmet", weight: 1 },
            { item: "tactical_helmet", weight: 0.2 },

            { item: "regular_vest", weight: 1 },
            { item: "tactical_vest", weight: 0.2 },

            { item: "basic_pack", weight: 0.9 },
            { item: "regular_pack", weight: 0.2 },
            { item: "tactical_pack", weight: 0.07 }
        ],
        special_equipment: [
            { item: "regular_helmet", weight: 1 },
            { item: "tactical_helmet", weight: 0.35 },

            { item: "regular_vest", weight: 1 },
            { item: "tactical_vest", weight: 0.35 },

            { item: "basic_pack", weight: 0.8 },
            { item: "regular_pack", weight: 0.5 },
            { item: "tactical_pack", weight: 0.09 }
        ],
        melee: [
            { item: "hatchet", weight: 3 },
            { item: "kbar", weight: 2 },
            { item: "baseball_bat", weight: 2 },
            { item: "gas_can", weight: 0 } // somewhat hack in order to make the gas can obtainable through mini plumpkins
        ]
    },
    birthday: {}
};<|MERGE_RESOLUTION|>--- conflicted
+++ resolved
@@ -346,8 +346,6 @@
         rsh_case_dual: [
             { item: "dual_rsh12", weight: 1 }
         ],
-<<<<<<< HEAD
-=======
         memorial_crate: [
             [
                 { item: "ak47", weight: 1 },
@@ -364,7 +362,6 @@
             ],
             [{ table: "melee", weight: 1 }] // placeholder for the unique melee in this place
         ],
->>>>>>> 7311f621
         airdrop_crate: [
             [{ table: "airdrop_equipment", weight: 1 }],
             [{ table: "airdrop_scopes", weight: 1 }],
