--- conflicted
+++ resolved
@@ -1,8 +1,4 @@
-<<<<<<< HEAD
-import { type Vector } from "../../common/src/utils/vector";
-=======
 import { v, type Vector } from "../../common/src/utils/vector";
->>>>>>> 0f57ca34
 
 export enum SpawnMode {
     Random,
