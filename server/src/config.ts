import { Layer, TeamSize } from "@common/constants";
import { type Vector } from "@common/utils/vector";

import { type Maps } from "./data/maps";
import { type Game } from "./game";
import { type GamePlugin } from "./pluginManager";
import { LootMode } from "./data/lootTables";

export enum SpawnMode {
    Normal,
    Radius,
    Fixed,
    Center
}
export enum GasMode {
    Normal,
    Debug,
    Disabled
}

export const Config = {
    host: "127.0.0.1",
    port: 8000,

<<<<<<< HEAD
    map: "fall",

    lootTableOverride: "fall", // IMPORTANT: DELETE IF NORMAL MODE.

=======
    map: "arena",

>>>>>>> a1bf5728
    spawn: { mode: SpawnMode.Center },

    maxTeamSize: TeamSize.Solo,

    maxPlayersPerGame: 80,
    maxGames: 4,
    gameJoinTime: 60,

    gas: { mode: GasMode.Disabled },

    tps: 40,

    plugins: [],

    roles: {
        "developr": { password: "developr", isDev: true },
        "designr": { password: "designr" },
        "lead_designr": { password: "lead_designr" },
        "vip_designr": { password: "vip_designr" },
        "composr": { password: "composr" },
        "lead_composr": { password: "lead_composr" },
        "moderatr": { password: "moderatr" },
        "administratr": { password: "administratr" },
        "youtubr": { password: "youtubr" },
        "boostr": { password: "boostr" },

        "hasanger": { password: "hasanger", isDev: true },
        "katie": { password: "katie", isDev: true },
        "eipi": { password: "eipi", isDev: true },
        "pap": { password: "pap", isDev: true },
        "error": { password: "error", isDev: true },
        "limenade": { password: "limenade", isDev: true },
        "123op": { password: "123op" }
    },

    authServer: {
        address: "http://localhost:8080"
    }
} satisfies ConfigType as ConfigType;

export interface ConfigType {
    /**
     * The hostname to host the server on.
     */
    readonly host: string

    /**
     * The port to host the server on.
     * The main server is hosted on the specified port, while game servers are hosted on the ports following it.
     * For example, if it's 8000, the main server is hosted on port 8000, the first game server is on 8001, the second is on 8002, and so on.
     */
    readonly port: number

    /**
     * HTTPS/SSL options. Not used if running locally or with nginx.
     */
    readonly ssl?: {
        readonly keyFile: string
        readonly certFile: string
    }

    /**
     * The map name. Must be a valid value from the server maps definitions (`maps.ts`).
     * Example: `"main"` for the main map or `"debug"` for the debug map.
     * Parameters can also be specified for certain maps, separated by colons (e.g. `singleObstacle:rock`)
     */
    readonly map: `${keyof typeof Maps}${string}`

    /**
     * The gamemode, which over-rides loot tables.
     */
    readonly lootTableOverride?: LootMode

    /**
     * There are 4 spawn modes: `Normal`, `Radius`, `Fixed`, and `Center`.
     * - `SpawnMode.Normal` spawns the player at a random location that is at least 50 units away from other players.
     * - `SpawnMode.Radius` spawns the player at a random location within the circle with the given position and radius.
     * - `SpawnMode.Fixed` always spawns the player at the exact position given.
     * - `SpawnMode.Center` always spawns the player in the center of the map.
     */
    readonly spawn:
        | { readonly mode: SpawnMode.Normal }
        | {
            readonly mode: SpawnMode.Radius
            readonly position: Vector
            readonly radius: number
        }
        | {
            readonly mode: SpawnMode.Fixed
            readonly position: Vector
            readonly layer?: Layer
        }
        | { readonly mode: SpawnMode.Center }

    /**
     * The maximum number of players allowed to join a team.
     *
     * Specifying a {@link TeamSize} causes the team size to
     * simply remain at that value indefinitely; alternatively,
     * specifying a cron pattern and an array of team sizes
     * allows for team sizes to change periodically
     */
    readonly maxTeamSize: TeamSize | {
        /**
         * The duration between switches. Must be a cron pattern.
         */
        readonly switchSchedule: string
        /**
         * The team sizes to switch between.
         */
        readonly rotation: TeamSize[]
    }

    /**
     * The maximum number of players allowed to join a game.
     */
    readonly maxPlayersPerGame: number

    /**
     * The maximum number of concurrent games.
     */
    readonly maxGames: number

    /**
     * The number of seconds after which players are prevented from joining a game.
     */
    readonly gameJoinTime: number

    /**
     * There are 3 gas modes: GasMode.Normal, GasMode.Debug, and GasMode.Disabled.
     * GasMode.Normal: Default gas behavior. overrideDuration is ignored.
     * GasMode.Debug: The duration of each stage is always the duration specified by overrideDuration.
     * GasMode.Disabled: Gas is disabled.
     */
    readonly gas:
        | { readonly mode: GasMode.Disabled }
        | { readonly mode: GasMode.Normal }
        | {
            readonly mode: GasMode.Debug
            readonly overridePosition?: boolean
            readonly overrideDuration?: number
        }

    /**
     * The number of game ticks that occur per second.
     */
    readonly tps: number

    /**
     * List of plugin classes to load.
     */
    readonly plugins: Array<new (game: Game) => GamePlugin>

    /**
     * Allows scopes and radios to work in buildings.
     */
    readonly disableBuildingCheck?: boolean

    /**
     * Disables the username filter.
     * The filter is very basic, censoring only the most extreme slurs and the like.
     */
    readonly disableUsernameFilter?: boolean

    /**
     * If this option is present, various options to mitigate bots and cheaters are enabled.
     */
    readonly protection?: {
        /**
         * Limits the number of simultaneous connections from each IP address.
         */
        readonly maxSimultaneousConnections?: number

        /**
         * Limits the number of join attempts (`count`) within the given duration (`duration`, in milliseconds) from each IP address.
         */
        readonly maxJoinAttempts?: {
            readonly count: number
            readonly duration: number
        }

        /**
         * If this option is present, a list of punishments will be loaded, either from a local file or from a remote source.
         * If `url` is specified, the list is loaded from the specified URL (e.g. https://suroi.io). Trailing slash not allowed.
         * The specified `password` is sent in the `Password` header.
         * If `url` is not specified, the list is loaded from `punishments.json`, and it's accessible from `/api/punishments`.
         * To access the list, the specified `password` must be provided in the `Password` header.
         */
        readonly punishments?: {
            readonly password: string
            readonly url?: string
        }

        /**
         * Every `refreshDuration` milliseconds, rate limited IPs are cleared, and the list of punishments is reloaded if enabled.
         */
        readonly refreshDuration: number

        /**
         * If `true`, a list of blocked IPs will be downloaded from the given URL on server startup. The IPs must be separated by newlines.
         * The list is only reloaded on server startup.
         */
        readonly ipBlocklistURL?: string
    }

    /**
     * If this option is specified, the given HTTP header will be used to determine IP addresses.
     * If using nginx with the sample config, set it to `"X-Real-IP"`.
     * If using Cloudflare, set it to `"CF-Connecting-IP"`.
     */
    readonly ipHeader?: string

    /**
     * Roles. Each role has a different password and can give exclusive skins and cheats.
     * If `isDev` is set to `true` for a role, cheats will be enabled for that role.
     * To use roles, add `?password=PASSWORD&role=ROLE` to the URL, for example: `http://127.0.0.1:3000/?password=dev&role=dev`
     * Dev cheats can be enabled using the `lobbyClearing` option (`http://127.0.0.1:3000/?password=dev&role=dev&lobbyClearing=true`),
     * but the server must also have it enabled (thru {@link ConfigType.disableLobbyClearing})
     */
    readonly roles: Record<string, {
        readonly password: string
        readonly isDev?: boolean
    }>

    /**
     * Disables the lobbyClearing option if set to `true`
     */
    readonly disableLobbyClearing?: boolean

    /**
     * Options for the authentication server
     *
     * Optional; If not specified, the server will not use an authentication server
     */
    readonly authServer?: {
        readonly address: string
    }
}<|MERGE_RESOLUTION|>--- conflicted
+++ resolved
@@ -22,15 +22,10 @@
     host: "127.0.0.1",
     port: 8000,
 
-<<<<<<< HEAD
     map: "fall",
 
     lootTableOverride: "fall", // IMPORTANT: DELETE IF NORMAL MODE.
 
-=======
-    map: "arena",
-
->>>>>>> a1bf5728
     spawn: { mode: SpawnMode.Center },
 
     maxTeamSize: TeamSize.Solo,
