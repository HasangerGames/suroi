import { INPUT_ACTIONS_BITS, InputActions, PlayerActions } from "../../../../common/src/constants";
import { Loots } from "../../../../common/src/definitions/loots";
import { CircleHitbox } from "../../../../common/src/utils/hitbox";
import { distanceSquared } from "../../../../common/src/utils/math";
import { ItemType, ObstacleSpecialRoles } from "../../../../common/src/utils/objectDefinitions";
import { type SuroiBitStream } from "../../../../common/src/utils/suroiBitStream";
import { GunItem } from "../../inventory/gunItem";
import { Loot } from "../../objects/loot";
import { Obstacle } from "../../objects/obstacle";
import { type Player } from "../../objects/player";
import { ReceivingPacket } from "../../types/receivingPacket";

export class InputPacket extends ReceivingPacket {
    override deserialize(stream: SuroiBitStream): void {
        const player: Player = this.player;
        // Ignore input packets from players that haven't finished joining, dead players, and if the game is over
        if (!player.joined || player.dead || player.game.over) return;

        player.movement.up = stream.readBoolean();
        player.movement.down = stream.readBoolean();
        player.movement.left = stream.readBoolean();
        player.movement.right = stream.readBoolean();

        if (player.isMobile) {
            player.movement.moving = stream.readBoolean();
            player.movement.angle = stream.readRotation(16);
        }

        const oldAttackState = player.attacking;
        const attackState = stream.readBoolean();

        player.attacking = attackState;
        if (!oldAttackState && attackState) player.startedAttacking = true;

        player.turning = stream.readBoolean();
        if (player.turning) {
            player.rotation = stream.readRotation(16);
        }

        switch (stream.readBits(INPUT_ACTIONS_BITS)) {
            case InputActions.UseConsumableItem:
                player.inventory.useItem(Loots.definitions[stream.readUint8()].idString);
                break;
            case InputActions.EquipItem: {
                const target = stream.readBits(2);

                // If a user is reloading the gun in slot 2, then we don't cancel the reload if they "switch" to slot 2
                if (player.action?.type !== PlayerActions.Reload || target !== player.activeItemIndex) {
                    player.action?.cancel();
                }

                player.inventory.setActiveWeaponIndex(target);
                break;
            }
            case InputActions.DropItem:
                player.action?.cancel();
                player.inventory.dropWeapon(stream.readBits(2));
                break;
            case InputActions.SwapGunSlots:
                player.inventory.swapGunSlots();
                break;
            case InputActions.Interact: {
                if (player.game.now - player.lastInteractionTime < 120) return;
                player.lastInteractionTime = player.game.now;

                const detectionHitbox = new CircleHitbox(3, player.position);
                const getClosestObject = (condition: (object: Loot | Obstacle) => boolean): Loot | Obstacle | undefined => {
                    let minDist = Number.MAX_VALUE;
                    let closestObject: Loot | Obstacle | undefined;

                    for (const object of player.visibleObjects) {
                        if (
                            (object instanceof Loot || (object instanceof Obstacle && object.canInteract(player))) &&
                            object.hitbox !== undefined &&
                            condition(object)
                        ) {
                            const dist = distanceSquared(object.position, player.position);
                            if (dist < minDist && object.hitbox.collidesWith(detectionHitbox)) {
                                minDist = dist;
                                closestObject = object;
                            }
                        }
                    }

                    return closestObject;
                };

                const closestObject = getClosestObject(object => object instanceof Obstacle || object.canInteract(player));

                if (!closestObject) {
                    // the thing that happens when you try pick up
                    const closestObject = getClosestObject(object => {
                        if (!(object instanceof Loot)) return false;
                        const itemType = object.definition.itemType;
                        return itemType !== ItemType.Gun && itemType !== ItemType.Melee;
                    });

                    if (closestObject) {
                        closestObject.interact(player, true);
                    }

                    break;
                }

                const interact = (): void => {
                    closestObject?.interact(player);
                    player.canDespawn = false;
                    player.disableInvulnerability();
                };

<<<<<<< HEAD
                if (closestObject instanceof Loot) {
=======
                if (closestObject instanceof Loot || closestObject.definition.role === ObstacleSpecialRoles.Activatable) {
>>>>>>> 0f57ca34
                    if (closestObject.canInteract(player)) {
                        interact();
                    }
                    break;
                }

<<<<<<< HEAD
                if (closestObject.isDoor) {
=======
                if (closestObject.isDoor && !closestObject.door?.locked) {
>>>>>>> 0f57ca34
                    interact();

                    // If the closest object is a door, then we allow other doors within the
                    // interaction range to be interacted with

                    for (const object of player.visibleObjects) {
<<<<<<< HEAD
                        if (object instanceof Obstacle && object.isDoor && object.hitbox.collidesWith(detectionHitbox) && object !== closestObject) {
=======
                        if (object instanceof Obstacle && object.isDoor && !object.door?.locked && object.hitbox.collidesWith(detectionHitbox) && object !== closestObject) {
>>>>>>> 0f57ca34
                            object.interact(player);
                        }
                    }
                    break;
                }

                break;
            }
            case InputActions.Reload:
                if (player.activeItem instanceof GunItem) {
                    player.activeItem.reload();
                }
                break;
            case InputActions.Cancel:
                player.action?.cancel();
                break;
            case InputActions.TopEmoteSlot:
                player.emote(0);
                break;
            case InputActions.RightEmoteSlot:
                player.emote(1);
                break;
            case InputActions.BottomEmoteSlot:
                player.emote(2);
                break;
            case InputActions.LeftEmoteSlot:
                player.emote(3);
                break;
        }
    }
}<|MERGE_RESOLUTION|>--- conflicted
+++ resolved
@@ -108,33 +108,21 @@
                     player.disableInvulnerability();
                 };
 
-<<<<<<< HEAD
-                if (closestObject instanceof Loot) {
-=======
                 if (closestObject instanceof Loot || closestObject.definition.role === ObstacleSpecialRoles.Activatable) {
->>>>>>> 0f57ca34
                     if (closestObject.canInteract(player)) {
                         interact();
                     }
                     break;
                 }
 
-<<<<<<< HEAD
-                if (closestObject.isDoor) {
-=======
                 if (closestObject.isDoor && !closestObject.door?.locked) {
->>>>>>> 0f57ca34
                     interact();
 
                     // If the closest object is a door, then we allow other doors within the
                     // interaction range to be interacted with
 
                     for (const object of player.visibleObjects) {
-<<<<<<< HEAD
-                        if (object instanceof Obstacle && object.isDoor && object.hitbox.collidesWith(detectionHitbox) && object !== closestObject) {
-=======
                         if (object instanceof Obstacle && object.isDoor && !object.door?.locked && object.hitbox.collidesWith(detectionHitbox) && object !== closestObject) {
->>>>>>> 0f57ca34
                             object.interact(player);
                         }
                     }
