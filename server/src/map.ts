--- conflicted
+++ resolved
@@ -13,7 +13,7 @@
 import { River, Terrain } from "../../common/src/utils/terrain";
 import { Vec, type Vector } from "../../common/src/utils/vector";
 import { LootTables, type WeightedItem } from "./data/lootTables";
-import { type MapDefinition, Maps } from "./data/maps";
+import { Maps } from "./data/maps";
 import { type Game } from "./game";
 import { Building } from "./objects/building";
 import { Decal } from "./objects/decal";
@@ -48,12 +48,7 @@
     constructor(game: Game, mapName: keyof typeof Maps) {
         this.game = game;
 
-<<<<<<< HEAD
-        const mapDefinition = (Maps as Record<string, MapDefinition>)[mapName];
-
-=======
         const mapDefinition = Maps[mapName];
->>>>>>> 1b295de0
         const packet = this.packet = new MapPacket();
 
         this.seed = packet.seed = random(0, 2 ** 31);
