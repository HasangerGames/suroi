--- conflicted
+++ resolved
@@ -8,25 +8,8 @@
 import { ObjectType } from "../../common/src/utils/objectType";
 import { random, randomFloat, randomPointInsideCircle, randomRotation, randomVector } from "../../common/src/utils/random";
 import { v, vClone, type Vector } from "../../common/src/utils/vector";
-<<<<<<< HEAD
-import { Config, SpawnMode } from "./config";
-=======
-import { type Orientation, type Variation } from "../../common/src/typings";
-import {
-    random,
-    randomFloat,
-    randomPointInsideCircle,
-    randomRotation,
-    randomVector
-} from "../../common/src/utils/random";
-import { type ObstacleDefinition, RotationMode } from "../../common/src/definitions/obstacles";
-import { CircleHitbox, ComplexHitbox, type Hitbox, RectangleHitbox } from "../../common/src/utils/hitbox";
-import { Obstacle } from "./objects/obstacle";
-import { GRID_SIZE, ObjectCategory, PLAYER_RADIUS } from "../../common/src/constants";
 import { Config } from "./config";
 import { SpawnMode } from "./defaultConfig";
-import { getLootTableLoot } from "./utils/misc";
->>>>>>> 5aacdf3e
 import { LootTables } from "./data/lootTables";
 import { Maps } from "./data/maps";
 import { type Game } from "./game";
