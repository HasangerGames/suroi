--- conflicted
+++ resolved
@@ -326,13 +326,10 @@
             if (!(this.door?.isOpen && definition.openOnce)) {
                 this.toggleDoor(player);
             }
-<<<<<<< HEAD
-=======
 
             if (definition.isActivatable) {
                 this.activated = true;
             }
->>>>>>> 7311f621
         } else if (definition.isActivatable) {
             this.activated = true;
 
