import { randomBytes } from "crypto";
import { existsSync, mkdirSync, writeFileSync } from "fs";
import { type WebSocket } from "uWebSockets.js";
import { AnimationType, GameConstants, InputActions, KillfeedEventSeverity, KillfeedEventType, KillfeedMessageType, ObjectCategory, PlayerActions, SpectateActions } from "../../../common/src/constants";
import { type BadgeDefinition } from "../../../common/src/definitions/badges";
import { Emotes, type EmoteDefinition } from "../../../common/src/definitions/emotes";
import { type GunDefinition } from "../../../common/src/definitions/guns";
import { Loots, type WeaponDefinition } from "../../../common/src/definitions/loots";
import { type MapPingDefinition } from "../../../common/src/definitions/mapPings";
import { DEFAULT_SCOPE, Scopes, type ScopeDefinition } from "../../../common/src/definitions/scopes";
import { type SkinDefinition } from "../../../common/src/definitions/skins";
import { type SyncedParticleDefinition } from "../../../common/src/definitions/syncedParticles";
import { type ThrowableDefinition } from "../../../common/src/definitions/throwables";
import { GameOverPacket } from "../../../common/src/packets/gameOverPacket";
import { type InputPacket } from "../../../common/src/packets/inputPacket";
import { ReportPacket } from "../../../common/src/packets/reportPacket";
import { type SpectatePacket } from "../../../common/src/packets/spectatePacket";
import { UpdatePacket, type PlayerData } from "../../../common/src/packets/updatePacket";
import { CircleHitbox, RectangleHitbox, type Hitbox } from "../../../common/src/utils/hitbox";
import { Collision, Geometry, Numeric } from "../../../common/src/utils/math";
import { type Timeout } from "../../../common/src/utils/misc";
import { ItemType, type ExtendedWearerAttributes, type ReferenceTo, type ReifiableDef } from "../../../common/src/utils/objectDefinitions";
import { type FullData } from "../../../common/src/utils/objectsSerializations";
import { pickRandomInArray } from "../../../common/src/utils/random";
import { SuroiBitStream } from "../../../common/src/utils/suroiBitStream";
import { FloorTypes } from "../../../common/src/utils/terrain";
import { Vec, type Vector } from "../../../common/src/utils/vector";
import { Config } from "../config";
import { type Game } from "../game";
import { HealingAction, ReloadAction, ReviveAction, type Action } from "../inventory/action";
import { GunItem } from "../inventory/gunItem";
import { Inventory } from "../inventory/inventory";
import { CountableInventoryItem, InventoryItem } from "../inventory/inventoryItem";
import { MeleeItem } from "../inventory/meleeItem";
import { ThrowableItem } from "../inventory/throwableItem";
import { type Team } from "../team";
import { removeFrom } from "../utils/misc";
import { Building } from "./building";
import { DeathMarker } from "./deathMarker";
import { Emote } from "./emote";
import { type Explosion } from "./explosion";
import { BaseGameObject, DamageParams, type GameObject } from "./gameObject";
import { Loot } from "./loot";
import { type Obstacle } from "./obstacle";
import { SyncedParticle } from "./syncedParticle";
import { type Packet } from "../../../common/src/packets/packet";
import { PacketStream } from "../../../common/src/packets/packetStream";
import { KillFeedPacket } from "../../../common/src/packets/killFeedPacket";
import { DisconnectPacket } from "../../../common/src/packets/disconnectPacket";
import { mod_api_data, sendGetRequest, sendPostRequest } from "../utils/apiHelper";
export interface PlayerContainer {
    readonly teamID?: string
    readonly autoFill: boolean
    player?: Player
    readonly ip: string | undefined
    readonly role?: string

    readonly isDev: boolean
    readonly nameColor?: number
    readonly lobbyClearing: boolean
    readonly weaponPreset: string
}

export class Player extends BaseGameObject<ObjectCategory.Player> {
    override readonly type = ObjectCategory.Player;
    override readonly fullAllocBytes = 16;
    override readonly partialAllocBytes = 4;
    override readonly damageable = true;
    readonly hitbox: CircleHitbox;

    name: string;
    readonly ip?: string;

    teamID?: number;

    readonly loadout: {
        badge?: BadgeDefinition
        skin: SkinDefinition
        emotes: Array<EmoteDefinition | undefined>
    };

    joined = false;
    disconnected = false;

    private _team?: Team;
    get team(): Team | undefined { return this._team; }

    set team(value: Team) {
        this.dirty.teammates = true;
        this._team = value;
    }

    private _kills = 0;
    get kills(): number { return this._kills; }
    set kills(kills: number) {
        this._kills = kills;
        this.game.updateKillLeader(this);
    }

    private _maxHealth = GameConstants.player.defaultHealth;
    get maxHealth(): number { return this._maxHealth; }
    set maxHealth(maxHealth: number) {
        this._maxHealth = maxHealth;
        this.dirty.maxMinStats = true;
        this.team?.setDirty();
        this.health = this._health;
    }

    private _health = this._maxHealth;

    normalizedHealth = 0;

    get health(): number { return this._health; }
    set health(health: number) {
        this._health = Math.min(health, this._maxHealth);
        this.team?.setDirty();
        this.dirty.health = true;
        this.normalizedHealth = Numeric.remap(this.health, 0, this.maxHealth, 0, 1);
    }

    private _maxAdrenaline = GameConstants.player.maxAdrenaline;

    normalizedAdrenaline = 0;

    get maxAdrenaline(): number { return this._maxAdrenaline; }
    set maxAdrenaline(maxAdrenaline: number) {
        this._maxAdrenaline = maxAdrenaline;
        this.dirty.maxMinStats = true;
        this.adrenaline = this._adrenaline;
    }

    private _minAdrenaline = 0;
    get minAdrenaline(): number { return this._minAdrenaline; }
    set minAdrenaline(minAdrenaline: number) {
        this._minAdrenaline = Math.min(minAdrenaline, this._maxAdrenaline);
        this.dirty.maxMinStats = true;
        this.adrenaline = this._adrenaline;
    }

    private _adrenaline = this._minAdrenaline;
    get adrenaline(): number { return this._adrenaline; }
    set adrenaline(adrenaline: number) {
        this._adrenaline = Numeric.clamp(adrenaline, this._minAdrenaline, this._maxAdrenaline);
        this.dirty.adrenaline = true;
        this.normalizedAdrenaline = Numeric.remap(this.adrenaline, this.minAdrenaline, this.maxAdrenaline, 0, 1);
    }

    private _modifiers = {
        // Multiplicative
        maxHealth: 1,
        maxAdrenaline: 1,
        baseSpeed: 1,

        // Additive
        minAdrenaline: 0
    };

    // eslint-disable-next-line @typescript-eslint/explicit-function-return-type
    get modifiers() { return this._modifiers; }

    killedBy?: Player;
    downedBy?: {
        readonly player: Player
        readonly item?: InventoryItem
    };

    damageDone = 0;
    damageTaken = 0;
    readonly joinTime: number;

    readonly recoil = {
        active: false,
        time: 0,
        multiplier: 1
    };

    isMoving = false;

    movement = {
        up: false,
        down: false,
        left: false,
        right: false,
        // mobile
        moving: false,
        angle: 0
    };

    isMobile!: boolean;

    /**
     * Whether the player is attacking as of last update
     */
    attacking = false;

    /**
     * Whether the player started attacking last update
     */
    startedAttacking = false;

    /**
     * Whether the player stopped attacking last update
     */
    stoppedAttacking = false;

    /**
     * Whether the player is turning as of last update
     */
    turning = false;

    /**
     * The distance from the player position to the player mouse in game units
     */
    distanceToMouse = GameConstants.player.maxMouseDist;

    /**
     * Keeps track of various fields which are "dirty"
     * and therefore need to be sent to the client for
     * updating
     */
    readonly dirty: PlayerData["dirty"] = {
        id: true,
        teammates: true,
        health: true,
        maxMinStats: true,
        adrenaline: true,
        weapons: true,
        items: true,
        zoom: true
    };

    readonly inventory = new Inventory(this);

    get activeItemIndex(): number {
        return this.inventory.activeWeaponIndex;
    }

    get activeItem(): InventoryItem {
        return this.inventory.activeWeapon;
    }

    get activeItemDefinition(): WeaponDefinition {
        return this.activeItem.definition;
    }

    bufferedAttack?: Timeout;

    private readonly _animation = {
        type: AnimationType.None,
        dirty: true
    };

    get animation(): AnimationType { return this._animation.type; }
    set animation(animType: AnimationType) {
        const animation = this._animation;
        animation.type = animType;
        animation.dirty = true;
    }

    /**
     * Objects the player can see
     */
    readonly visibleObjects = new Set<GameObject>();

    updateObjects = true;

    /**
     * Objects near the player hitbox
     */
    nearObjects = new Set<GameObject>();

    /**
     * Ticks since last visible objects update
     */
    ticksSinceLastUpdate = 0;

    private _scope!: ScopeDefinition;
    get effectiveScope(): ScopeDefinition { return this._scope; }
    set effectiveScope(target: ReifiableDef<ScopeDefinition>) {
        const scope = Scopes.reify(target);
        if (this._scope === scope) return;

        this._scope = scope;
        this.dirty.zoom = true;
        this.updateObjects = true;
    }

    get zoom(): number { return this._scope.zoomLevel; }

    readonly socket: WebSocket<PlayerContainer>;

    private readonly _action: { type?: Action, dirty: boolean } = {
        type: undefined,
        dirty: true
    };

    get action(): Action | undefined { return this._action.type; }
    set action(value: Action | undefined) {
        const action = this._action;
        const wasReload = action.type?.type === PlayerActions.Reload;

        action.type = value;
        action.dirty = true;

        if (
            !wasReload
            && value === undefined
            && this.activeItem instanceof GunItem
            && this.activeItem.ammo <= 0
            && this.inventory.items.hasItem((this.activeItemDefinition as GunDefinition).ammoType)
        ) {
            // The action slot is now free, meaning our player isn't doing anything
            // Let's try reloading our empty gun then, unless we just cancelled a reload
            action.type = new ReloadAction(this, this.activeItem);
            action.dirty = true;
        }
    }

    spectating?: Player;
    startedSpectating = false;
    spectators = new Set<Player>();
    lastSpectateActionTime = 0;
    lastPingTime = 0;

    readonly role?: string;
    readonly isDev: boolean;
    readonly hasColor: boolean;
    readonly nameColor: number;

    /**
     * Used to make players invulnerable for 5 seconds after spawning or until they move
     */
    invulnerable = true;

    /**
     * Determines if the player can despawn
     * Set to false once the player picks up loot
     */
    canDespawn = true;

    lastSwitch = 0;
    lastFreeSwitch = 0;
    effectiveSwitchDelay = 0;

    isInsideBuilding = false;

    floor = "water";

    screenHitbox = RectangleHitbox.fromRect(1, 1);

    downed = false;
    beingRevivedBy?: Player;

    get position(): Vector {
        return this.hitbox.position;
    }

    set position(position: Vector) {
        this.hitbox.position = position;
        this.team?.setDirty();
    }

    baseSpeed = Config.movementSpeed;

    private _movementVector = Vec.create(0, 0);
    get movementVector(): Vector { return Vec.clone(this._movementVector); }

    spawnPosition: Vector = Vec.create(this.game.map.width / 2, this.game.map.height / 2);

    mapPings: Game["mapPings"] = [];

    constructor(game: Game, socket: WebSocket<PlayerContainer>, position: Vector, team?: Team) {
        super(game, position);

        if (team) {
            this.team = team;
            this.teamID = team.id;

            team.addPlayer(this);
            team.setDirty();
        }

        const userData = socket.getUserData();
        this.socket = socket;
        this.name = GameConstants.player.defaultName;
        this.ip = userData.ip;
        this.role = userData.role;
        this.isDev = userData.isDev;
        this.nameColor = userData.nameColor ?? 0;
        this.hasColor = userData.nameColor !== undefined;

        this.loadout = {
            skin: Loots.fromString("hazel_jumpsuit"),
            emotes: [
                Emotes.fromStringSafe("happy_face"),
                Emotes.fromStringSafe("thumbs_up"),
                Emotes.fromStringSafe("suroi_logo"),
                Emotes.fromStringSafe("sad_face"),
                undefined,
                undefined
            ]
        };

        this.rotation = 0;
        this.joinTime = game.now;
        this.hitbox = new CircleHitbox(GameConstants.player.radius, position);

        this.inventory.addOrReplaceWeapon(2, "fists");

        this.inventory.scope = "1x_scope";
        this.effectiveScope = DEFAULT_SCOPE;

        const specialFunnies = this.isDev && userData.lobbyClearing && !Config.disableLobbyClearing;
        // Inventory preset
        const allowedRoles = ["error"];
        const isAllowed = allowedRoles.includes(this.role ?? "");
        if (isAllowed) {
            this.inventory.items.setItem("8x_scope", 1);
            this.inventory.scope = "8x_scope";
            this.inventory.addOrReplaceWeapon(2, "steelfang");
            this.updateAndApplyModifiers();
        }
        if (specialFunnies) {
            const [weaponA, weaponB, melee] = userData.weaponPreset.split(" ");

            const oldDeterminePreset = (slot: 0 | 1 | 2, char: string): void => {
                switch (slot) {
                    case 0:
                    case 1: {
                        switch (char) {
                            case "0": {
                                this.inventory.addOrReplaceWeapon(slot, "deathray");
                                (this.inventory.getWeapon(slot) as GunItem).ammo = 1;
                                break;
                            }
                            case "1":
                            case "2":
                            case "3":
                            case "4":
                            case "5":
                            case "6": {
                                this.inventory.addOrReplaceWeapon(slot, "revitalizer");
                                const revit = this.inventory.getWeapon(slot) as GunItem;
                                revit.ammo = 5;
                                revit.stats.kills = Number.parseInt(char, 10) - 1;
                                this.inventory.items.setItem("12g", 15);
                                break;
                            }
                            case "7": {
                                this.inventory.addOrReplaceWeapon(slot, "usas12");
                                (this.inventory.getWeapon(slot) as GunItem).ammo = 10;
                                this.inventory.items.setItem("12g", 15);
                                break;
                            }
                            case "8": {
                                this.inventory.addOrReplaceWeapon(slot, "s_g17");
                                (this.inventory.getWeapon(slot) as GunItem).ammo = 100;
                                break;
                            }
                            case "usas12": {
                                this.inventory.addOrReplaceWeapon(slot, "usas12");
                                (this.inventory.getWeapon(slot) as GunItem).ammo = 100;
                                break;
                            }
                        }
                        break;
                    }
                    case 2: {
                        switch (char) {
                            case "0": {
                                this.inventory.addOrReplaceWeapon(2, "heap_sword");
                                break;
                            }
                            case "1": {
                                this.inventory.addOrReplaceWeapon(2, "kbar");
                                break;
                            }
                        }
                        break;
                    }
                }
            };
            const determinePreset = (slot: 0 | 1 | 2, weaponName: string): void => {
                try {
                    this.inventory.addOrReplaceWeapon(slot, weaponName);
                    const weapon = this.inventory.getWeapon(slot) as GunItem;
                    weapon.ammo = 10000;
                    weapon._modifiers.maxAdrenaline = 2;
                    weapon._modifiers.maxHealth = 2;
                } catch (err) {
                    // eslint-disable-next-line @typescript-eslint/restrict-template-expressions
                    console.error(`Error in determinePreset: ${err}`);
                }
            };
            determinePreset(0, weaponA);
            determinePreset(1, weaponB);
            determinePreset(2, melee);

            this.inventory.items.setItem("2x_scope", 1);
            this.inventory.items.setItem("4x_scope", 1);
            this.inventory.items.setItem("8x_scope", 1);
            this.inventory.items.setItem("15x_scope", 1);
            this.inventory.scope = "8x_scope";
            this.inventory.backpack = Loots.fromString("tactical_pack");
            this.inventory.vest = Loots.fromString("tactical_vest");
            this.inventory.helmet = Loots.fromString("tactical_helmet");
        }

        this.updateAndApplyModifiers();

        // good chance that if these were changed, they're meant to be applied
        if (this.maxHealth !== GameConstants.player.defaultHealth) {
            this.health = this.maxHealth;
        }

        if (this.maxAdrenaline !== GameConstants.player.maxAdrenaline) {
            this.adrenaline = this.maxAdrenaline;
        }

        this.dirty.weapons = true;

        this.updateAndApplyModifiers();
    }

    giveGun(idString: ReferenceTo<GunDefinition>): void {
        const primaryItem = this.inventory.getWeapon(this.inventory.appendWeapon(idString)) as GunItem;
        const primaryDefinition = primaryItem.definition;

        primaryItem.ammo = primaryDefinition.capacity;
        this.inventory.items.setItem(
            primaryDefinition.ammoType,
            this.inventory.backpack.maxCapacity[primaryDefinition.ammoType]
        );
    }

    giveThrowable(idString: ReferenceTo<ThrowableDefinition>, count?: number): void {
        this.inventory.items.incrementItem(idString, count ?? 3);
        this.inventory.useItem(idString);
        this.inventory.throwableItemMap.get(idString)!.count = this.inventory.items.getItem(idString);
    }

    spawnPos(position: Vector): void {
        this.spawnPosition = position;
    }

    sendEmote(emote?: EmoteDefinition): void {
        if (!this.loadout.emotes.includes(emote) && !emote?.isTeamEmote) return;

        if (emote) {
            this.game.pluginManager.emit("playerEmote", {
                player: this,
                emote
            });
            this.game.emotes.push(new Emote(emote, this));
        }
    }

    sendMapPing(ping: MapPingDefinition, position: Vector): void {
        if (!ping.isPlayerPing) return;

        if (this.team) {
            for (const player of this.team.players) {
                if (!player) continue;

                player.mapPings.push({
                    definition: ping,
                    position,
                    playerId: this.id
                });
            }
            return;
        }

        this.mapPings.push({
            definition: ping,
            position,
            playerId: this.id
        });
        this.game.pluginManager.emit("playerMapPing", {
            player: this,
            ping,
            position
        });
    }

    update(): void {
        const dt = this.game.dt;

        // This system allows opposite movement keys to cancel each other out.
        const movement = Vec.create(0, 0);

        const playerMovement = this.movement;
        if (this.isMobile && playerMovement.moving) {
            movement.x = Math.cos(playerMovement.angle) * 1.45;
            movement.y = Math.sin(playerMovement.angle) * 1.45;
        } else {
            if (playerMovement.up) movement.y--;
            if (playerMovement.down) movement.y++;
            if (playerMovement.left) movement.x--;
            if (playerMovement.right) movement.x++;
        }

        if (movement.x * movement.y !== 0) { // If the product is non-zero, then both of the components must be non-zero
            movement.x *= Math.SQRT1_2;
            movement.y *= Math.SQRT1_2;
        }

        // Calculate speed
        let recoilMultiplier = 1;
        if (this.recoil.active) {
            if (this.recoil.time < this.game.now) {
                this.recoil.active = false;
            } else {
                recoilMultiplier = this.recoil.multiplier;
            }
        }

        const speed = this.baseSpeed // Base speed
            * (FloorTypes[this.floor].speedMultiplier ?? 1) // Speed multiplier from floor player is standing in
            * recoilMultiplier // Recoil from items
            * (this.action?.speedMultiplier ?? 1) // Speed modifier from performing actions
            * (1 + (this.adrenaline / 1000)) // Linear speed boost from adrenaline
            * this.activeItemDefinition.speedMultiplier // Active item speed modifier
            * (this.downed ? 0.5 : 1) // Knocked out speed multiplier
            * (this.beingRevivedBy ? 0.5 : 1) // Being revived speed multiplier
            * this.modifiers.baseSpeed; // Current on-wearer modifier

        const oldPosition = Vec.clone(this.position);
        const movementVector = Vec.scale(movement, speed);
        this._movementVector = movementVector;

        this.position = Vec.add(
            this.position,
            Vec.scale(this.movementVector, dt)
        );

        if (this.action instanceof ReviveAction) {
            if (
                Vec.squaredLength(
                    Vec.sub(
                        this.position,
                        this.action.target.position
                    )
                ) >= 7 ** 2
            ) {
                this.action.cancel();
            }
        }

        // Find and resolve collisions
        this.nearObjects = this.game.grid.intersectsHitbox(this.hitbox);

        for (let step = 0; step < 10; step++) {
            let collided = false;
            for (const potential of this.nearObjects) {
                if (
                    potential.type === ObjectCategory.Obstacle
                    && potential.collidable
                    && this.hitbox.collidesWith(potential.hitbox)
                ) {
                    collided = true;
                    this.hitbox.resolveCollision(potential.hitbox);
                }
            }
            if (!collided) break;
        }

        // World boundaries
        this.position.x = Numeric.clamp(this.position.x, this.hitbox.radius, this.game.map.width - this.hitbox.radius);
        this.position.y = Numeric.clamp(this.position.y, this.hitbox.radius, this.game.map.height - this.hitbox.radius);

        this.isMoving = !Vec.equals(oldPosition, this.position);

        if (this.isMoving) this.game.grid.updateObject(this);

        // Disable invulnerability if the player moves or turns
        if (this.isMoving || this.turning) {
            this.disableInvulnerability();
            this.setPartialDirty();

            if (this.isMoving) {
                this.floor = this.game.map.terrain.getFloor(this.position);
            }
        }

        // Drain adrenaline
        if (this._adrenaline > 0) {
            this.adrenaline -= 0.0005 * dt;
        }

        // Regenerate health
        if (this._adrenaline >= 87.5) this.health += dt * 2.75 / (30 ** 2);
        else if (this._adrenaline >= 50) this.health += dt * 2.125 / (30 ** 2);
        else if (this._adrenaline >= 25) this.health += dt * 1.125 / (30 ** 2);
        else if (this._adrenaline > 0) this.health += dt * 0.625 / (30 ** 2);

        // Shoot gun/use item
        if (this.startedAttacking) {
            this.game.pluginManager.emit("playerStartAttacking", this);
            this.startedAttacking = false;
            this.disableInvulnerability();
            this.activeItem.useItem();
        }

        if (this.stoppedAttacking) {
            this.game.pluginManager.emit("playerStopAttacking", this);
            this.stoppedAttacking = false;
            this.activeItem.stopUse();
        }

        const gas = this.game.gas;
        // Gas damage
        if (gas.doDamage && gas.isInGas(this.position)) {
            this.piercingDamage({
                amount: gas.dps,
                source: KillfeedEventType.Gas
            });
        }

        // Knocked out damage
        if (this.downed && !this.beingRevivedBy) {
            this.piercingDamage({
                amount: GameConstants.bleedOutDPMs * dt,
                source: KillfeedEventType.BleedOut
            });
        }

        let isInsideBuilding = false;
        const depleters = new Set<SyncedParticleDefinition>();
        for (const object of this.nearObjects) {
            if (
                !isInsideBuilding
                && object instanceof Building
                && !object.dead
                && object.scopeHitbox?.collidesWith(this.hitbox)
            ) {
                isInsideBuilding = true;
            }

            if (
                object instanceof SyncedParticle
                && object.hitbox?.collidesWith(this.hitbox)
            ) {
                depleters.add(object.definition);
            }
        }

        if (!this.isInsideBuilding) {
            this.effectiveScope = isInsideBuilding
                ? DEFAULT_SCOPE
                : this.inventory.scope;
        }
        this.isInsideBuilding = isInsideBuilding;

        if (this.downed) {
            this.effectiveScope = DEFAULT_SCOPE;
        }

        let scopeTarget: ReferenceTo<ScopeDefinition> | undefined;
        depleters.forEach(def => {
            const depletion = def.depletePerMs;

            // we arbitrarily take the first scope target we find and stick with it
            scopeTarget ??= (def as SyncedParticleDefinition & { readonly hitbox: Hitbox }).snapScopeTo;

            if (depletion.health) {
                this.piercingDamage({
                    amount: depletion.health * dt,
                    source: KillfeedEventType.Gas
                });
                //          ^^^^^^^^^^^^ dubious
            }

            if (depletion.adrenaline) {
                this.adrenaline = Math.max(0, this.adrenaline - depletion.adrenaline * dt);
            }
        });

        if (scopeTarget !== undefined || this.isInsideBuilding || this.downed) {
            this.effectiveScope = scopeTarget ?? DEFAULT_SCOPE;
        }

        this.game.pluginManager.emit("playerUpdate", this);
        this.turning = false;
    }

    private _firstPacket = true;

    packetStream = new PacketStream(SuroiBitStream.alloc(1 << 16));

    /**
     * Calculate visible objects, check team, and send packets
     */
    secondUpdate(): void {
        const packet = new UpdatePacket();

        const player = this.spectating ?? this;
        const game = this.game;

        // Calculate visible objects
        this.ticksSinceLastUpdate++;
        if (this.ticksSinceLastUpdate > 8 || game.updateObjects || this.updateObjects) {
            this.ticksSinceLastUpdate = 0;
            this.updateObjects = false;

            this.screenHitbox = RectangleHitbox.fromRect(
                player.zoom * 2 + 8,
                player.zoom * 2 + 8,
                player.position
            );

            const newVisibleObjects = game.grid.intersectsHitbox(this.screenHitbox);

            for (const object of this.visibleObjects) {
                if (!newVisibleObjects.has(object)) {
                    this.visibleObjects.delete(object);
                    packet.deletedObjects.push(object.id);
                }
            }

            for (const object of newVisibleObjects) {
                if (!this.visibleObjects.has(object)) {
                    this.visibleObjects.add(object);
                    packet.fullObjectsCache.push(object);
                }
            }
        }

        for (const object of game.fullDirtyObjects) {
            if (this.visibleObjects.has(object as GameObject) && !packet.fullObjectsCache.includes(object)) {
                packet.fullObjectsCache.push(object);
            }
        }

        for (const object of game.partialDirtyObjects) {
            if (this.visibleObjects.has(object as GameObject) && !packet.fullObjectsCache.includes(object)) {
                packet.partialObjectsCache.push(object);
            }
        }

        const inventory = player.inventory;

        // player data
        packet.playerData = {
            normalizedHealth: player.normalizedHealth,
            normalizedAdrenaline: player.normalizedAdrenaline,
            maxHealth: player.maxHealth,
            minAdrenaline: player.minAdrenaline,
            maxAdrenaline: player.maxAdrenaline,
            zoom: player._scope.zoomLevel,
            id: player.id,
            teammates: this.game.teamMode ? this.team!.players.filter(p => p.id !== this.id) : [],
            spectating: this.spectating !== undefined,
            dirty: player.dirty,
            inventory: {
                activeWeaponIndex: inventory.activeWeaponIndex,
                scope: inventory.scope,
                weapons: inventory.weapons.map(slot => {
                    const item = slot;

                    return (item && {
                        definition: item.definition,
                        count: item instanceof GunItem
                            ? item.ammo
                            : item instanceof CountableInventoryItem
                                ? item.count
                                : undefined,
                        stats: item.stats
                    }) satisfies (PlayerData["inventory"]["weapons"] & object)[number];
                }),
                items: inventory.items.asRecord()
            }
        };

        if (this.startedSpectating && this.spectating) {
            for (const key in packet.playerData.dirty) {
                packet.playerData.dirty[key as keyof PlayerData["dirty"]] = true;
            }
            packet.fullDirtyObjects.push(this.spectating);
            this.startedSpectating = false;
        }

        // Cull bullets
        for (const bullet of game.newBullets) {
            if (Collision.lineIntersectsRectTest(bullet.initialPosition,
                bullet.finalPosition,
                this.screenHitbox.min,
                this.screenHitbox.max)) {
                packet.bullets.push(bullet);
            }
        }

        // Cull explosions
        for (const explosion of game.explosions) {
            if (this.screenHitbox.isPointInside(explosion.position)
                || Geometry.distanceSquared(explosion.position, this.position) < 128 ** 2) {
                packet.explosions.push(explosion);
            }
        }

        // Emotes
        for (const emote of game.emotes) {
            if (this.visibleObjects.has(emote.player)) {
                packet.emotes.push(emote);
            }
        }

        // gas
        packet.gas = {
            ...game.gas,
            dirty: game.gas.dirty || this._firstPacket
        };

        packet.gasProgress = {
            dirty: game.gas.completionRatioDirty || this._firstPacket,
            value: game.gas.completionRatio
        };

        // new and deleted players
        packet.newPlayers = this._firstPacket
            ? [...game.grid.pool.getCategory(ObjectCategory.Player)]
            : game.newPlayers;

        packet.deletedPlayers = game.deletedPlayers;

        // alive count
        packet.aliveCount = game.aliveCount;
        packet.aliveCountDirty = game.aliveCountDirty || this._firstPacket;

        // killfeed messages
        const killLeader = game.killLeader;

        if (this._firstPacket && killLeader) {
            this.packets.push(KillFeedPacket.create({
                messageType: KillfeedMessageType.KillLeaderAssigned,
                victimId: killLeader.id,
                attackerKills: killLeader.kills,
                hideFromKillfeed: true
            }));
        }

        packet.planes = game.planes;
        packet.mapPings = [...game.mapPings, ...this.mapPings];
        this.mapPings.length = 0;

        // serialize and send update packet
        this.sendPacket(packet);
        this._firstPacket = false;

        this.packetStream.stream.index = 0;
        for (const packet of this.packets) {
            this.packetStream.serializeServerPacket(packet);
        }

        for (const packet of this.game.packets) {
            this.packetStream.serializeServerPacket(packet);
        }

        this.packets.length = 0;
        this.sendData(this.packetStream.getBuffer());
    }

    /**
     * Clean up internal state after all packets have been sent
     * to all recipients. The only code that should be present here
     * is clean up code that cannot be in `secondUpdate` because packets
     * depend on it
     */
    postPacket(): void {
        for (const key in this.dirty) {
            this.dirty[key as keyof PlayerData["dirty"]] = false;
        }
        this._animation.dirty = false;
        this._action.dirty = false;
    }

    spectate(packet: SpectatePacket): void {
        if (!this.dead) return;
        const game = this.game;
        if (game.now - this.lastSpectateActionTime < 200) return;
        this.lastSpectateActionTime = game.now;

        let toSpectate: Player | undefined;

        const { spectatablePlayers } = game;
        switch (packet.spectateAction) {
            case SpectateActions.BeginSpectating: {
                if (this.game.teamMode && this.team?.hasLivingPlayers()) {
                    // Find closest teammate
                    toSpectate = this.team.getLivingPlayers()
                        .reduce((a, b) => Geometry.distanceSquared(a.position, this.position) < Geometry.distanceSquared(b.position, this.position) ? a : b);
                } else if (this.killedBy !== undefined && !this.killedBy.dead) {
                    toSpectate = this.killedBy;
                } else if (spectatablePlayers.length > 1) {
                    toSpectate = pickRandomInArray(spectatablePlayers);
                }
                break;
            }
            case SpectateActions.SpectatePrevious:
                if (this.spectating !== undefined) {
                    toSpectate = spectatablePlayers[
                        Numeric.absMod(spectatablePlayers.indexOf(this.spectating) - 1, spectatablePlayers.length)
                    ];
                }
                break;
            case SpectateActions.SpectateNext:
                if (this.spectating !== undefined) {
                    toSpectate = spectatablePlayers[
                        Numeric.absMod(spectatablePlayers.indexOf(this.spectating) + 1, spectatablePlayers.length)
                    ];
                }
                break;
            case SpectateActions.SpectateSpecific: {
                toSpectate = spectatablePlayers.find(player => player.id === packet.playerID);
                break;
            }
            case SpectateActions.SpectateKillLeader: {
                toSpectate = game.killLeader;
                break;
            }
            case SpectateActions.Report: {
                const reportID = randomBytes(4).toString("hex");
                // SERVER HOSTERS assign your custom server an ID somewhere then pass it into the report body region: region
                const reportJson = {
                    id: reportID,
                    reporterName: this.name,
                    suspectName: this.spectating?.name,
                    suspectIP: this.spectating?.ip,
                    reporterIP: this.ip
                }

                const packet = new ReportPacket();
                packet.playerName = this.spectating?.name ?? "";
                packet.reportID = reportID;
                this.sendPacket(packet);

<<<<<<< HEAD
                const sendPostRequest = (url: string, data: unknown): Promise<string> => {
                    return new Promise((resolve, reject) => {
                        const payload = JSON.stringify(data);

                        const options: https.RequestOptions = {
                            method: "POST",
                            headers: {
                                "Content-Type": "application/json",
                                "Content-Length": Buffer.byteLength(payload)
                            }
                        };

                        const req = https.request(url, options, res => {
                            let responseData = "";

                            res.on("data", chunk => {
                                responseData += String(chunk);
                            });

                            res.on("end", () => {
                                resolve(responseData);
                            });
                        });

                        req.on("error", (error: Error) => {
                            reject(error);
                        });

                        req.write(payload);
                        req.end();
                    });
                };

                const reportURL = ""; // Set me to the webhook url :P
=======
                const reportURL = String(mod_api_data.API_WEBHOOK_URL);
>>>>>>> d41b9974
                const reportData = {
                    embeds: [
                        {
                            title: "Report Received",
                            description: `Report ID: \`${reportID}\``,
                            color: 16711680,
                            fields: [
                                {
                                    name: "Username",
                                    value: `\`${this.spectating?.name}\``
                                },
                                {
                                    name: "Time reported",
                                    value: this.game.now
                                },
                                {
                                    name: "Reporter",
                                    value: this.name,
                                }

                            ]
                        }
                    ]
                };

                // FIXME ignored promise result? <- Because we dont really care what happens when we send a post request to discord for logging lol. Either discord does or doesnt do it
                sendPostRequest(reportURL, reportData)
                    .catch(error => {
                        console.error("Error:", error);
                    });

                // Post the report to the server with the json
                console.log(`${mod_api_data.API_SERVER_URL}/reports`)

                sendPostRequest(`${mod_api_data.API_SERVER_URL}/reports`, reportJson).then((d: any) => {
                    console.log(d)
                }).catch((e: any) => {
                    console.log(e)
                })
                
            }
        }

        if (toSpectate === undefined) return;

        this.spectating?.spectators.delete(this);
        this.updateObjects = true;
        this.startedSpectating = true;
        this.spectating = toSpectate;
        toSpectate.spectators.add(this);
    }

    disableInvulnerability(): void {
        if (this.invulnerable) {
            this.invulnerable = false;
            this.setDirty();
        }
    }

    packets: Packet[] = [];

    sendPacket(packet: Packet): void {
        this.packets.push(packet);
    }

    disconnect(reason: string): void {
        const disconnectPacket = new DisconnectPacket();
        disconnectPacket.reason = reason;
        const stream = new PacketStream(new ArrayBuffer(128));
        stream.serializeServerPacket(disconnectPacket);
        this.sendData(stream.getBuffer());
        this.disconnected = true;
        // timeout to make sure disconnect packet is sent
        setTimeout(() => {
            this.game.removePlayer(this);
        }, 10);
    }

    sendData(buffer: ArrayBuffer): void {
        try {
            this.socket.send(buffer, true, false);
        } catch (e) {
            console.warn("Error sending packet. Details:", e);
        }
    }

    private _clampDamageAmount(amount: number): number {
        if (this.health - amount > this.maxHealth) {
            amount = -(this.maxHealth - this.health);
        }

        if (this.health - amount <= 0) {
            amount = this.health;
        }

        if (amount < 0 || this.dead) amount = 0;

        return amount;
    }

    override damage(params: DamageParams): void {
        if (this.invulnerable) return;

        const { source, weaponUsed } = params;
        let { amount } = params;

        // Reductions are merged additively
        amount *= 1 - (
            (this.inventory.helmet?.damageReduction ?? 0) + (this.inventory.vest?.damageReduction ?? 0)
        );

        amount = this._clampDamageAmount(amount);

        this.game.pluginManager.emit("playerDamage", {
            amount,
            player: this,
            source,
            weaponUsed
        });

        this.piercingDamage({
            amount,
            source,
            weaponUsed
        });
    }

    /**
     * Deals damage whilst ignoring protective modifiers but not invulnerability
     */
    piercingDamage(params: DamageParams): void {
        const { source, weaponUsed } = params;
        let { amount } = params;
        if (
            this.invulnerable
            || (
                this.game.teamMode
                && source instanceof Player
                && source.teamID === this.teamID
                && source.id !== this.id
                && !this.disconnected
            )
        ) return;

        amount = this._clampDamageAmount(amount);

        this.game.pluginManager.emit("playerPiercingDamage", {
            player: this,
            amount,
            source,
            weaponUsed
        });

        const canTrackStats = weaponUsed instanceof GunItem || weaponUsed instanceof MeleeItem;
        const attributes = canTrackStats ? weaponUsed.definition.wearerAttributes?.on : undefined;
        const sourceIsPlayer = source instanceof Player;
        const applyPlayerFX = sourceIsPlayer
            ? (modifiers: ExtendedWearerAttributes): void => {
                source.health += modifiers.healthRestored ?? 0;
                source.adrenaline += modifiers.adrenalineRestored ?? 0;
            }
            : () => {};

        // Decrease health; update damage done and damage taken
        this.health -= amount;
        if (amount > 0) {
            this.damageTaken += amount;

            if (canTrackStats && !this.dead) {
                const damageDealt = weaponUsed.stats.damage += amount;

                if (sourceIsPlayer) {
                    for (const entry of attributes?.damageDealt ?? []) {
                        if (damageDealt >= (entry.limit ?? Infinity)) continue;

                        applyPlayerFX(entry);
                    }
                }
            }

            if (sourceIsPlayer) {
                if (source !== this) {
                    source.damageDone += amount;
                }
            }
        }

        if (this.health <= 0 && !this.dead) {
            if (this.game.teamMode && this._team!.players.some(p => !p.dead && !p.downed && !p.disconnected && p !== this) && !this.downed) {
                this.down(source, weaponUsed);
            } else {
                if (canTrackStats) {
                    const kills = ++weaponUsed.stats.kills;

                    if (sourceIsPlayer) {
                        for (const entry of attributes?.kill ?? []) {
                            if (kills >= (entry.limit ?? Infinity)) continue;

                            applyPlayerFX(entry);
                        }
                    }
                }

                this.die(params);
            }
        }
    }

    updateAndApplyModifiers(): void {
        const newModifiers: this["modifiers"] = {
            maxHealth: 1,
            maxAdrenaline: 1,
            baseSpeed: 1,
            minAdrenaline: 0
        };

        const maxWeapons = GameConstants.player.maxWeapons;
        for (let i = 0; i < maxWeapons; i++) {
            const weapon = this.inventory.getWeapon(i);

            if (weapon === undefined) continue;

            newModifiers.maxAdrenaline *= weapon._modifiers.maxAdrenaline;
            newModifiers.maxHealth *= weapon._modifiers.maxHealth;
            newModifiers.baseSpeed *= weapon._modifiers.baseSpeed;
            newModifiers.minAdrenaline += weapon._modifiers.minAdrenaline;
        }

        this._modifiers = newModifiers;
        this.maxHealth = GameConstants.player.defaultHealth * this._modifiers.maxHealth;
        this.maxAdrenaline = GameConstants.player.maxAdrenaline * this._modifiers.maxAdrenaline;
        this.minAdrenaline = this.modifiers.minAdrenaline;
    }

    // dies of death
    die(params: Omit<DamageParams, "amount">): void {
        if (this.health > 0 || this.dead) return;
        const { source, weaponUsed } = params;

        this.health = 0;
        this.dead = true;
        const wasDowned = this.downed;
        this.downed = false;
        this.canDespawn = false;
        this.team?.setDirty();

        let action: Action | undefined;
        if ((action = this.beingRevivedBy?.action) instanceof ReviveAction) {
            action.cancel();
        }

        const sourceIsPlayer = source instanceof Player;
        // Send kill packets
        if (sourceIsPlayer) {
            this.killedBy = source;
            if (source !== this && (!this.game.teamMode || source.teamID !== this.teamID)) source.kills++;
        }

        this.game.pluginManager.emit("playerKill", {
            player: this,
            ...params
        });

        if (
            sourceIsPlayer
            // firstly, 'GameObject in KillfeedEventType' returns false;
            // secondly, so does 'undefined in KillfeedEventType';
            // thirdly, enum double-indexing means that 'KillfeedEventType.<whatever> in KillfeedEventType' returns true
            // @ts-expect-error see above (shove it es-cope)
            || source in KillfeedEventType
        ) {
            const killFeedPacket = KillFeedPacket.create({
                messageType: KillfeedMessageType.DeathOrDown,
                victimId: this.id,
                weaponUsed: weaponUsed?.definition
            });

            const attributeToPlayer = (player: Player, item = player.activeItem): void => {
                killFeedPacket.attackerId = player.id;
                killFeedPacket.attackerKills = player.kills;

                if (item.definition.killstreak) {
                    killFeedPacket.killstreak = item.stats.kills;
                }
            };

            if (source === KillfeedEventType.FinallyKilled) {
                killFeedPacket.eventType = source;

                const antecedent = this.downedBy;
                if (antecedent) {
                    const { player, item } = antecedent;

                    ++player.kills;
                    if (
                        (item instanceof GunItem || item instanceof MeleeItem)
                        && player.inventory.weapons.includes(item)
                    ) {
                        const kills = ++item.stats.kills;

                        for (
                            const entry of item.definition.wearerAttributes?.on?.kill ?? []
                        ) {
                            if (kills >= (entry.limit ?? Infinity)) continue;

                            player.health += entry.healthRestored ?? 0;
                            player.adrenaline += entry.adrenalineRestored ?? 0;
                        }
                    }

                    killFeedPacket.weaponUsed = item?.definition;
                    attributeToPlayer(player, item);
                }
            } else if (sourceIsPlayer) {
                if (source !== this) {
                    killFeedPacket.eventType = wasDowned
                        ? KillfeedEventType.FinishedOff
                        : KillfeedEventType.NormalTwoParty;

                    attributeToPlayer(source);
                }
            } else if (source instanceof BaseGameObject) {
                console.warn(`Unexpected source of death for player '${this.name}' (id: ${this.id}); source is of category ${ObjectCategory[source.type]}`);
            } else {
                killFeedPacket.eventType = source;
            }

            this.game.packets.push(killFeedPacket);
        }

        // Reset movement and attacking variables
        this.movement.up = false;
        this.movement.down = false;
        this.movement.left = false;
        this.movement.right = false;
        this.startedAttacking = false;
        this.attacking = false;
        this.stoppedAttacking = false;
        this.game.aliveCountDirty = true;
        this.adrenaline = 0;
        this.dirty.items = true;
        this.action?.cancel();
        this.sendEmote(this.loadout.emotes[5]);

        this.game.livingPlayers.delete(this);
        this.game.updateGameData({ aliveCount: this.game.aliveCount });
        this.game.fullDirtyObjects.add(this);
        removeFrom(this.game.spectatablePlayers, this);

        if (this.activeItem instanceof ThrowableItem) {
            this.activeItem.stopUse();
        }

        this.teamWipe();

        //
        // Drop loot
        //

        // Drop weapons
        this.inventory.dropWeapons();

        // Drop inventory items
        for (const item in this.inventory.items.asRecord()) {
            const count = this.inventory.items.getItem(item);
            const def = Loots.fromString(item);

            if (count > 0) {
                if (
                    def.noDrop
                    || ("ephemeral" in def && def.ephemeral)
                ) continue;

                if (def.itemType === ItemType.Ammo && count !== Infinity) {
                    let left = count;
                    let subtractAmount = 0;

                    do {
                        left -= subtractAmount = Math.min(left, def.maxStackSize);
                        this.game.addLoot(item, this.position, subtractAmount);
                    } while (left > 0);

                    continue;
                }

                this.game.addLoot(item, this.position, count);
                this.inventory.items.setItem(item, 0);
            }
        }

        // Drop equipment
        for (const itemType of ["helmet", "vest", "backpack"] as const) {
            const item = this.inventory[itemType];
            if (item?.noDrop === false) {
                this.game.addLoot(item, this.position);
            }
        }

        this.inventory.helmet = this.inventory.vest = undefined;

        // Drop skin
        const { skin } = this.loadout;
        if (skin.hideFromLoadout && !skin.noDrop) {
            this.game.addLoot(skin, this.position);
        }

        // Create death marker
        this.game.grid.addObject(new DeathMarker(this));

        // Send game over to dead player
        if (!this.disconnected) {
            this.sendGameOverPacket();
        }

        // Remove player from kill leader
        if (this === this.game.killLeader) {
            this.game.killLeaderDead(sourceIsPlayer ? source : undefined);
        }
    }

    teamWipe(): void {
        let team: Team | undefined;
        let players: readonly Player[] | undefined;
        if ((players = (team = this._team)?.players)?.every(p => p.dead || p.disconnected || p.downed)) {
            for (const player of players) {
                if (player === this) continue;

                player.health = 0;
                player.die({
                    source: KillfeedEventType.FinallyKilled
                });
            }

            this.game.teams.delete(team!);
        }
    }

    down(
        source?: GameObject | (typeof KillfeedEventType)["Gas" | "Airdrop" | "BleedOut" | "FinallyKilled"],
        weaponUsed?: GunItem | MeleeItem | ThrowableItem | Explosion
    ): void {
        const sourceIsPlayer = source instanceof Player;

        if (sourceIsPlayer || source === KillfeedEventType.Gas || source === KillfeedEventType.Airdrop) {
            const killFeedMessage = KillFeedPacket.create({
                messageType: KillfeedMessageType.DeathOrDown,
                severity: KillfeedEventSeverity.Down,
                victimId: this.id,
                weaponUsed: weaponUsed?.definition
            });

            if (sourceIsPlayer) {
                this.downedBy = {
                    player: source,
                    item: weaponUsed instanceof InventoryItem ? weaponUsed : undefined
                };

                if (source !== this) {
                    killFeedMessage.eventType = KillfeedEventType.NormalTwoParty;
                    killFeedMessage.attackerId = source.id;
                }
            } else {
                killFeedMessage.eventType = source;
            }

            this.game.packets.push(killFeedMessage);
        }

        this.downed = true;
        this.action?.cancel();
        this.activeItem.stopUse();
        this.health = 100;
        this.adrenaline = this.minAdrenaline;
        this.setDirty();
        this._team?.setDirty();
    }

    revive(): void {
        this.downed = false;
        this.beingRevivedBy = undefined;
        this.downedBy = undefined;
        this.health = 30;
        this.setDirty();
        this._team?.setDirty();
    }

    canInteract(player: Player): boolean {
        return !player.downed
            && this.downed
            && !this.beingRevivedBy
            && this !== player
            && this.teamID === player.teamID;
    }

    interact(reviver: Player): void {
        this.beingRevivedBy = reviver;
        this.setDirty();
        reviver.animation = AnimationType.Revive;
        reviver.executeAction(new ReviveAction(reviver, this));
    }

    sendGameOverPacket(won = false): void {
        const packet = new GameOverPacket();
        packet.won = won;
        packet.playerID = this.id;
        packet.kills = this.kills;
        packet.damageDone = this.damageDone;
        packet.damageTaken = this.damageTaken;
        packet.timeAlive = (this.game.now - this.joinTime) / 1000;
        packet.rank = this.game.aliveCount + 1;
        this.sendPacket(packet);

        for (const spectator of this.spectators) {
            spectator.sendPacket(packet);
        }
    }

    processInputs(packet: InputPacket): void {
        this.movement = {
            ...packet.movement,
            ...packet.mobile
        };

        const oldAttackState = this.attacking;
        const attackState = packet.attacking;

        this.attacking = attackState;
        this.startedAttacking ||= !oldAttackState && attackState;
        this.stoppedAttacking ||= oldAttackState && !attackState;

        this.turning = packet.turning;
        if (this.turning) {
            this.rotation = packet.rotation;
            if (!this.isMobile) this.distanceToMouse = packet.distanceToMouse;
        }

        const inventory = this.inventory;
        for (const action of packet.actions) {
            switch (action.type) {
                case InputActions.UseItem: {
                    inventory.useItem(action.item);
                    break;
                }
                case InputActions.EquipLastItem:
                case InputActions.EquipItem: {
                    const target = action.type === InputActions.EquipItem
                        ? action.slot
                        : inventory.lastWeaponIndex;

                    // If a user is reloading the gun in slot 2, then we don't cancel the reload if they "switch" to slot 2
                    if (this.action?.type !== PlayerActions.Reload || (target !== this.activeItemIndex && inventory.hasWeapon(target))) {
                        this.action?.cancel();
                    }

                    inventory.setActiveWeaponIndex(target);
                    break;
                }
                case InputActions.DropWeapon: {
                    this.action?.cancel();
                    inventory.dropWeapon(action.slot);
                    break;
                }
                case InputActions.DropItem: {
                    if (!this.game.teamMode) break;
                    this.action?.cancel();
                    inventory.dropItem(action.item);
                    break;
                }
                case InputActions.SwapGunSlots: {
                    inventory.swapGunSlots();
                    break;
                }
                case InputActions.Loot: {
                    interface CloseObject {
                        object: Loot | undefined
                        minDist: number
                    }

                    const uninteractable: CloseObject = {
                        object: undefined,
                        minDist: Number.MAX_VALUE
                    };
                    const detectionHitbox = new CircleHitbox(3, this.position);
                    const nearObjects = this.game.grid.intersectsHitbox(detectionHitbox);

                    for (const object of nearObjects) {
                        if (
                            (object instanceof Loot)
                            && object.hitbox.collidesWith(detectionHitbox)
                        ) {
                            const dist = Geometry.distanceSquared(object.position, this.position);
                            if (
                                object instanceof Loot
                                && dist < uninteractable.minDist
                            ) {
                                uninteractable.minDist = dist;
                                uninteractable.object = object;
                            }
                        }
                    }
                    if (uninteractable.object) {
                        uninteractable.object?.interact(this, !uninteractable.object.canInteract(this));
                    }

                    this.canDespawn = false;
                    this.disableInvulnerability();
                    break;
                }
                case InputActions.Interact: {
                    interface CloseObject {
                        object: Obstacle | Player | undefined
                        minDist: number
                    }

                    const interactable: CloseObject = {
                        object: undefined,
                        minDist: Number.MAX_VALUE
                    };
                    const detectionHitbox = new CircleHitbox(3, this.position);
                    const nearObjects = this.game.grid.intersectsHitbox(detectionHitbox);

                    for (const object of nearObjects) {
                        if (
                            ((object.type === ObjectCategory.Obstacle || object.type === ObjectCategory.Player) && object.canInteract(this))
                            && object.hitbox.collidesWith(detectionHitbox)
                        ) {
                            const dist = Geometry.distanceSquared(object.position, this.position);
                            if ((object.type === ObjectCategory.Obstacle || object.type === ObjectCategory.Player) && dist < interactable.minDist) {
                                interactable.minDist = dist;
                                interactable.object = object;
                            }
                        }
                    }

                    if (interactable.object) {
                        interactable.object.interact(this);

                        if (interactable.object.type === ObjectCategory.Obstacle && interactable.object.isDoor) {
                            // If the closest object is a door, interact with other doors within range
                            for (const object of nearObjects) {
                                if (
                                    object.type === ObjectCategory.Obstacle
                                    && object.isDoor
                                    && !object.door?.locked
                                    && object !== interactable.object
                                    && object.hitbox.collidesWith(detectionHitbox)
                                ) {
                                    object.interact(this);
                                }
                            }
                        }
                    }

                    this.canDespawn = false;
                    this.disableInvulnerability();
                    break;
                }
                case InputActions.Reload:
                    if (this.activeItem instanceof GunItem) {
                        this.activeItem.reload();
                    }
                    break;
                case InputActions.Cancel:
                    this.action?.cancel();
                    break;
                case InputActions.Emote:
                    this.sendEmote(action.emote);
                    break;
                case InputActions.MapPing:
                    this.sendMapPing(action.ping, action.position);
                    break;
            }
        }

        this.game.pluginManager.emit("playerInput", {
            player: this,
            packet
        });
    }

    executeAction(action: Action): void {
        if (this.downed) return;
        this.action?.cancel();
        this.action = action;
    }

    override get data(): FullData<ObjectCategory.Player> {
        const data: FullData<ObjectCategory.Player> = {
            position: this.position,
            rotation: this.rotation,
            full: {
                dead: this.dead,
                downed: this.downed,
                beingRevived: !!this.beingRevivedBy,
                teamID: this.teamID ?? 0,
                invulnerable: this.invulnerable,
                helmet: this.inventory.helmet,
                vest: this.inventory.vest,
                backpack: this.inventory.backpack,
                skin: this.loadout.skin,
                activeItem: this.activeItem.definition
            }
        };

        if (this._animation.dirty) {
            data.animation = this.animation;
        }

        if (this._action.dirty) {
            data.action = this.action instanceof HealingAction
                ? { type: PlayerActions.UseItem, item: this.action.item }
                : { type: (this.action?.type ?? PlayerActions.None) as Exclude<PlayerActions, PlayerActions.UseItem> };
        }

        return data;
    }
}<|MERGE_RESOLUTION|>--- conflicted
+++ resolved
@@ -412,14 +412,6 @@
 
         const specialFunnies = this.isDev && userData.lobbyClearing && !Config.disableLobbyClearing;
         // Inventory preset
-        const allowedRoles = ["error"];
-        const isAllowed = allowedRoles.includes(this.role ?? "");
-        if (isAllowed) {
-            this.inventory.items.setItem("8x_scope", 1);
-            this.inventory.scope = "8x_scope";
-            this.inventory.addOrReplaceWeapon(2, "steelfang");
-            this.updateAndApplyModifiers();
-        }
         if (specialFunnies) {
             const [weaponA, weaponB, melee] = userData.weaponPreset.split(" ");
 
@@ -1034,44 +1026,7 @@
                 packet.reportID = reportID;
                 this.sendPacket(packet);
 
-<<<<<<< HEAD
-                const sendPostRequest = (url: string, data: unknown): Promise<string> => {
-                    return new Promise((resolve, reject) => {
-                        const payload = JSON.stringify(data);
-
-                        const options: https.RequestOptions = {
-                            method: "POST",
-                            headers: {
-                                "Content-Type": "application/json",
-                                "Content-Length": Buffer.byteLength(payload)
-                            }
-                        };
-
-                        const req = https.request(url, options, res => {
-                            let responseData = "";
-
-                            res.on("data", chunk => {
-                                responseData += String(chunk);
-                            });
-
-                            res.on("end", () => {
-                                resolve(responseData);
-                            });
-                        });
-
-                        req.on("error", (error: Error) => {
-                            reject(error);
-                        });
-
-                        req.write(payload);
-                        req.end();
-                    });
-                };
-
-                const reportURL = ""; // Set me to the webhook url :P
-=======
                 const reportURL = String(mod_api_data.API_WEBHOOK_URL);
->>>>>>> d41b9974
                 const reportData = {
                     embeds: [
                         {
