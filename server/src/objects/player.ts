import { randomBytes } from "crypto";
import { type WebSocket } from "uWebSockets.js";
<<<<<<< HEAD
import { AnimationType, GameConstants, InputActions, KillfeedEventSeverity, KillfeedEventType, KillfeedMessageType, Layer, ObjectCategory, PlayerActions, SpectateActions } from "../../../common/src/constants";
import { Ammos } from "../../../common/src/definitions/ammos";
import { Armors, ArmorType } from "../../../common/src/definitions/armors";
import { Backpacks } from "../../../common/src/definitions/backpacks";
import { type BadgeDefinition } from "../../../common/src/definitions/badges";
import { Emotes, type EmoteDefinition } from "../../../common/src/definitions/emotes";
import { Guns, type GunDefinition } from "../../../common/src/definitions/guns";
import { HealingItems } from "../../../common/src/definitions/healingItems";
import { Loots, type WeaponDefinition } from "../../../common/src/definitions/loots";
import { type PlayerPing } from "../../../common/src/definitions/mapPings";
import { Melees, type MeleeDefinition } from "../../../common/src/definitions/melees";
import { DEFAULT_SCOPE, Scopes, type ScopeDefinition } from "../../../common/src/definitions/scopes";
import { type SkinDefinition } from "../../../common/src/definitions/skins";
import { type SyncedParticleDefinition } from "../../../common/src/definitions/syncedParticles";
import { Throwables, type ThrowableDefinition } from "../../../common/src/definitions/throwables";
import { DisconnectPacket } from "../../../common/src/packets/disconnectPacket";
import { GameOverPacket, type GameOverData } from "../../../common/src/packets/gameOverPacket";
import type { NoMobile, PlayerInputData } from "../../../common/src/packets/inputPacket";
import { createKillfeedMessage, KillFeedPacket, type ForEventType } from "../../../common/src/packets/killFeedPacket";
import { type InputPacket } from "../../../common/src/packets/packet";
import { PacketStream } from "../../../common/src/packets/packetStream";
import { ReportPacket } from "../../../common/src/packets/reportPacket";
import type { SpectatePacketData } from "../../../common/src/packets/spectatePacket";
import { UpdatePacket, type PlayerData, type UpdatePacketDataCommon, type UpdatePacketDataIn } from "../../../common/src/packets/updatePacket";
import { CircleHitbox, RectangleHitbox, type Hitbox } from "../../../common/src/utils/hitbox";
import { Collision, Geometry, Numeric } from "../../../common/src/utils/math";
import { type SDeepMutable, type SMutable, type Timeout } from "../../../common/src/utils/misc";
import { ItemType, type ExtendedWearerAttributes, type ReferenceTo, type ReifiableDef } from "../../../common/src/utils/objectDefinitions";
import { type FullData } from "../../../common/src/utils/objectsSerializations";
import { isAdjacent, pickRandomInArray, sameLayer } from "../../../common/src/utils/random";
import { SuroiBitStream } from "../../../common/src/utils/suroiBitStream";
import { FloorTypes } from "../../../common/src/utils/terrain";
import { Vec, type Vector } from "../../../common/src/utils/vector";
=======

import {
    AnimationType, GameConstants, InputActions, KillfeedEventSeverity, KillfeedEventType, KillfeedMessageType,
    ObjectCategory, PlayerActions, SpectateActions
} from "@common/constants";
import {
    Ammos, Armors, ArmorType, Backpacks, Emotes, Guns, HealingItems, Loots, Melees, Scopes, Throwables,
    DEFAULT_SCOPE,
    type BadgeDefinition, type EmoteDefinition, type GunDefinition, type WeaponDefinition, type PlayerPing,
    type MeleeDefinition, type ScopeDefinition, type SkinDefinition, type SyncedParticleDefinition,
    type ThrowableDefinition
} from "@common/definitions";
import {
    DisconnectPacket, GameOverPacket, KillFeedPacket, ReportPacket, UpdatePacket,
    type GameOverData, type InputPacket, type ForEventType, type UpdatePacketDataIn,
    type PlayerData, type UpdatePacketDataCommon,
    NoMobile, PlayerInputData, PacketStream, SpectatePacketData
} from "@common/packets";
import { createKillfeedMessage } from "@common/packets/killFeedPacket";
import { CircleHitbox, RectangleHitbox, type Hitbox } from "@common/utils/hitbox";
import { Collision, Geometry, Numeric } from "@common/utils/math";
import { type SDeepMutable, type SMutable, type Timeout } from "@common/utils/misc";
import { ItemType, type ExtendedWearerAttributes, type ReferenceTo, type ReifiableDef } from "@common/utils/objectDefinitions";
import { type FullData } from "@common/utils/objectsSerializations";
import { pickRandomInArray } from "@common/utils/random";
import { SuroiBitStream } from "@common/utils/suroiBitStream";
import { FloorTypes } from "@common/utils/terrain";
import { Vec, type Vector } from "@common/utils/vector";

>>>>>>> 3ab6eb4b
import { Config } from "../config";
import { type Game } from "../game";
import { HealingAction, ReloadAction, ReviveAction, type Action } from "../inventory/action";
import { GunItem } from "../inventory/gunItem";
import { Inventory } from "../inventory/inventory";
import { CountableInventoryItem, InventoryItem } from "../inventory/inventoryItem";
import { MeleeItem } from "../inventory/meleeItem";
import { ThrowableItem } from "../inventory/throwableItem";
import { Events } from "../pluginManager";
import { type Team } from "../team";
import { mod_api_data, sendPostRequest } from "../utils/apiHelper";
<<<<<<< HEAD
import { Logger, removeFrom } from "../utils/misc";
import { Building } from "./building";
import { DeathMarker } from "./deathMarker";
import { Emote } from "./emote";
import { Explosion } from "./explosion";
import { BaseGameObject, DamageParams, type GameObject } from "./gameObject";
import { Loot } from "./loot";
import { Obstacle } from "./obstacle";
import { SyncedParticle } from "./syncedParticle";
=======
import { removeFrom } from "../utils/misc";

import {
    Building, DeathMarker, Emote, Explosion, BaseGameObject, DamageParams,
    type GameObject, Loot, type Obstacle, SyncedParticle
} from ".";

>>>>>>> 3ab6eb4b
export interface PlayerContainer {
    readonly teamID?: string
    readonly autoFill: boolean
    player?: Player
    readonly ip: string | undefined
    readonly role?: string

    readonly isDev: boolean
    readonly nameColor?: number
    readonly lobbyClearing: boolean
    readonly weaponPreset: string
}

export class Player extends BaseGameObject<ObjectCategory.Player> {
    override readonly type = ObjectCategory.Player;
    override readonly fullAllocBytes = 16;
    override readonly partialAllocBytes = 4;
    override readonly damageable = true;
    readonly hitbox: CircleHitbox;

    name: string;
    readonly ip?: string;

    teamID?: number;

    readonly loadout: {
        badge?: BadgeDefinition
        skin: SkinDefinition
        emotes: ReadonlyArray<EmoteDefinition | undefined>
    };

    joined = false;
    disconnected = false;

    private _team?: Team;
    get team(): Team | undefined { return this._team; }

    set team(value: Team) {
        if (!this.game.teamMode) {
            console.warn("Trying to set a player's team while the game isn't in team mode");
            return;
        }

        this.dirty.teammates = true;
        this._team = value;
    }

    private _kills = 0;
    get kills(): number { return this._kills; }
    set kills(kills: number) {
        this._kills = kills;
        this.game.updateKillLeader(this);
    }

    private _maxHealth = GameConstants.player.defaultHealth;
    get maxHealth(): number { return this._maxHealth; }
    set maxHealth(maxHealth: number) {
        this._maxHealth = maxHealth;
        this.dirty.maxMinStats = true;
        this._team?.setDirty();
        this.health = this._health;
    }

    private _health = this._maxHealth;

    private _normalizedHealth = 0;
    get normalizedHealth(): number { return this._normalizedHealth; }

    get health(): number { return this._health; }
    set health(health: number) {
        this._health = Math.min(health, this._maxHealth);
        this._team?.setDirty();
        this.dirty.health = true;
        this._normalizedHealth = Numeric.remap(this.health, 0, this.maxHealth, 0, 1);
    }

    private _maxAdrenaline = GameConstants.player.maxAdrenaline;

    private _normalizedAdrenaline = 0;
    get normalizedAdrenaline(): number { return this._normalizedAdrenaline; }

    get maxAdrenaline(): number { return this._maxAdrenaline; }
    set maxAdrenaline(maxAdrenaline: number) {
        this._maxAdrenaline = maxAdrenaline;
        this.dirty.maxMinStats = true;
        this.adrenaline = this._adrenaline;
    }

    private _minAdrenaline = 0;
    get minAdrenaline(): number { return this._minAdrenaline; }
    set minAdrenaline(minAdrenaline: number) {
        this._minAdrenaline = Math.min(minAdrenaline, this._maxAdrenaline);
        this.dirty.maxMinStats = true;
        this.adrenaline = this._adrenaline;
    }

    private _adrenaline = this._minAdrenaline;
    get adrenaline(): number { return this._adrenaline; }
    set adrenaline(adrenaline: number) {
        this._adrenaline = Numeric.clamp(adrenaline, this._minAdrenaline, this._maxAdrenaline);
        this.dirty.adrenaline = true;
        this._normalizedAdrenaline = Numeric.remap(this.adrenaline, this.minAdrenaline, this.maxAdrenaline, 0, 1);
    }

    private _modifiers = {
        // Multiplicative
        maxHealth: 1,
        maxAdrenaline: 1,
        baseSpeed: 1,

        // Additive
        minAdrenaline: 0
    };

    /**
     * Returns a clone
     */
    // eslint-disable-next-line @typescript-eslint/explicit-function-return-type
    get modifiers() { return { ...this._modifiers }; }

    killedBy?: Player;
    downedBy?: {
        readonly player: Player
        readonly item?: InventoryItem
    };

    damageDone = 0;
    damageTaken = 0;
    readonly joinTime: number;

    readonly recoil = {
        active: false,
        time: 0,
        multiplier: 1
    };

    isMoving = false;

    movement = {
        up: false,
        down: false,
        left: false,
        right: false,
        // mobile
        moving: false,
        angle: 0
    };

    isMobile!: boolean;

    /**
     * Whether the player is attacking as of last update
     */
    attacking = false;

    /**
     * Whether the player started attacking last update
     */
    startedAttacking = false;

    /**
     * Whether the player stopped attacking last update
     */
    stoppedAttacking = false;

    /**
     * Whether the player is turning as of last update
     */
    turning = false;

    /**
     * The distance from the player position to the player mouse in game units
     */
    distanceToMouse = GameConstants.player.maxMouseDist;

    /**
     * Keeps track of various fields which are "dirty"
     * and therefore need to be sent to the client for
     * updating
     */
    readonly dirty = {
        id: true,
        teammates: true,
        health: true,
        maxMinStats: true,
        adrenaline: true,
        weapons: true,
        slotLocks: true,
        items: true,
        zoom: true,
        layer: true
    };

    readonly inventory = new Inventory(this);

    get activeItemIndex(): number {
        return this.inventory.activeWeaponIndex;
    }

    get activeItem(): InventoryItem {
        return this.inventory.activeWeapon;
    }

    get activeItemDefinition(): WeaponDefinition {
        return this.activeItem.definition;
    }

    bufferedAttack?: Timeout;

    private readonly _animation = {
        type: AnimationType.None,
        dirty: true
    };

    get animation(): AnimationType { return this._animation.type; }
    set animation(animType: AnimationType) {
        const animation = this._animation;
        animation.type = animType;
        animation.dirty = true;
    }

    /**
     * Objects the player can see
     */
    readonly visibleObjects = new Set<GameObject>();

    updateObjects = true;

    /**
     * Objects near the player hitbox
     */
    nearObjects = new Set<GameObject>();

    /**
     * Ticks since last visible objects update
     */
    ticksSinceLastUpdate = 0;

    private _scope!: ScopeDefinition;
    get effectiveScope(): ScopeDefinition { return this._scope; }
    set effectiveScope(target: ReifiableDef<ScopeDefinition>) {
        const scope = Scopes.reify(target);
        if (this._scope === scope) return;

        this._scope = scope;
        this.dirty.zoom = true;
        this.updateObjects = true;
    }

    get zoom(): number { return this._scope.zoomLevel; }

    readonly socket: WebSocket<PlayerContainer>;

    private readonly _action: { type?: Action, dirty: boolean } = {
        type: undefined,
        dirty: true
    };

    get action(): Action | undefined { return this._action.type; }
    set action(value: Action | undefined) {
        const action = this._action;
        const wasReload = action.type?.type === PlayerActions.Reload;

        action.type = value;
        action.dirty = true;

        if (
            !wasReload
            && value === undefined
            && this.activeItem instanceof GunItem
            && this.activeItem.ammo <= 0
            && this.inventory.items.hasItem((this.activeItemDefinition as GunDefinition).ammoType)
        ) {
            // The action slot is now free, meaning our player isn't doing anything
            // Let's try reloading our empty gun then, unless we just cancelled a reload
            action.type = new ReloadAction(this, this.activeItem);
            action.dirty = true;
        }
    }

    spectating?: Player;
    startedSpectating = false;
    spectators = new Set<Player>();
    lastSpectateActionTime = 0;
    lastPingTime = 0;

    readonly role?: string;
    readonly isDev: boolean;
    readonly hasColor: boolean;
    readonly nameColor: number;

    /**
     * Used to make players invulnerable for 5 seconds after spawning or until they move
     */
    invulnerable = true;

    /**
     * Determines if the player can despawn
     * Set to false once the player picks up loot
     */
    canDespawn = true;

    lastFreeSwitch = 0;
    effectiveSwitchDelay = 0;

    isInsideBuilding = false;

    floor = "water";

    screenHitbox = RectangleHitbox.fromRect(1, 1);

    downed = false;
    beingRevivedBy?: Player;

    get position(): Vector {
        return this.hitbox.position;
    }

    set position(position: Vector) {
        if (Vec.equals(position, this.position)) return;

        this.hitbox.position = position;
        this._team?.setDirty();
    }

    baseSpeed = Config.movementSpeed;

    private _movementVector = Vec.create(0, 0);
    get movementVector(): Vector { return Vec.clone(this._movementVector); }

    spawnPosition: Vector = Vec.create(this.game.map.width / 2, this.game.map.height / 2);

    private readonly _mapPings: Game["mapPings"] = [];

    constructor(game: Game, socket: WebSocket<PlayerContainer>, position: Vector, team?: Team) {
        super(game, position);

        if (team) {
            this._team = team;
            this.teamID = team.id;

            team.addPlayer(this);
            team.setDirty();
        }

        const userData = socket.getUserData();
        this.socket = socket;
        this.name = GameConstants.player.defaultName;
        this.ip = userData.ip;
        this.role = userData.role;
        this.isDev = userData.isDev;
        this.nameColor = userData.nameColor ?? 0;
        this.hasColor = userData.nameColor !== undefined;

        this.loadout = {
            skin: Loots.fromString("hazel_jumpsuit"),
            emotes: [
                Emotes.fromStringSafe("happy_face"),
                Emotes.fromStringSafe("thumbs_up"),
                Emotes.fromStringSafe("suroi_logo"),
                Emotes.fromStringSafe("sad_face"),
                undefined,
                undefined
            ]
        };

        this.rotation = 0;
        this.joinTime = game.now;
        this.hitbox = new CircleHitbox(GameConstants.player.radius, position);

        this.inventory.addOrReplaceWeapon(2, "fists");
        this.inventory.addOrReplaceWeapon(1, "m3k");
        this.inventory.items.setItem("12g", 15);

        this.inventory.scope = "4x_scope";
        this.effectiveScope = DEFAULT_SCOPE;

        const specialFunnies = this.isDev && userData.lobbyClearing && !Config.disableLobbyClearing;
        // Inventory preset
        if (specialFunnies) {
            const [
                weaponA, weaponB, melee,
                killsA, killB, killsM
            ] = userData.weaponPreset.split(" ");

            const backpack = this.inventory.backpack;
            const determinePreset = (
                slot: 0 | 1 | 2,
                weaponName: ReferenceTo<GunDefinition | MeleeDefinition>,
                kills?: string
            ): void => {
                const weaponDef = Loots.fromStringSafe<GunDefinition | MeleeDefinition>(weaponName);
                let itemType: ItemType;

                if (
                    weaponDef === undefined // no such item
                    || ![ItemType.Gun, ItemType.Melee].includes(itemType = weaponDef.itemType) // neither gun nor melee
                    || GameConstants.player.inventorySlotTypings[slot] !== itemType // invalid type
                ) return;

                this.inventory.addOrReplaceWeapon(slot, weaponDef);
                const weapon = this.inventory.getWeapon(slot) as GunItem | MeleeItem;

                let killCount: number;
                if (!Number.isNaN(killCount = parseInt(kills ?? "", 10))) {
                    weapon.stats.kills = killCount;
                    weapon.refreshModifiers();
                }

                if (!(weapon instanceof GunItem)) return;

                weapon.ammo = (weaponDef as GunDefinition).capacity;
                const ammoPtr = (weaponDef as GunDefinition).ammoType;
                const ammoType = Ammos.fromString(ammoPtr);

                if (ammoType.ephemeral) return;
                this.inventory.items.setItem(ammoPtr, backpack.maxCapacity[ammoPtr]);
            };

            this.inventory.backpack = Loots.fromString("tactical_pack");
            this.inventory.vest = Loots.fromString("tactical_vest");
            this.inventory.helmet = Loots.fromString("tactical_helmet");

            for (const { idString: item } of [...HealingItems, ...Scopes]) {
                this.inventory.items.setItem(item, backpack.maxCapacity[item]);
            }

            this.inventory.scope = "8x_scope";

            determinePreset(0, weaponA, killsA);
            determinePreset(1, weaponB, killB);
            determinePreset(2, melee, killsM);
        }

        this.updateAndApplyModifiers();

        // good chance that if these were changed, they're meant to be applied
        if (this.maxHealth !== GameConstants.player.defaultHealth) {
            this.health = this.maxHealth;
        }

        if (this.maxAdrenaline !== GameConstants.player.maxAdrenaline) {
            this.adrenaline = this.maxAdrenaline;
        }

        this.dirty.weapons = true;

        this.updateAndApplyModifiers();
    }

    giveGun(idString: ReferenceTo<GunDefinition>): void {
        const primaryItem = this.inventory.getWeapon(this.inventory.appendWeapon(idString)) as GunItem;
        const primaryDefinition = primaryItem.definition;

        primaryItem.ammo = primaryDefinition.capacity;
        this.inventory.items.setItem(
            primaryDefinition.ammoType,
            this.inventory.backpack.maxCapacity[primaryDefinition.ammoType]
        );
    }

    giveThrowable(idString: ReferenceTo<ThrowableDefinition>, count?: number): void {
        const { inventory } = this;

        inventory.items.incrementItem(idString, count ?? 3);
        inventory.useItem(idString);
        // we hope `throwableItemMap` is correctly sync'd
        // eslint-disable-next-line @typescript-eslint/no-non-null-assertion
        inventory.throwableItemMap.get(idString)!.count = inventory.items.getItem(idString);
    }

    fillInventory(max = false): void {
        const { inventory } = this;

        inventory.scope = "4x_scope";
        inventory.backpack = max
            ? [...Backpacks.definitions].sort(({ level: lvlA }, { level: lvlB }) => lvlB - lvlA)[0]
            : pickRandomInArray(Backpacks.definitions);

        this.inventory.vest = max
            ? [...Armors.definitions.filter(({ armorType }) => armorType === ArmorType.Vest)].sort(({ level: lvlA }, { level: lvlB }) => lvlB - lvlA)[0]
            : Math.random() > 0.9
                ? undefined
                : pickRandomInArray(Armors.definitions.filter(({ armorType }) => armorType === ArmorType.Vest));

        this.inventory.helmet = max
            ? [...Armors.definitions.filter(({ armorType }) => armorType === ArmorType.Helmet)].sort(({ level: lvlA }, { level: lvlB }) => lvlB - lvlA)[0]
            : Math.random() > 0.9
                ? undefined
                : pickRandomInArray(Armors.definitions.filter(({ armorType }) => armorType === ArmorType.Helmet));

        const { items } = inventory;

        items.setItem("2x_scope", 1);
        items.setItem("4x_scope", 1);
        items.setItem("8x_scope", 1);
        items.setItem("15x_scope", 1);

        Throwables.definitions.forEach(({ idString }) => this.giveThrowable(idString));

        for (const [item, maxCapacity] of Object.entries(inventory.backpack.maxCapacity)) {
            items.setItem(item, maxCapacity);

            if (inventory.throwableItemMap.has(item)) {
                // we hope `throwableItemMap` is correctly sync'd
                // eslint-disable-next-line @typescript-eslint/no-non-null-assertion
                inventory.throwableItemMap.get(item)!.count = maxCapacity;
            }
        }

        this.giveGun(pickRandomInArray(Guns.definitions).idString);
        this.giveGun(pickRandomInArray(Guns.definitions).idString);
        this.inventory.addOrReplaceWeapon(2, pickRandomInArray(Melees.definitions));
    }

    spawnPos(position: Vector): void {
        this.spawnPosition = position;
    }

    sendEmote(emote?: EmoteDefinition): void {
        if (!this.loadout.emotes.includes(emote) && (!this.game.teamMode || !emote?.isTeamEmote)) return;

        if (emote) {
            this.game.emotes.push(new Emote(emote, this));
            this.game.pluginManager.emit(Events.Player_Emote, {
                player: this,
                emote
            });
        }
    }

    sendMapPing(ping: PlayerPing, position: Vector): void {
        if (this._team) {
            for (const player of this._team.players) {
                /*
                    FIXME i have no idea why this is here but i'm leaving it alone
                          someone please check if this is redundant
                */
                if (!player) continue;

                player._mapPings.push({
                    definition: ping,
                    position,
                    playerId: this.id
                });
            }
            return;
        }

        this._mapPings.push({
            definition: ping,
            position,
            playerId: this.id
        });

        this.game.pluginManager.emit(Events.Player_MapPing, {
            player: this,
            ping,
            position
        });
    }

    update(): void {
        const dt = this.game.dt;

        // This system allows opposite movement keys to cancel each other out.
        const movement = Vec.create(0, 0);

        const playerMovement = this.movement;
        if (this.isMobile && playerMovement.moving) {
            movement.x = Math.cos(playerMovement.angle) * 1.45;
            movement.y = Math.sin(playerMovement.angle) * 1.45;
        } else {
            if (playerMovement.up) movement.y--;
            if (playerMovement.down) movement.y++;
            if (playerMovement.left) movement.x--;
            if (playerMovement.right) movement.x++;
        }

        if (movement.x * movement.y !== 0) { // If the product is non-zero, then both of the components must be non-zero
            movement.x *= Math.SQRT1_2;
            movement.y *= Math.SQRT1_2;
        }

        // Calculate speed
        let recoilMultiplier = 1;
        if (this.recoil.active) {
            if (this.recoil.time < this.game.now) {
                this.recoil.active = false;
            } else {
                recoilMultiplier = this.recoil.multiplier;
            }
        }

        const speed = this.baseSpeed                        // Base speed
            * (FloorTypes[this.floor].speedMultiplier ?? 1) // Speed multiplier from floor player is standing in
            * recoilMultiplier                              // Recoil from items
            * (this.action?.speedMultiplier ?? 1)           // Speed modifier from performing actions
            * (1 + (this.adrenaline / 1000))                // Linear speed boost from adrenaline
            * (this.downed ? 1 : this.activeItemDefinition.speedMultiplier)     // Active item speed modifier
            * (this.downed ? 0.5 : 1)                       // Knocked out speed multiplier
            * (this.beingRevivedBy ? 0.5 : 1)               // Being revived speed multiplier
            * this.modifiers.baseSpeed;                     // Current on-wearer modifier

        const oldPosition = Vec.clone(this.position);
        const movementVector = Vec.scale(movement, speed);
        this._movementVector = movementVector;

        this.position = Vec.add(
            this.position,
            Vec.scale(this.movementVector, dt)
        );

        if (this.action instanceof ReviveAction) {
            if (
                Vec.squaredLength(
                    Vec.sub(
                        this.position,
                        this.action.target.position
                    )
                ) >= 7 ** 2
            ) {
                this.action.cancel();
            }
        }

        // Find and resolve collisions
        this.nearObjects = this.game.grid.intersectsHitbox(this.hitbox);

        for (let step = 0; step < 10; step++) {
            let collided = false;
            for (const potential of this.nearObjects) {
                if (
                    potential.type === ObjectCategory.Obstacle
                    && potential.collidable
                    && this.hitbox.collidesWith(potential.hitbox)
                    && (potential.layer === this.layer || isAdjacent(potential.layer, this.layer))
                ) {
                    if (potential.definition.isStair && (sameLayer(potential.layer, this.layer))) {
                        this.layer = potential.definition.transportTo ?? 0;
                        Logger.log(`${this.layer}`);
                    } else {
                        collided = true;
                        this.hitbox.resolveCollision(potential.hitbox);
                    }
                }
                if (
                    potential.type === ObjectCategory.ThrowableProjectile
                    && potential.armed
                    && this.hitbox.collidesWith(potential.hitbox)
                ) {
                    potential.detonateWhenPlayerLeaves = true;
                }
            }
            if (!collided) break;
        }

        // World boundaries
        this.position.x = Numeric.clamp(this.position.x, this.hitbox.radius, this.game.map.width - this.hitbox.radius);
        this.position.y = Numeric.clamp(this.position.y, this.hitbox.radius, this.game.map.height - this.hitbox.radius);

        this.isMoving = !Vec.equals(oldPosition, this.position);

        if (this.isMoving) this.game.grid.updateObject(this);

        // Disable invulnerability if the player moves or turns
        if (this.isMoving || this.turning) {
            this.disableInvulnerability();
            this.setPartialDirty();

            if (this.isMoving && this.layer === Layer.Floor1) {
                this.floor = this.game.map.terrain.getFloor(this.position);
            }
        }

        // Drain adrenaline
        if (this._adrenaline > 0) {
            this.adrenaline -= 0.0005 * dt;
        }

        // Regenerate health
        if (this._adrenaline >= 87.5) this.health += dt * 2.75 / (30 ** 2);
        else if (this._adrenaline >= 50) this.health += dt * 2.125 / (30 ** 2);
        else if (this._adrenaline >= 25) this.health += dt * 1.125 / (30 ** 2);
        else if (this._adrenaline > 0) this.health += dt * 0.625 / (30 ** 2);

        // Shoot gun/use item
        if (this.startedAttacking) {
            this.game.pluginManager.emit(Events.Player_StartAttacking, this);
            this.startedAttacking = false;
            this.disableInvulnerability();
            this.activeItem.useItem();
        }

        if (this.stoppedAttacking) {
            this.game.pluginManager.emit(Events.Player_StopAttacking, this);
            this.stoppedAttacking = false;
            this.activeItem.stopUse();
        }

        const gas = this.game.gas;
        // Gas damage
        if (gas.doDamage && gas.isInGas(this.position)) {
            this.piercingDamage({
                amount: gas.dps,
                source: KillfeedEventType.Gas
            });
        }

        // Knocked out damage
        if (this.downed && !this.beingRevivedBy) {
            this.piercingDamage({
                amount: GameConstants.bleedOutDPMs * dt,
                source: KillfeedEventType.BleedOut
            });
        }

        let isInsideBuilding = false;
        const depleters = new Set<SyncedParticle>();
        for (const object of this.nearObjects) {
            if (
                !isInsideBuilding
                && object instanceof Building
                && !object.dead
                && object.scopeHitbox?.collidesWith(this.hitbox)
            ) {
                isInsideBuilding = true;
            }

            if (
                object instanceof SyncedParticle
                && object.hitbox?.collidesWith(this.hitbox)
            ) {
                depleters.add(object);
            }
        }

        if (!this.isInsideBuilding) {
            this.effectiveScope = isInsideBuilding
                ? DEFAULT_SCOPE
                : this.inventory.scope;
        }
        this.isInsideBuilding = isInsideBuilding;

        if (this.downed) {
            this.effectiveScope = DEFAULT_SCOPE;
        }

        let scopeTarget: ReferenceTo<ScopeDefinition> | undefined;
        depleters.forEach(depleter => {
            const def = depleter.definition;
            const depletion = def.depletePerMs;

            // For convenience and readability
            type ScopeBlockingParticle = SyncedParticleDefinition & { readonly hitbox: Hitbox };
            // If lifetime - age > scope out time, we have the potential to zoom in the scope
            if (depleter._lifetime - (this.game.now - depleter._creationDate)
                >= ((def as ScopeBlockingParticle).scopeOutPreMs ?? 0)) {
                scopeTarget ??= (def as ScopeBlockingParticle).snapScopeTo;
            }

            if (depletion.health) {
                this.piercingDamage({
                    amount: depletion.health * dt,
                    source: KillfeedEventType.Gas
                //          ^^^^^^^^^^^^^^^^^^^^^ dubious
                });
            }

            if (depletion.adrenaline) {
                this.adrenaline = Math.max(0, this.adrenaline - depletion.adrenaline * dt);
            }
        });

        if (scopeTarget !== undefined || this.isInsideBuilding || this.downed) {
            this.effectiveScope = scopeTarget ?? DEFAULT_SCOPE;
        }

        this.turning = false;
        this.game.pluginManager.emit(Events.Player_Update, this);
    }

    private _firstPacket = true;

    private readonly _packetStream = new PacketStream(SuroiBitStream.alloc(1 << 16));

    /**
     * Calculate visible objects, check team, and send packets
     */
    secondUpdate(): void {
        const packet: SMutable<Partial<UpdatePacketDataIn>> = {};

        const player = this.spectating ?? this;
        const game = this.game;

        const fullObjects = new Set<BaseGameObject>();

        // Calculate visible objects
        this.ticksSinceLastUpdate++;
        if (this.ticksSinceLastUpdate > 8 || game.updateObjects || this.updateObjects) {
            this.ticksSinceLastUpdate = 0;
            this.updateObjects = false;

            const dim = player.zoom * 2 + 8;
            this.screenHitbox = RectangleHitbox.fromRect(
                dim,
                dim,
                player.position
            );

            const newVisibleObjects = game.grid.intersectsHitbox(this.screenHitbox);

            packet.deletedObjects = [...this.visibleObjects]
                .filter(
                    object => ((!newVisibleObjects.has(object) || !(sameLayer(object.layer, this.layer))) && (this.visibleObjects.delete(object), true))
                )
                .map(({ id }) => id);

            newVisibleObjects
                .forEach(
                    object => {
                        if (this.visibleObjects.has(object) || !(sameLayer(object.layer, this.layer))) return;

                        this.visibleObjects.add(object);
                        fullObjects.add(object);
                    }
                );
        }

        game.fullDirtyObjects
            .forEach(
                object => {
                    if (!this.visibleObjects.has(object as GameObject)) return;
                    fullObjects.add(object);
                }
            );

        packet.partialObjectsCache = [...game.partialDirtyObjects]
            .filter(
                object => {
                    return this.visibleObjects.has(object as GameObject) && !fullObjects.has(object);
                }
            );

        const inventory = player.inventory;
        let forceInclude = false;

        if (this.startedSpectating && this.spectating) {
            forceInclude = true;

            // this line probably doesn't do anything
            // packet.fullObjectsCache.push(this.spectating);
            this.startedSpectating = false;
        }

        packet.playerData = {
            ...(
                player.dirty.maxMinStats || forceInclude
                    ? { minMax: {
                        maxHealth: player.maxHealth,
                        minAdrenaline: player.minAdrenaline,
                        maxAdrenaline: player.maxAdrenaline
                    } }
                    : {}
            ),
            ...(
                player.dirty.health || forceInclude
                    ? { health: player._normalizedHealth }
                    : {}
            ),
            ...(
                player.dirty.adrenaline || forceInclude
                    ? { adrenaline: player._normalizedAdrenaline }
                    : {}
            ),
            ...(
                player.dirty.zoom || forceInclude
                    ? { zoom: player._scope.zoomLevel }
                    : {}
            ),
            ...(
                player.dirty.id || forceInclude
                    ? { id: {
                        id: player.id,
                        spectating: this.spectating !== undefined
                    } }
                    : {}
            ),
            ...(
                player.dirty.teammates || forceInclude
                    ? { teammates: player._team?.players.filter(p => p.id !== player.id) ?? [] }
                    : {}
            ),
            ...(
                player.dirty.weapons || forceInclude
                    ? { inventory: {
                        activeWeaponIndex: inventory.activeWeaponIndex,
                        weapons: inventory.weapons.map(slot => {
                            const item = slot;

                            return (item && {
                                definition: item.definition,
                                count: item instanceof GunItem
                                    ? item.ammo
                                    : item instanceof CountableInventoryItem
                                        ? item.count
                                        : undefined,
                                stats: item.stats
                            }) satisfies ((PlayerData["inventory"] & object)["weapons"] & object)[number];
                        })
                    } }
                    : {}
            ),
            ...(
                player.dirty.slotLocks || forceInclude
                    ? { lockedSlots: player.inventory.lockedSlots }
                    : {}
            ),
            ...(
                player.dirty.items || forceInclude
                    ? { items: {
                        items: inventory.items.asRecord(),
                        scope: inventory.scope
                    } }
                    : {}
            )
        };

        // Cull bullets
        packet.bullets = game.newBullets.filter(
            ({ initialPosition, finalPosition, layer }) => Collision.lineIntersectsRectTest(
                initialPosition,
                finalPosition,
                this.screenHitbox.min,
                this.screenHitbox.max
            ) && layer === this.layer
        );

        /**
         * It's in times like these where `inline constexpr`
         * would be very cool.
         */
        const maxDistSquared = 128 ** 2;

        // Cull explosions
        packet.explosions = game.explosions.filter(
            ({ position }) => this.screenHitbox.isPointInside(position)
            || Geometry.distanceSquared(position, this.position) < maxDistSquared
        );

        // Emotes
        packet.emotes = game.emotes.filter(({ player }) => this.visibleObjects.has(player));

        const gas = game.gas;

        packet.gas = gas.dirty || this._firstPacket ? { ...gas } : undefined;
        packet.gasProgress = gas.completionRatioDirty || this._firstPacket ? gas.completionRatio : undefined;

        const newPlayers = this._firstPacket
            ? [...game.grid.pool.getCategory(ObjectCategory.Player)]
            : game.newPlayers;

        // new and deleted players
        packet.newPlayers = newPlayers.map(({ id, name, hasColor, nameColor, loadout: { badge } }) => ({
            id,
            name,
            hasColor,
            nameColor: hasColor ? nameColor : undefined,
            badge
        } as (UpdatePacketDataCommon["newPlayers"] & object)[number]));

        if (this.game.teamMode) {
            for (const teammate of newPlayers.filter(({ teamID }) => teamID === player.teamID)) {
                fullObjects.add(teammate);
            }
        }

        packet.fullObjectsCache = [...fullObjects];

        packet.deletedPlayers = game.deletedPlayers;

        // alive count
        packet.aliveCount = game.aliveCountDirty || this._firstPacket ? game.aliveCount : undefined;

        // killfeed messages
        const killLeader = game.killLeader;

        packet.planes = game.planes;
        packet.mapPings = [...game.mapPings, ...this._mapPings];
        this._mapPings.length = 0;

        // serialize and send update packet
        this.sendPacket(UpdatePacket.create(packet as UpdatePacketDataIn));

        if (this._firstPacket && killLeader) {
            this._packets.push(KillFeedPacket.create({
                messageType: KillfeedMessageType.KillLeaderAssigned,
                victimId: killLeader.id,
                attackerKills: killLeader.kills,
                hideFromKillfeed: true
            }));
        }

        this._firstPacket = false;

        this._packetStream.stream.index = 0;
        for (const packet of this._packets) {
            this._packetStream.serializeServerPacket(packet);
        }

        for (const packet of this.game.packets) {
            this._packetStream.serializeServerPacket(packet);
        }

        this._packets.length = 0;
        this.sendData(this._packetStream.getBuffer());
    }

    /**
     * Clean up internal state after all packets have been sent
     * to all recipients. The only code that should be present here
     * is clean up code that cannot be in `secondUpdate` because packets
     * depend on it
     */
    postPacket(): void {
        for (const key in this.dirty) {
            this.dirty[key as keyof Player["dirty"]] = false;
        }
        this._animation.dirty = false;
        this._action.dirty = false;
    }

    spectate(packet: SpectatePacketData): void {
        if (!this.dead) return;
        const game = this.game;
        if (game.now - this.lastSpectateActionTime < 200) return;
        this.lastSpectateActionTime = game.now;

        let toSpectate: Player | undefined;

        const { spectatablePlayers } = game;
        switch (packet.spectateAction) {
            case SpectateActions.BeginSpectating: {
                if (this.game.teamMode && this._team?.hasLivingPlayers()) {
                    // Find closest teammate
                    toSpectate = this._team.getLivingPlayers()
                        .reduce((a, b) => Geometry.distanceSquared(a.position, this.position) < Geometry.distanceSquared(b.position, this.position) ? a : b);
                } else if (this.killedBy !== undefined && !this.killedBy.dead) {
                    toSpectate = this.killedBy;
                } else if (spectatablePlayers.length > 1) {
                    toSpectate = pickRandomInArray(spectatablePlayers);
                }
                break;
            }
            case SpectateActions.SpectatePrevious:
                if (this.spectating !== undefined) {
                    toSpectate = spectatablePlayers[
                        Numeric.absMod(spectatablePlayers.indexOf(this.spectating) - 1, spectatablePlayers.length)
                    ];
                }
                break;
            case SpectateActions.SpectateNext:
                if (this.spectating !== undefined) {
                    toSpectate = spectatablePlayers[
                        Numeric.absMod(spectatablePlayers.indexOf(this.spectating) + 1, spectatablePlayers.length)
                    ];
                }
                break;
            case SpectateActions.SpectateSpecific: {
                toSpectate = spectatablePlayers.find(player => player.id === packet.playerID);
                break;
            }
            case SpectateActions.SpectateKillLeader: {
                toSpectate = game.killLeader;
                break;
            }
            case SpectateActions.Report: {
                const reportID = randomBytes(4).toString("hex");
                // SERVER HOSTERS assign your custom server an ID somewhere then pass it into the report body region: region
                const reportJson = {
                    id: reportID,
                    reporterName: this.name,
                    suspectName: this.spectating?.name,
                    suspectIP: this.spectating?.ip,
                    reporterIP: this.ip
                };

                this.sendPacket(ReportPacket.create({
                    playerName: this.spectating?.name ?? "",
                    reportID: reportID
                }));

                const reportURL = String(mod_api_data.API_WEBHOOK_URL);
                const reportData = {
                    embeds: [
                        {
                            title: "Report Received",
                            description: `Report ID: \`${reportID}\``,
                            color: 16711680,
                            fields: [
                                {
                                    name: "Username",
                                    value: `\`${this.spectating?.name}\``
                                },
                                {
                                    name: "Time reported",
                                    value: this.game.now
                                },
                                {
                                    name: "Reporter",
                                    value: this.name
                                }

                            ]
                        }
                    ]
                };

                /*
                    Promise result ignored because we don't really care
                    what happens when we send a post request to Discord
                    for logging
                */
                sendPostRequest(reportURL, reportData)
                    .catch(error => {
                        console.error("Error: ", error);
                    });

                // Post the report to the server with the json
                sendPostRequest(`${mod_api_data.API_SERVER_URL}/reports`, reportJson)
                    .then(console.log)
                    .catch((e: unknown) => console.error(e));
                // i love eslint
            }
        }

        if (toSpectate === undefined) return;

        this.spectating?.spectators.delete(this);
        this.updateObjects = true;
        this.startedSpectating = true;
        this.spectating = toSpectate;
        toSpectate.spectators.add(this);
    }

    disableInvulnerability(): void {
        if (this.invulnerable) {
            this.invulnerable = false;
            this.setDirty();
        }
    }

    private readonly _packets: InputPacket[] = [];

    sendPacket(packet: InputPacket): void {
        this._packets.push(packet);
    }

    disconnect(reason: string): void {
        const stream = new PacketStream(new ArrayBuffer(128));
        stream.serializeServerPacket(
            DisconnectPacket.create({
                reason
            })
        );

        this.sendData(stream.getBuffer());
        this.disconnected = true;
        // timeout to make sure disconnect packet is sent
        setTimeout(() => {
            this.game.removePlayer(this);
        }, 10);
    }

    sendData(buffer: ArrayBuffer): void {
        try {
            this.socket.send(buffer, true, false);
        } catch (e) {
            console.warn("Error sending packet. Details:", e);
        }
    }

    private _clampDamageAmount(amount: number): number {
        if (this.health - amount > this.maxHealth) {
            amount = -(this.maxHealth - this.health);
        }

        if (this.health - amount <= 0) {
            amount = this.health;
        }

        if (amount < 0 || this.dead) amount = 0;

        return amount;
    }

    override damage(params: DamageParams): void {
        if (this.invulnerable) return;

        const { source, weaponUsed } = params;
        let { amount } = params;

        this.game.pluginManager.emit(Events.Player_Damage, {
            amount,
            player: this,
            source,
            weaponUsed
        });

        // Reductions are merged additively
        amount *= 1 - (
            (this.inventory.helmet?.damageReduction ?? 0) + (this.inventory.vest?.damageReduction ?? 0)
        );

        amount = this._clampDamageAmount(amount);

        this.piercingDamage({
            amount,
            source,
            weaponUsed
        });
    }

    /**
     * Deals damage whilst ignoring protective modifiers but not invulnerability
     */
    piercingDamage(params: DamageParams): void {
        const { source, weaponUsed } = params;
        let { amount } = params;
        if (
            this.invulnerable
            || (
                this.game.teamMode
                && source instanceof Player
                && source.teamID === this.teamID
                && source.id !== this.id
                && !this.disconnected
            )
        ) return;

        amount = this._clampDamageAmount(amount);

        this.game.pluginManager.emit(Events.Player_PiercingDamage, {
            player: this,
            amount,
            source,
            weaponUsed
        });

        const canTrackStats = weaponUsed instanceof InventoryItem;
        const attributes = canTrackStats ? weaponUsed.definition.wearerAttributes?.on : undefined;
        const sourceIsPlayer = source instanceof Player;
        const applyPlayerFX = sourceIsPlayer
            ? (modifiers: ExtendedWearerAttributes): void => {
                source.health += modifiers.healthRestored ?? 0;
                source.adrenaline += modifiers.adrenalineRestored ?? 0;
            }
            : () => { /* nothing to apply */ };

        let statsChanged = false;
        const oldStats = canTrackStats ? { ...weaponUsed.stats } : undefined;

        // Decrease health; update damage done and damage taken
        this.health -= amount;
        if (amount > 0) {
            this.damageTaken += amount;

            if (canTrackStats && !this.dead) {
                const damageDealt = weaponUsed.stats.damage += amount;
                statsChanged = true;

                if (sourceIsPlayer) {
                    for (const entry of attributes?.damageDealt ?? []) {
                        if (damageDealt >= (entry.limit ?? Infinity)) continue;

                        applyPlayerFX(entry);
                    }
                }
            }

            if (sourceIsPlayer) {
                if (source !== this) {
                    source.damageDone += amount;
                }
            }
        }

        if (this.health <= 0 && !this.dead) {
            if (
                this.game.teamMode
                // teamMode hopefully guarantees team's existence
                // eslint-disable-next-line @typescript-eslint/no-non-null-assertion
                && this._team!.players.some(p => !p.dead && !p.downed && !p.disconnected && p !== this)
                && !this.downed
            ) {
                this.down(source, weaponUsed);
            } else {
                if (canTrackStats) {
                    const kills = ++weaponUsed.stats.kills;
                    statsChanged = true;

                    if (sourceIsPlayer) {
                        for (const entry of attributes?.kill ?? []) {
                            if (kills >= (entry.limit ?? Infinity)) continue;

                            applyPlayerFX(entry);
                        }
                    }
                }

                this.die(params);
            }
        }

        if (statsChanged && canTrackStats) {
            this.game.pluginManager.emit(
                Events.InvItem_StatsChanged,
                {
                    item: weaponUsed,
                    // canTrackStats ensures this object's existence
                    // eslint-disable-next-line @typescript-eslint/no-non-null-assertion
                    oldStats: oldStats!,
                    newStats: { ...weaponUsed.stats },
                    diff: {
                        kills: oldStats?.kills !== weaponUsed.stats.kills,
                        damage: oldStats?.damage !== weaponUsed.stats.damage
                    }
                }
            );
        }
    }

    updateAndApplyModifiers(): void {
        const newModifiers: this["modifiers"] = {
            maxHealth: 1,
            maxAdrenaline: 1,
            baseSpeed: 1,
            minAdrenaline: 0
        };

        const maxWeapons = GameConstants.player.maxWeapons;
        for (let i = 0; i < maxWeapons; i++) {
            const weapon = this.inventory.getWeapon(i);

            if (weapon === undefined) continue;

            const modifiers = weapon.modifiers;

            newModifiers.maxAdrenaline *= modifiers.maxAdrenaline;
            newModifiers.maxHealth *= modifiers.maxHealth;
            newModifiers.baseSpeed *= modifiers.baseSpeed;
            newModifiers.minAdrenaline += modifiers.minAdrenaline;
        }

        this._modifiers = newModifiers;
        this.maxHealth = GameConstants.player.defaultHealth * this._modifiers.maxHealth;
        this.maxAdrenaline = GameConstants.player.maxAdrenaline * this._modifiers.maxAdrenaline;
        this.minAdrenaline = this.modifiers.minAdrenaline;
    }

    // dies of death
    die(params: Omit<DamageParams, "amount">): void {
        if (this.health > 0 || this.dead) return;
        const { source, weaponUsed } = params;

        this.health = 0;
        this.dead = true;
        const wasDowned = this.downed;
        this.downed = false;
        this.canDespawn = false;
        this._team?.setDirty();

        let action: Action | undefined;
        if ((action = this.beingRevivedBy?.action) instanceof ReviveAction) {
            action.cancel();
        }

        const sourceIsPlayer = source instanceof Player;

        if (sourceIsPlayer) {
            this.killedBy = source;
            if (source !== this && (!this.game.teamMode || source.teamID !== this.teamID)) source.kills++;
        }

        if (
            sourceIsPlayer
            // firstly, 'GameObject in KillfeedEventType' returns false;
            // secondly, so does 'undefined in KillfeedEventType';
            // thirdly, enum double-indexing means that 'KillfeedEventType.<whatever> in KillfeedEventType' returns true
            // @ts-expect-error see above
            || source in KillfeedEventType
        ) {
            const message = createKillfeedMessage(KillfeedMessageType.DeathOrDown)
                .victimId(this.id);

            const attributeToPlayer = (player: Player, item: InventoryItem | null = player.activeItem): void => {
                (
                    message as ForEventType<
                        | KillfeedEventType.NormalTwoParty
                        | KillfeedEventType.FinishedOff
                        | KillfeedEventType.FinallyKilled
                        | KillfeedEventType.Gas
                        | KillfeedEventType.BleedOut
                        | KillfeedEventType.Airdrop
                    >
                ).attackerId(player.id)
                    .attackerKills(player.kills);

                if (item !== null) {
                    if (
                        [
                            KillfeedEventType.Suicide,
                            KillfeedEventType.NormalTwoParty,
                            KillfeedEventType.FinishedOff
                        ].includes(message.eventType() as DamageParams["source"] & KillfeedEventType)
                    ) {
                        const msg = (message as ForEventType<
                            KillfeedEventType.Suicide |
                            KillfeedEventType.NormalTwoParty |
                            KillfeedEventType.FinishedOff
                        >).weaponUsed(item.definition);

                        if (item.definition.killstreak) {
                            msg.killstreak(item.stats.kills);
                        }
                    }
                }
            };

            const attributeToDowner = (withWeapon = false): boolean => {
                const downer = this.downedBy;
                if (!downer) return false;

                const { player, item } = downer;

                ++player.kills;
                if (
                    (item instanceof GunItem || item instanceof MeleeItem)
                    && player.inventory.weapons.includes(item)
                ) {
                    const kills = ++item.stats.kills;

                    for (const entry of item.definition.wearerAttributes?.on?.kill ?? []) {
                        if (kills >= (entry.limit ?? Infinity)) continue;

                        player.health += entry.healthRestored ?? 0;
                        player.adrenaline += entry.adrenalineRestored ?? 0;
                    }
                }

                if (withWeapon) {
                    // see call sites for why this is safe
                    (
                        message as ForEventType<
                            | KillfeedEventType.NormalTwoParty
                            | KillfeedEventType.FinishedOff
                        >
                    ).weaponUsed(item?.definition);
                }

                attributeToPlayer(player, item);

                return true;
            };

            if (
                (
                    [
                        KillfeedEventType.FinallyKilled,
                        KillfeedEventType.Gas,
                        KillfeedEventType.BleedOut
                    ].includes as (arg: DamageParams["source"]) => arg is DamageParams["source"] & KillfeedEventType
                )(source)
            ) {
                message.eventType(source);

                attributeToDowner();
            } else if (sourceIsPlayer) {
                if (source === this) {
                    message.eventType(
                        wasDowned
                            ? KillfeedEventType.FinishedOff
                            : KillfeedEventType.Suicide
                    ).weaponUsed(weaponUsed?.definition);
                } else {
                    message.eventType(
                        wasDowned
                            ? KillfeedEventType.FinishedOff
                            : KillfeedEventType.NormalTwoParty
                    ).weaponUsed(weaponUsed?.definition);

                    if (
                        this.teamID === undefined // if we're in solos…
                        || source.teamID !== this.teamID // …or the killer is in a different team from the downer…
                        || !attributeToDowner(true) // …or if attributing to the downer fails (because they can't be found)…
                    ) {
                        attributeToPlayer(source, weaponUsed instanceof Explosion ? null : weaponUsed); // …then attribute to the killer
                    }
                }
            } else if (source instanceof BaseGameObject) {
                console.warn(`Unexpected source of death for player '${this.name}' (id: ${this.id}); source is of category ${ObjectCategory[source.type]}`);
            }

            this.game.packets.push(
                KillFeedPacket.create(message.build())
            );
        }

        this.game.pluginManager.emit(Events.Player_Death, {
            player: this,
            ...params
        });

        // Reset movement and attacking variables
        this.movement.up = this.movement.down = this.movement.left = this.movement.right = false;
        this.startedAttacking = false;
        this.attacking = false;
        this.stoppedAttacking = false;
        this.game.aliveCountDirty = true;
        this.adrenaline = 0;
        this.dirty.items = true;
        this.action?.cancel();
        this.sendEmote(this.loadout.emotes[5]);

        this.game.livingPlayers.delete(this);
        this.game.updateGameData({ aliveCount: this.game.aliveCount });
        this.game.fullDirtyObjects.add(this);
        removeFrom(this.game.spectatablePlayers, this);

        if (this.activeItem instanceof ThrowableItem) {
            this.activeItem.stopUse();
        }

        this.teamWipe();

        //
        // Drop loot
        //

        // Drop weapons
        this.inventory.unlockAll();
        this.inventory.dropWeapons();

        // Drop inventory items
        for (const item in this.inventory.items.asRecord()) {
            const count = this.inventory.items.getItem(item);
            const def = Loots.fromString(item);

            if (count > 0) {
                if (
                    def.noDrop
                    || ("ephemeral" in def && def.ephemeral)
                ) continue;

                if (def.itemType === ItemType.Ammo && count !== Infinity) {
                    let left = count;
                    let subtractAmount = 0;

                    do {
                        left -= subtractAmount = Math.min(left, def.maxStackSize);
                        this.game.addLoot(item, this.position, this.layer, { count: subtractAmount });
                    } while (left > 0);

                    continue;
                }

                this.game.addLoot(item, this.position, this.layer, { count });
                this.inventory.items.setItem(item, 0);
            }
        }

        // Drop equipment
        for (const itemType of ["helmet", "vest", "backpack"] as const) {
            const item = this.inventory[itemType];
            if (item?.noDrop === false) {
                this.game.addLoot(item, this.position, this.layer);
            }
        }

        this.inventory.helmet = this.inventory.vest = undefined;

        // Drop skin
        const { skin } = this.loadout;
        if (skin.hideFromLoadout && !skin.noDrop) {
            this.game.addLoot(skin, this.position, this.layer);
        }

        // Create death marker
        this.game.grid.addObject(new DeathMarker(this));

        // Send game over to dead player
        if (!this.disconnected) {
            this.sendGameOverPacket();
        }

        // Remove player from kill leader
        if (this === this.game.killLeader) {
            this.game.killLeaderDead(sourceIsPlayer ? source : undefined);
        }
    }

    teamWipe(): void {
        let team: Team | undefined;
        let players: readonly Player[] | undefined;
        if ((players = (team = this._team)?.players)?.every(p => p.dead || p.disconnected || p.downed)) {
            for (const player of players) {
                if (player === this) continue;

                player.health = 0;
                player.die({
                    source: KillfeedEventType.FinallyKilled
                });
            }

            // team can't be nullish here because if it were, it would fail the conditional this code is wrapped in
            // eslint-disable-next-line @typescript-eslint/no-non-null-assertion
            this.game.teams.delete(team!);
        }
    }

    down(
        source?: GameObject | (typeof KillfeedEventType)["Gas" | "Airdrop" | "BleedOut" | "FinallyKilled"],
        weaponUsed?: GunItem | MeleeItem | ThrowableItem | Explosion
    ): void {
        const sourceIsPlayer = source instanceof Player;

        if (sourceIsPlayer || source === KillfeedEventType.Gas || source === KillfeedEventType.Airdrop) {
            const message = createKillfeedMessage(KillfeedMessageType.DeathOrDown)
                .severity(KillfeedEventSeverity.Down)
                .victimId(this.id);

            if (sourceIsPlayer) {
                this.downedBy = {
                    player: source,
                    item: weaponUsed instanceof InventoryItem ? weaponUsed : undefined
                };

                if (source !== this) {
                    message.eventType(KillfeedEventType.NormalTwoParty)
                        .attackerId(source.id)
                        .weaponUsed(weaponUsed?.definition);
                }
            } else {
                message.eventType(source);
            }

            this.game.packets.push(
                KillFeedPacket.create(message.build())
            );
        }

        this.downed = true;
        this.action?.cancel();
        this.activeItem.stopUse();
        this.health = 100;
        this.adrenaline = this.minAdrenaline;
        this.setDirty();
        this._team?.setDirty();
    }

    revive(): void {
        this.downed = false;
        this.beingRevivedBy = undefined;
        this.downedBy = undefined;
        this.health = 30;
        this.setDirty();
        this._team?.setDirty();
    }

    canInteract(player: Player): boolean {
        return !player.downed
            && this.downed
            && !this.beingRevivedBy
            && this !== player
            && this.teamID === player.teamID;
    }

    interact(reviver: Player): void {
        this.beingRevivedBy = reviver;
        this.setDirty();
        reviver.animation = AnimationType.Revive;
        reviver.executeAction(new ReviveAction(reviver, this));
    }

    sendGameOverPacket(won = false): void {
        const packet = GameOverPacket.create({
            won,
            playerID: this.id,
            kills: this.kills,
            damageDone: this.damageDone,
            damageTaken: this.damageTaken,
            timeAlive: (this.game.now - this.joinTime) / 1000,
            rank: won ? 1 as const : this.game.aliveCount + 1
        } as GameOverData);

        this.sendPacket(packet);

        for (const spectator of this.spectators) {
            spectator.sendPacket(packet);
        }
    }

    processInputs(packet: PlayerInputData): void {
        this.movement = {
            ...packet.movement,
            ...(packet.isMobile ? packet.mobile : { moving: false, angle: 0 })
        };

        const wasAttacking = this.attacking;
        const isAttacking = packet.attacking;

        this.attacking = isAttacking;
        this.startedAttacking ||= !wasAttacking && isAttacking;
        this.stoppedAttacking ||= wasAttacking && !isAttacking;

        if (this.turning = packet.turning) {
            this.rotation = packet.rotation;
            if (!this.isMobile) {
                this.distanceToMouse = (packet as typeof packet & NoMobile).distanceToMouse ?? 0;
                /*
                    we put ?? cause even though the packet's isMobile should match the server's, it might
                    be possible—whether accidentally or maliciously—that it doesn't; however, the server is
                    not to honor any change to isMobile. however, the packet will still be announcing itself
                    as a mobile packet, and will thus lack the distanceToMouse field
                */
            }
        }

        const inventory = this.inventory;
        for (const action of packet.actions) {
            const type = action.type;

            switch (type) {
                case InputActions.UseItem: {
                    inventory.useItem(action.item);
                    break;
                }
                case InputActions.EquipLastItem:
                case InputActions.EquipItem: {
                    const target = type === InputActions.EquipItem
                        ? action.slot
                        : inventory.lastWeaponIndex;

                    // If a user is reloading the gun in slot 2, then we don't cancel the reload if they "switch" to slot 2
                    if (this.action?.type !== PlayerActions.Reload || (target !== this.activeItemIndex && inventory.hasWeapon(target))) {
                        this.action?.cancel();
                    }

                    inventory.setActiveWeaponIndex(target);
                    break;
                }
                case InputActions.DropWeapon: {
                    this.action?.cancel();
                    inventory.dropWeapon(action.slot);
                    break;
                }
                case InputActions.DropItem: {
                    if (!this.game.teamMode) break;
                    this.action?.cancel();
                    inventory.dropItem(action.item);
                    break;
                }
                case InputActions.SwapGunSlots: {
                    inventory.swapGunSlots();
                    break;
                }
                case InputActions.LockSlot: {
                    inventory.lock(action.slot);
                    break;
                }
                case InputActions.UnlockSlot: {
                    inventory.unlock(action.slot);
                    break;
                }
                case InputActions.ToggleSlotLock: {
                    const slot = action.slot;

                    inventory.isLocked(slot)
                        ? inventory.unlock(slot)
                        : inventory.lock(slot);
                    break;
                }
                case InputActions.Loot: {
                    interface CloseObject {
                        object: Loot | undefined
                        minDist: number
                    }

                    const uninteractable: CloseObject = {
                        object: undefined,
                        minDist: Number.MAX_VALUE
                    };
                    const detectionHitbox = new CircleHitbox(3, this.position);
                    const nearObjects = this.game.grid.intersectsHitbox(detectionHitbox);

                    for (const object of nearObjects) {
                        if (
                            (object instanceof Loot)
                            && object.hitbox.collidesWith(detectionHitbox)
                            && sameLayer(object.layer, this.layer)
                        ) {
                            const dist = Geometry.distanceSquared(object.position, this.position);
                            if (
                                object instanceof Loot
                                && dist < uninteractable.minDist
                                && sameLayer(object.layer, this.layer)
                            ) {
                                uninteractable.minDist = dist;
                                uninteractable.object = object;
                            }
                        }
                    }

                    uninteractable.object?.interact(this, !uninteractable.object.canInteract(this));

                    this.canDespawn = false;
                    this.disableInvulnerability();
                    break;
                }
                case InputActions.Interact: {
                    interface CloseObject {
                        object: Obstacle | Player | undefined
                        minDist: number
                    }

                    const interactable: CloseObject = {
                        object: undefined,
                        minDist: Number.MAX_VALUE
                    };
                    const detectionHitbox = new CircleHitbox(3, this.position);
                    const nearObjects = this.game.grid.intersectsHitbox(detectionHitbox);

                    for (const object of nearObjects) {
                        if (
                            (
                                object.type !== ObjectCategory.Obstacle && object.type !== ObjectCategory.Player
                            )
                            || !object.canInteract(this)
                            || !object.hitbox?.collidesWith(detectionHitbox)
                        ) continue;

                        const dist = Geometry.distanceSquared(object.position, this.position);
                        if (dist < interactable.minDist) {
                            interactable.minDist = dist;
                            interactable.object = object;
                        }
                    }

                    if (interactable.object) {
                        interactable.object.interact(this);

                        if (interactable.object.type === ObjectCategory.Obstacle && interactable.object.isDoor) {
                            // If the closest object is a door, interact with other doors within range
                            for (const object of nearObjects) {
                                if (
                                    object.type === ObjectCategory.Obstacle
                                    && object.isDoor
                                    && !object.door?.locked
                                    && object !== interactable.object
                                    && object.hitbox.collidesWith(detectionHitbox)
                                ) {
                                    object.interact(this);
                                }
                            }
                        }
                    }

                    this.canDespawn = false;
                    this.disableInvulnerability();
                    break;
                }
                case InputActions.Reload:
                    if (this.activeItem instanceof GunItem) {
                        this.activeItem.reload();
                    }
                    break;
                case InputActions.Cancel:
                    this.action?.cancel();
                    break;
                case InputActions.Emote:
                    this.sendEmote(action.emote);
                    break;
                case InputActions.MapPing:
                    this.sendMapPing(action.ping, action.position);
                    break;
            }
        }

        this.game.pluginManager.emit(Events.Player_Input, {
            player: this,
            packet
        });
    }

    executeAction(action: Action): void {
        if (this.downed) return;
        this.action?.cancel();
        this.action = action;
    }

    override get data(): FullData<ObjectCategory.Player> {
        const data: SDeepMutable<FullData<ObjectCategory.Player>> = {
            position: this.position,
            rotation: this.rotation,
            layer: this.layer,
            full: {
                dead: this.dead,
                downed: this.downed,
                beingRevived: !!this.beingRevivedBy,
                teamID: this.teamID ?? 0,
                invulnerable: this.invulnerable,
                helmet: this.inventory.helmet,
                vest: this.inventory.vest,
                backpack: this.inventory.backpack,
                skin: this.loadout.skin,
                activeItem: this.activeItem.definition
            }
        };

        if (this._animation.dirty) {
            data.animation = this.animation;
        }

        if (this._action.dirty) {
            data.action = this.action instanceof HealingAction
                ? { type: PlayerActions.UseItem, item: this.action.item }
                : { type: (this.action?.type ?? PlayerActions.None) as Exclude<PlayerActions, PlayerActions.UseItem> };
        }

        return data;
    }
}<|MERGE_RESOLUTION|>--- conflicted
+++ resolved
@@ -1,44 +1,9 @@
 import { randomBytes } from "crypto";
 import { type WebSocket } from "uWebSockets.js";
-<<<<<<< HEAD
-import { AnimationType, GameConstants, InputActions, KillfeedEventSeverity, KillfeedEventType, KillfeedMessageType, Layer, ObjectCategory, PlayerActions, SpectateActions } from "../../../common/src/constants";
-import { Ammos } from "../../../common/src/definitions/ammos";
-import { Armors, ArmorType } from "../../../common/src/definitions/armors";
-import { Backpacks } from "../../../common/src/definitions/backpacks";
-import { type BadgeDefinition } from "../../../common/src/definitions/badges";
-import { Emotes, type EmoteDefinition } from "../../../common/src/definitions/emotes";
-import { Guns, type GunDefinition } from "../../../common/src/definitions/guns";
-import { HealingItems } from "../../../common/src/definitions/healingItems";
-import { Loots, type WeaponDefinition } from "../../../common/src/definitions/loots";
-import { type PlayerPing } from "../../../common/src/definitions/mapPings";
-import { Melees, type MeleeDefinition } from "../../../common/src/definitions/melees";
-import { DEFAULT_SCOPE, Scopes, type ScopeDefinition } from "../../../common/src/definitions/scopes";
-import { type SkinDefinition } from "../../../common/src/definitions/skins";
-import { type SyncedParticleDefinition } from "../../../common/src/definitions/syncedParticles";
-import { Throwables, type ThrowableDefinition } from "../../../common/src/definitions/throwables";
-import { DisconnectPacket } from "../../../common/src/packets/disconnectPacket";
-import { GameOverPacket, type GameOverData } from "../../../common/src/packets/gameOverPacket";
-import type { NoMobile, PlayerInputData } from "../../../common/src/packets/inputPacket";
-import { createKillfeedMessage, KillFeedPacket, type ForEventType } from "../../../common/src/packets/killFeedPacket";
-import { type InputPacket } from "../../../common/src/packets/packet";
-import { PacketStream } from "../../../common/src/packets/packetStream";
-import { ReportPacket } from "../../../common/src/packets/reportPacket";
-import type { SpectatePacketData } from "../../../common/src/packets/spectatePacket";
-import { UpdatePacket, type PlayerData, type UpdatePacketDataCommon, type UpdatePacketDataIn } from "../../../common/src/packets/updatePacket";
-import { CircleHitbox, RectangleHitbox, type Hitbox } from "../../../common/src/utils/hitbox";
-import { Collision, Geometry, Numeric } from "../../../common/src/utils/math";
-import { type SDeepMutable, type SMutable, type Timeout } from "../../../common/src/utils/misc";
-import { ItemType, type ExtendedWearerAttributes, type ReferenceTo, type ReifiableDef } from "../../../common/src/utils/objectDefinitions";
-import { type FullData } from "../../../common/src/utils/objectsSerializations";
-import { isAdjacent, pickRandomInArray, sameLayer } from "../../../common/src/utils/random";
-import { SuroiBitStream } from "../../../common/src/utils/suroiBitStream";
-import { FloorTypes } from "../../../common/src/utils/terrain";
-import { Vec, type Vector } from "../../../common/src/utils/vector";
-=======
 
 import {
     AnimationType, GameConstants, InputActions, KillfeedEventSeverity, KillfeedEventType, KillfeedMessageType,
-    ObjectCategory, PlayerActions, SpectateActions
+    Layer, ObjectCategory, PlayerActions, SpectateActions
 } from "@common/constants";
 import {
     Ammos, Armors, ArmorType, Backpacks, Emotes, Guns, HealingItems, Loots, Melees, Scopes, Throwables,
@@ -59,12 +24,11 @@
 import { type SDeepMutable, type SMutable, type Timeout } from "@common/utils/misc";
 import { ItemType, type ExtendedWearerAttributes, type ReferenceTo, type ReifiableDef } from "@common/utils/objectDefinitions";
 import { type FullData } from "@common/utils/objectsSerializations";
-import { pickRandomInArray } from "@common/utils/random";
+import { isAdjacent, pickRandomInArray, sameLayer } from "@common/utils/random";
 import { SuroiBitStream } from "@common/utils/suroiBitStream";
 import { FloorTypes } from "@common/utils/terrain";
 import { Vec, type Vector } from "@common/utils/vector";
 
->>>>>>> 3ab6eb4b
 import { Config } from "../config";
 import { type Game } from "../game";
 import { HealingAction, ReloadAction, ReviveAction, type Action } from "../inventory/action";
@@ -76,17 +40,6 @@
 import { Events } from "../pluginManager";
 import { type Team } from "../team";
 import { mod_api_data, sendPostRequest } from "../utils/apiHelper";
-<<<<<<< HEAD
-import { Logger, removeFrom } from "../utils/misc";
-import { Building } from "./building";
-import { DeathMarker } from "./deathMarker";
-import { Emote } from "./emote";
-import { Explosion } from "./explosion";
-import { BaseGameObject, DamageParams, type GameObject } from "./gameObject";
-import { Loot } from "./loot";
-import { Obstacle } from "./obstacle";
-import { SyncedParticle } from "./syncedParticle";
-=======
 import { removeFrom } from "../utils/misc";
 
 import {
@@ -94,7 +47,6 @@
     type GameObject, Loot, type Obstacle, SyncedParticle
 } from ".";
 
->>>>>>> 3ab6eb4b
 export interface PlayerContainer {
     readonly teamID?: string
     readonly autoFill: boolean
@@ -733,13 +685,8 @@
                     && this.hitbox.collidesWith(potential.hitbox)
                     && (potential.layer === this.layer || isAdjacent(potential.layer, this.layer))
                 ) {
-                    if (potential.definition.isStair && (sameLayer(potential.layer, this.layer))) {
-                        this.layer = potential.definition.transportTo ?? 0;
-                        Logger.log(`${this.layer}`);
-                    } else {
-                        collided = true;
-                        this.hitbox.resolveCollision(potential.hitbox);
-                    }
+                    collided = true;
+                    this.hitbox.resolveCollision(potential.hitbox);
                 }
                 if (
                     potential.type === ObjectCategory.ThrowableProjectile
