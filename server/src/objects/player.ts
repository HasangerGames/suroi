import type { WebSocket } from "uWebSockets.js";
import {
<<<<<<< HEAD
    AnimationType,
=======
    AnimationType, DEFAULT_USERNAME,
>>>>>>> ec01208c
    INVENTORY_MAX_WEAPONS,
    KillFeedMessageType,
    MAX_MOUSE_DISTANCE,
    ObjectCategory,
    PLAYER_RADIUS,
    PlayerActions
} from "../../../common/src/constants";
import { Emotes, type EmoteDefinition } from "../../../common/src/definitions/emotes";
import { type GunDefinition } from "../../../common/src/definitions/guns";
import { Loots } from "../../../common/src/definitions/loots";
import { type MeleeDefinition } from "../../../common/src/definitions/melees";
import { type SkinDefinition } from "../../../common/src/definitions/skins";
import { CircleHitbox, RectangleHitbox } from "../../../common/src/utils/hitbox";
import { FloorTypes } from "../../../common/src/utils/mapUtils";
import { clamp } from "../../../common/src/utils/math";
import {
    ItemType,
    type ExtendedWearerAttributes,
    reifyDefinition
} from "../../../common/src/utils/objectDefinitions";
import { ObjectSerializations, type ObjectsNetData } from "../../../common/src/utils/objectsSerializations";
import { SuroiBitStream } from "../../../common/src/utils/suroiBitStream";
import { v, vAdd, vClone, vEqual, type Vector } from "../../../common/src/utils/vector";
import { Config } from "../config";
import { type Game } from "../game";
import { HealingAction, ReloadAction, type Action } from "../inventory/action";
import { GunItem } from "../inventory/gunItem";
import { Inventory } from "../inventory/inventory";
import { type InventoryItem } from "../inventory/inventoryItem";
import { MeleeItem } from "../inventory/meleeItem";
import { GameOverPacket } from "../packets/sending/gameOverPacket";
import { KillFeedPacket } from "../packets/sending/killFeedPacket";
import { KillPacket } from "../packets/sending/killPacket";
import { type PlayerContainer } from "../server";
import { GameObject } from "../types/gameObject";
import { type SendingPacket } from "../types/sendingPacket";
import { removeFrom } from "../utils/misc";
import { Building } from "./building";
import { DeathMarker } from "./deathMarker";
import { Emote } from "./emote";
import { type Explosion } from "./explosion";
import { Obstacle } from "./obstacle";
import { Scopes } from "../../../common/src/definitions/scopes";
import { ObjectType } from "../../../common/src/utils/objectType";

export class Player extends GameObject {
    readonly type = ObjectCategory.Player;
    readonly hitbox: CircleHitbox;

    override readonly objectType = ObjectType.categoryOnly(ObjectCategory.Player);

    readonly damageable = true;

    name: string;
    readonly ip?: string;

    readonly loadout: {
        skin: SkinDefinition
        readonly emotes: EmoteDefinition[]
    };

    joined = false;
    disconnected = false;

    private _kills = 0;
    get kills(): number { return this._kills; }
    set kills(k: number) {
        this._kills = k;
        this.game.updateKillLeader(this);
    }

    static readonly DEFAULT_MAX_HEALTH = 100;
    private _maxHealth = Player.DEFAULT_MAX_HEALTH;
    get maxHealth(): number { return this._maxHealth; }
    set maxHealth(maxHealth: number) {
        this._maxHealth = maxHealth;
        this.dirty.maxMinStats = true;
        this.health = this._health;
    }

    private _health = this._maxHealth;
    get health(): number { return this._health; }
    set health(health: number) {
        this._health = Math.min(health, this._maxHealth);

        this.dirty.health = true;
    }

    static readonly DEFAULT_MAX_ADRENALINE = 100;
    private _maxAdrenaline = Player.DEFAULT_MAX_ADRENALINE;
    get maxAdrenaline(): number { return this._maxAdrenaline; }
    set maxAdrenaline(maxAdrenaline: number) {
        this._maxAdrenaline = maxAdrenaline;
        this.dirty.maxMinStats = true;
        this.adrenaline = this._adrenaline;
    }

    private _minAdrenaline = 0;
    get minAdrenaline(): number { return this._minAdrenaline; }
    set minAdrenaline(minAdrenaline: number) {
        this._minAdrenaline = Math.min(minAdrenaline, this._maxAdrenaline);
        this.dirty.maxMinStats = true;
        this.adrenaline = this._adrenaline;
    }

    private _adrenaline = this._minAdrenaline;
    get adrenaline(): number { return this._adrenaline; }
    set adrenaline(adrenaline: number) {
        this._adrenaline = Math.min(Math.max(adrenaline, this._minAdrenaline), this._maxAdrenaline);

        this.dirty.adrenaline = true;
    }

    private _modifiers = {
        // Multiplicative
        maxHealth: 1,
        maxAdrenaline: 1,
        baseSpeed: 1,

        // Additive
        minAdrenaline: 0
    };
    // eslint-disable-next-line @typescript-eslint/explicit-function-return-type, @typescript-eslint/lines-between-class-members
    get modifiers() { return this._modifiers; }

    killedBy?: Player;

    damageDone = 0;
    damageTaken = 0;
    readonly joinTime: number;

    lastInteractionTime = Date.now();

    readonly recoil = {
        active: false,
        time: 0,
        multiplier: 1
    };

    isMoving = false;

    readonly movement = {
        up: false,
        down: false,
        left: false,
        right: false,
        // mobile
        moving: false,
        angle: 0
    };

    isMobile!: boolean;

    /**
     * Whether the player is attacking as of last update
     */
    attacking = false;

    /**
     * Whether the player started attacking last update
     */
    startedAttacking = false;

    /**
     * Whether the player is turning as of last update
     */
    turning = false;

    /**
     * The distance from the player position to the player mouse in game units
     */
    distanceToMouse = MAX_MOUSE_DISTANCE;

    /**
     * Keeps track of various fields which are "dirty"
     * and therefore need to be sent to the client for
     * updating
     */
    readonly dirty = {
        health: true,
        maxMinStats: true,
        adrenaline: true,
        activeWeaponIndex: true,
        weapons: true,
        inventory: true,
        activePlayerID: true,
        zoom: true
    };

    readonly inventory = new Inventory(this);

    get activeItem(): InventoryItem<MeleeDefinition | GunDefinition> {
        return this.inventory.activeWeapon;
    }

    get activeItemIndex(): number {
        return this.inventory.activeWeaponIndex;
    }

    readonly animation = {
        type: AnimationType.None,
        // This boolean is flipped when an animation plays
        // when its changed the client plays the animation
        seq: false
    };

    actionSeq = 0;

    /**
     * Objects the player can see
     */
    readonly visibleObjects = new Set<GameObject>();
    /**
     * Objects the player can see with a 1x scope
     */
    nearObjects = new Set<GameObject>();
    /**
     * Objects that need to be partially updated
     */
    readonly partialDirtyObjects = new Set<GameObject>();
    /**
     * Objects that need to be fully updated
     */
    readonly fullDirtyObjects = new Set<GameObject>();
    /**
     * Objects that need to be deleted
     */
    readonly deletedObjects = new Set<GameObject>();
    /**
     * Ticks since last visible objects update
     */
    ticksSinceLastUpdate = 0;

    /**
     * Emotes being sent to the player this tick
     */
    readonly emotes = new Set<Emote>();

    private _zoom!: number;
    xCullDist!: number;
    yCullDist!: number;

    readonly socket: WebSocket<PlayerContainer>;

    fullUpdate = true;

    private _action?: Action | undefined;
    get action(): Action | undefined { return this._action; }
    set action(value: Action | undefined) {
        const wasReload = this._action?.type === PlayerActions.Reload;
        this._action = value;

        // The action slot is now free, meaning our player isn't doing anything
        // Let's try reloading our empty gun then, unless we just cancelled a reload
        if (!wasReload && value === undefined && this.activeItem instanceof GunItem && this.activeItem.ammo <= 0) {
            this._action = new ReloadAction(this, this.activeItem);
        }
    }

    spectating?: Player;
    spectators = new Set<Player>();
    lastSpectateActionTime = 0;

    readonly role?: string;
    readonly isDev: boolean;
    readonly nameColor: string;

    /**
     * Used to make players invulnerable for 5 seconds after spawning or until they move
     */
    invulnerable = true;

    /**
     * Determines if the player can despawn
     * Set to false once the player picks up loot
     */
    canDespawn = true;

    lastSwitch = 0;
    effectiveSwitchDelay = 0;

    isInsideBuilding = false;

    floor = "water";

    constructor(game: Game, socket: WebSocket<PlayerContainer>, position: Vector) {
        super(game, position);

        const userData = socket.getUserData();
        this.socket = socket;
        this.name = DEFAULT_USERNAME;
        this.ip = userData.ip;
        this.role = userData.role;
        this.isDev = userData.isDev;
        this.nameColor = userData.nameColor;

        this.loadout = {
            skin: Loots.getByIDString<SkinDefinition>("forest_camo"),
            emotes: [
                Emotes.getByIDString("happy_face"),
                Emotes.getByIDString("thumbs_up"),
                Emotes.getByIDString("suroi_logo"),
                Emotes.getByIDString("sad_face")
            ]
        };

        this.rotation = 0;

        this.joinTime = game.now;

        this.hitbox = new CircleHitbox(PLAYER_RADIUS, position);

        this.inventory.addOrReplaceWeapon(2, "fists");

        this.inventory.scope = reifyDefinition("1x_scope", Scopes);
        //this.inventory.items["15x_scope"] = 1;
        //this.inventory.scope = reifyDefinition("15x_scope", Scopes);

        // Inventory preset
        if (this.isDev && userData.lobbyClearing && !Config.disableLobbyClearing) {
            this.inventory.addOrReplaceWeapon(0, "deathray");
            (this.inventory.getWeapon(0) as GunItem).ammo = 1;

            this.inventory.addOrReplaceWeapon(1, "revitalizer");
            (this.inventory.getWeapon(1) as GunItem).ammo = 5;
            this.inventory.items["12g"] = 15;

            this.inventory.addOrReplaceWeapon(2, "heap_sword");

            this.inventory.items["2x_scope"] = 1;
            this.inventory.items["4x_scope"] = 1;
            this.inventory.scope = "4x_scope";
        }

        /*const giveWeapon = (idString: ReferenceTo<GunDefinition>, index: number): void => {
            this.inventory.addOrReplaceWeapon(index, idString);
            const primaryItem = this.inventory.getWeapon(index) as GunItem;
            const primaryDefinition = primaryItem.definition;
            primaryItem.ammo = primaryDefinition.capacity;
            this.inventory.items[primaryDefinition.ammoType] = Infinity;
        };*/

        this.updateAndApplyModifiers();
        this.dirty.activeWeaponIndex = true;
    }

    get position(): Vector {
        return this.hitbox.position;
    }

    set position(position: Vector) {
        this.hitbox.position = position;
    }

    get zoom(): number {
        return this._zoom;
    }

    set zoom(zoom: number) {
        if (this._zoom === zoom) return;

        this._zoom = zoom;
        this.xCullDist = this._zoom * 1.8;
        this.yCullDist = this._zoom * 1.35;
        this.dirty.zoom = true;
        this.updateVisibleObjects();
    }

    get activeItemDefinition(): MeleeDefinition | GunDefinition {
        return this.activeItem.definition;
    }

    give(idString: string): void {
        this.inventory.appendWeapon(idString);
    }

    emote(slot: number): void {
        this.game.emotes.add(new Emote(this.loadout.emotes[slot], this));
    }

    update(): void {
        // This system allows opposite movement keys to cancel each other out.
        const movement = v(0, 0);

        if (this.isMobile && this.movement.moving) {
            movement.x = Math.cos(this.movement.angle) * 1.45;
            movement.y = Math.sin(this.movement.angle) * 1.45;
        } else {
            if (this.movement.up) movement.y--;
            if (this.movement.down) movement.y++;
            if (this.movement.left) movement.x--;
            if (this.movement.right) movement.x++;
        }

        if (movement.x * movement.y !== 0) { // If the product is non-zero, then both of the components must be non-zero
            movement.x *= Math.SQRT1_2;
            movement.y *= Math.SQRT1_2;
        }

        // Calculate speed
        let recoilMultiplier = 1;
        if (this.recoil.active) {
            if (this.recoil.time < this.game.now) {
                this.recoil.active = false;
            } else {
                recoilMultiplier = this.recoil.multiplier;
            }
        }
        /* eslint-disable no-multi-spaces */
        const speed = Config.movementSpeed *                // Base speed
            (FloorTypes[this.floor].speedMultiplier ?? 1) * // Speed multiplier from floor player is standing in
            recoilMultiplier *                              // Recoil from items
            (this.action?.speedMultiplier ?? 1) *           // Speed modifier from performing actions
            (1 + (this.adrenaline / 1000)) *                // Linear speed boost from adrenaline
            this.activeItemDefinition.speedMultiplier *     // Active item speed modifier
            this.modifiers.baseSpeed;                       // Current on-wearer modifier

        const oldPosition = vClone(this.position);
        this.position = vAdd(this.position, v(movement.x * speed, movement.y * speed));

        // Find and resolve collisions
        this.nearObjects = this.game.grid.intersectsHitbox(this.hitbox);

        for (let step = 0; step < 10; step++) {
            for (const potential of this.nearObjects) {
                if (
                    potential instanceof Obstacle &&
                    potential.collidable &&
                    this.hitbox.collidesWith(potential.hitbox)
                ) {
                    this.hitbox.resolveCollision(potential.hitbox);
                }
            }
        }

        // World boundaries
        this.position.x = clamp(this.position.x, this.hitbox.radius, this.game.map.width - this.hitbox.radius);
        this.position.y = clamp(this.position.y, this.hitbox.radius, this.game.map.height - this.hitbox.radius);

        this.isMoving = !vEqual(oldPosition, this.position);

        if (this.isMoving) this.game.grid.addObject(this);

        // Disable invulnerability if the player moves or turns
        if (this.isMoving || this.turning) {
            this.disableInvulnerability();
            this.game.partialDirtyObjects.add(this);

            if (this.isMoving) {
                this.floor = this.game.map.terrainGrid.getFloor(this.position);
            }
        }

        // Drain adrenaline
        if (this.adrenaline > 0) {
            this.adrenaline -= 0.015;
        }

        // Regenerate health
        if (this.adrenaline >= 87.5) this.health += 2.75 / this.game.tickDelta;
        else if (this.adrenaline >= 50) this.health += 2.125 / this.game.tickDelta;
        else if (this.adrenaline >= 25) this.health += 1.125 / this.game.tickDelta;
        else if (this.adrenaline > 0) this.health += 0.625 / this.game.tickDelta;

        // Shoot gun/use melee
        if (this.startedAttacking) {
            this.startedAttacking = false;
            this.disableInvulnerability();
            this.activeItem?.useItem();
        }

        // Gas damage
        if (this.game.gas.doDamage && this.game.gas.isInGas(this.position)) {
            this.piercingDamage(this.game.gas.dps, "gas");
        }

        let isInsideBuilding = false;
        for (const object of this.nearObjects) {
            if (object instanceof Building && !object.dead) {
                if (object.scopeHitbox?.collidesWith(this.hitbox)) {
                    isInsideBuilding = true;
                    break;
                }
            }
        }

        if (isInsideBuilding && !this.isInsideBuilding) {
            this.zoom = 48;
        } else if (!this.isInsideBuilding) {
            this.zoom = this.inventory.scope.zoomLevel;
        }
        this.isInsideBuilding = isInsideBuilding;

        this.turning = false;
    }

    spectate(spectating?: Player): void {
        if (spectating === undefined) {
            this.game.removePlayer(this);
            return;
        }

        this.spectating?.spectators.delete(this);
        this.spectating = spectating;
        spectating.spectators.add(this);

        // Add all visible objects to full dirty objects
        for (const object of spectating.visibleObjects) {
            spectating.fullDirtyObjects.add(object);
        }

        // Add objects that are no longer visible to deleted objects
        for (const object of this.visibleObjects) {
            if (!spectating.visibleObjects.has(object)) spectating.deletedObjects.add(object);
        }

        spectating.fullDirtyObjects.add(spectating);
        if (spectating.partialDirtyObjects.size) spectating.partialDirtyObjects.clear();
        spectating.fullUpdate = true;
    }

    disableInvulnerability(): void {
        if (this.invulnerable) {
            this.invulnerable = false;
            this.fullDirtyObjects.add(this);
            this.game.fullDirtyObjects.add(this);
        }
    }

    updateVisibleObjects(): void {
        this.ticksSinceLastUpdate = 0;

        const newVisibleObjects = this.game.grid.intersectsHitbox(
            RectangleHitbox.fromRect(
                2 * this.xCullDist,
                2 * this.yCullDist,
                this.position
            )
        );

        for (const object of this.visibleObjects) {
            if (!newVisibleObjects.has(object)) {
                this.visibleObjects.delete(object);
                this.deletedObjects.add(object);
            }
        }

        for (const object of newVisibleObjects) {
            if (!this.visibleObjects.has(object)) {
                this.visibleObjects.add(object);
                this.fullDirtyObjects.add(object);
            }
        }
    }

    sendPacket(packet: SendingPacket): void {
        const stream = SuroiBitStream.alloc(packet.allocBytes);
        packet.serialize(stream);
        const buffer = stream.buffer.slice(0, Math.ceil(stream.index / 8));
        this.sendData(buffer);
    }

    sendData(buffer: ArrayBuffer): void {
        try {
            this.socket.send(buffer, true, true);
        } catch (e) {
            console.warn("Error sending packet. Details:", e);
        }
    }

    private _clampDamageAmount(amount: number): number {
        if (this.health - amount > this.maxHealth) {
            amount = -(this.maxHealth - this.health);
        }

        if (this.health - amount <= 0) {
            amount = this.health;
        }

        if (amount < 0 || this.dead) amount = 0;

        return amount;
    }

    override damage(amount: number, source?: GameObject, weaponUsed?: GunItem | MeleeItem | Explosion): void {
        if (this.invulnerable) return;

        // Reductions are merged additively
        amount *= 1 - (
            (this.inventory.helmet?.damageReduction ?? 0) + (this.inventory.vest?.damageReduction ?? 0)
        );

        amount = this._clampDamageAmount(amount);

        this.piercingDamage(amount, source, weaponUsed);
    }

    /**
     * Deals damage whilst ignoring protective modifiers but not invulnerability
     */
    piercingDamage(amount: number, source?: GameObject | "gas", weaponUsed?: GunItem | MeleeItem | Explosion): void {
        if (this.invulnerable) return;

        amount = this._clampDamageAmount(amount);

        const canTrackStats = weaponUsed instanceof GunItem || weaponUsed instanceof MeleeItem;
        const attributes = canTrackStats ? weaponUsed.definition.wearerAttributes?.on : undefined;
        const applyPlayerFX = (modifiers: ExtendedWearerAttributes): void => {
            if (source instanceof Player) {
                source.health += modifiers.healthRestored ?? 0;
                source.adrenaline += modifiers.adrenalineRestored ?? 0;
            }
        };

        // Decrease health; update damage done and damage taken
        this.health -= amount;
        if (amount > 0) {
            this.damageTaken += amount;

            if (canTrackStats && !this.dead) {
                const damageDealt = weaponUsed.stats.damage += amount;

                for (const entry of attributes?.damageDealt ?? []) {
                    if (damageDealt < (entry.limit ?? Infinity)) {
                        applyPlayerFX(entry);
                    }
                }
            }

            if (source instanceof Player) {
                if (source !== this) {
                    source.damageDone += amount;
                }
            }
        }

        if (this.health <= 0 && !this.dead) {
            if (canTrackStats) {
                const kills = ++weaponUsed.stats.kills;

                for (const entry of attributes?.kill ?? []) {
                    if (kills < (entry.limit ?? Infinity)) {
                        applyPlayerFX(entry);
                    }
                }
            }

            this.die(source, weaponUsed);
        }
    }

    updateAndApplyModifiers(): void {
        const newModifiers: this["modifiers"] = {
            maxHealth: 1,
            maxAdrenaline: 1,
            baseSpeed: 1,
            minAdrenaline: 0
        };

        for (let i = 0; i < INVENTORY_MAX_WEAPONS; i++) {
            const weapon = this.inventory.getWeapon(i);

            if (weapon === undefined) continue;

            newModifiers.maxAdrenaline *= weapon._modifiers.maxAdrenaline;
            newModifiers.maxHealth *= weapon._modifiers.maxHealth;
            newModifiers.baseSpeed *= weapon._modifiers.baseSpeed;
            newModifiers.minAdrenaline += weapon._modifiers.minAdrenaline;
        }

        this._modifiers = newModifiers;
        this.maxHealth = Player.DEFAULT_MAX_HEALTH * this._modifiers.maxHealth;
        this.maxAdrenaline = Player.DEFAULT_MAX_ADRENALINE * this._modifiers.maxAdrenaline;
        this.minAdrenaline = this.modifiers.minAdrenaline;
    }

    // dies of death
    die(source?: GameObject | "gas", weaponUsed?: GunItem | MeleeItem | Explosion): void {
        // Death logic
        if (this.health > 0 || this.dead) return;

        this.health = 0;
        this.dead = true;

        // Send kill packets
        if (source instanceof Player) {
            this.killedBy = source;
            if (source !== this) source.kills++;
            source.sendPacket(new KillPacket(source, this, weaponUsed));
        }

        if (source instanceof Player || source === "gas") {
            this.game.killFeedMessages.add(new KillFeedPacket(this, KillFeedMessageType.Kill, {
                killedBy: source === this ? undefined : source,
                weaponUsed,
                kills: (weaponUsed instanceof GunItem || weaponUsed instanceof MeleeItem) && weaponUsed.definition.killstreak === true ? weaponUsed.stats.kills : 0
            }));
        }

        // Destroy physics body; reset movement and attacking variables
        this.movement.up = false;
        this.movement.down = false;
        this.movement.left = false;
        this.movement.right = false;
        this.attacking = false;
        this.game.aliveCountDirty = true;
        this.adrenaline = 0;
        this.dirty.inventory = true;
        this.action?.cancel();

        this.game.livingPlayers.delete(this);
        removeFrom(this.game.spectatablePlayers, this);
        this.game.removeObject(this);

        //
        // Drop loot
        //

        // Drop weapons
        for (let i = 0; i < INVENTORY_MAX_WEAPONS; i++) {
            this.inventory.dropWeapon(i);
        }

        // Drop inventory items
        for (const item in this.inventory.items) {
            const count = this.inventory.items[item];
            const def = Loots.getByIDString(item);

            if (count > 0) {
                if (
                    def.noDrop === true ||
                    ("ephemeral" in def && def.ephemeral)
                ) continue;

                if (def.itemType === ItemType.Ammo && count !== Infinity) {
                    const maxCountPerPacket = 60;

                    let left = count;
                    let subtractAmount = 0;

                    do {
                        left -= subtractAmount = Math.min(left, maxCountPerPacket);
                        this.game.addLoot(item, this.position, subtractAmount);
                    } while (left > 0);

                    continue;
                }

                this.game.addLoot(item, this.position, count);
                this.inventory.items[item] = 0;
            }
        }

        // Drop equipment
        if (this.inventory.helmet && this.inventory.helmet.noDrop !== true) {
            this.game.addLoot(
                this.inventory.helmet,
                this.position
            );
        }

        if (this.inventory.vest && this.inventory.vest.noDrop !== true) {
            this.game.addLoot(
                this.inventory.vest,
                this.position
            );
        }

        if (this.inventory.backpack && this.inventory.backpack?.noDrop !== true) {
            this.game.addLoot(
                this.inventory.backpack,
                this.position
            );
        }

        if (this.loadout.skin.notInLoadout) {
            this.game.addLoot(
                this.loadout.skin,
                this.position
            );
        }

        this.inventory.helmet = this.inventory.vest = this.inventory.backpack = undefined;

        // Create death marker
        const deathMarker = new DeathMarker(this);
        this.game.grid.addObject(deathMarker);

        // Send game over to dead player
        if (!this.disconnected) {
            this.sendPacket(new GameOverPacket(this, false));
        }

        // Remove player from kill leader
        if (this === this.game.killLeader) {
            this.game.killLeaderDead();
        }
    }

    executeAction(action: Action): void {
        this.action?.cancel();
        this.action = action;
    }

    override serializePartial(stream: SuroiBitStream): void {
        ObjectSerializations[ObjectCategory.Player].serializeFull(stream, {
            position: this.position,
            rotation: this.rotation,
            animation: this.animation,
            fullUpdate: false
        });
    }

    override serializeFull(stream: SuroiBitStream): void {
        const data: ObjectsNetData[ObjectCategory.Player] = {
            position: this.position,
            rotation: this.rotation,
            animation: this.animation,
            fullUpdate: true,
            invulnerable: this.invulnerable,
            helmet: this.inventory.helmet?.level ?? 0,
            vest: this.inventory.vest?.level ?? 0,
            backpack: this.inventory.backpack?.level ?? 0,
            skin: this.loadout.skin,
            activeItem: this.activeItem.definition,
            action: {
                seq: this.actionSeq,
                ...(() => {
                    return this.action instanceof HealingAction
                        ? { type: PlayerActions.UseItem, item: this.action.item }
                        : { type: (this.action?.type ?? PlayerActions.None) as Exclude<PlayerActions, PlayerActions.UseItem> };
                })()
            }
        };

        ObjectSerializations[ObjectCategory.Player].serializeFull(stream, data);
    }
}<|MERGE_RESOLUTION|>--- conflicted
+++ resolved
@@ -1,10 +1,6 @@
 import type { WebSocket } from "uWebSockets.js";
 import {
-<<<<<<< HEAD
-    AnimationType,
-=======
     AnimationType, DEFAULT_USERNAME,
->>>>>>> ec01208c
     INVENTORY_MAX_WEAPONS,
     KillFeedMessageType,
     MAX_MOUSE_DISTANCE,
@@ -14,17 +10,13 @@
 } from "../../../common/src/constants";
 import { Emotes, type EmoteDefinition } from "../../../common/src/definitions/emotes";
 import { type GunDefinition } from "../../../common/src/definitions/guns";
-import { Loots } from "../../../common/src/definitions/loots";
+import { Loots, type LootDefinition } from "../../../common/src/definitions/loots";
 import { type MeleeDefinition } from "../../../common/src/definitions/melees";
 import { type SkinDefinition } from "../../../common/src/definitions/skins";
 import { CircleHitbox, RectangleHitbox } from "../../../common/src/utils/hitbox";
 import { FloorTypes } from "../../../common/src/utils/mapUtils";
 import { clamp } from "../../../common/src/utils/math";
-import {
-    ItemType,
-    type ExtendedWearerAttributes,
-    reifyDefinition
-} from "../../../common/src/utils/objectDefinitions";
+import { ItemType, type ExtendedWearerAttributes, reifyDefinition } from "../../../common/src/utils/objectDefinitions";
 import { ObjectSerializations, type ObjectsNetData } from "../../../common/src/utils/objectsSerializations";
 import { SuroiBitStream } from "../../../common/src/utils/suroiBitStream";
 import { v, vAdd, vClone, vEqual, type Vector } from "../../../common/src/utils/vector";
@@ -196,7 +188,7 @@
 
     readonly inventory = new Inventory(this);
 
-    get activeItem(): InventoryItem<MeleeDefinition | GunDefinition> {
+    get activeItem(): InventoryItem<LootDefinition> {
         return this.inventory.activeWeapon;
     }
 
@@ -339,7 +331,7 @@
             this.inventory.scope = "4x_scope";
         }
 
-        /*const giveWeapon = (idString: ReferenceTo<GunDefinition>, index: number): void => {
+        /*const giveWeapon = (idString: string, index: number): void => {
             this.inventory.addOrReplaceWeapon(index, idString);
             const primaryItem = this.inventory.getWeapon(index) as GunItem;
             const primaryDefinition = primaryItem.definition;
@@ -374,7 +366,7 @@
     }
 
     get activeItemDefinition(): MeleeDefinition | GunDefinition {
-        return this.activeItem.definition;
+        return this.activeItem.definition as MeleeDefinition | GunDefinition;
     }
 
     give(idString: string): void {
