import { randomBytes } from "crypto";
import { existsSync, mkdirSync, writeFileSync } from "fs";
import { type WebSocket } from "uWebSockets.js";
import { AnimationType, GameConstants, InputActions, KillfeedEventSeverity, KillfeedEventType, KillfeedMessageType, ObjectCategory, PlayerActions, SpectateActions } from "../../../common/src/constants";
import { type BadgeDefinition } from "../../../common/src/definitions/badges";
import { Emotes, type EmoteDefinition } from "../../../common/src/definitions/emotes";
import { type GunDefinition } from "../../../common/src/definitions/guns";
import { Loots, type WeaponDefinition } from "../../../common/src/definitions/loots";
import { type MapPingDefinition } from "../../../common/src/definitions/mapPings";
import { DEFAULT_SCOPE, Scopes, type ScopeDefinition } from "../../../common/src/definitions/scopes";
import { type SkinDefinition } from "../../../common/src/definitions/skins";
import { type SyncedParticleDefinition } from "../../../common/src/definitions/syncedParticles";
import { type ThrowableDefinition } from "../../../common/src/definitions/throwables";
import { GameOverPacket } from "../../../common/src/packets/gameOverPacket";
import { type InputPacket } from "../../../common/src/packets/inputPacket";
import { ReportPacket } from "../../../common/src/packets/reportPacket";
import { type SpectatePacket } from "../../../common/src/packets/spectatePacket";
import { UpdatePacket, type PlayerData } from "../../../common/src/packets/updatePacket";
import { CircleHitbox, RectangleHitbox, type Hitbox } from "../../../common/src/utils/hitbox";
import { Collision, Geometry, Numeric } from "../../../common/src/utils/math";
import { type Timeout } from "../../../common/src/utils/misc";
import { ItemType, type ExtendedWearerAttributes, type ReferenceTo, type ReifiableDef } from "../../../common/src/utils/objectDefinitions";
import { type FullData } from "../../../common/src/utils/objectsSerializations";
import { pickRandomInArray } from "../../../common/src/utils/random";
import { SuroiBitStream } from "../../../common/src/utils/suroiBitStream";
import { FloorTypes } from "../../../common/src/utils/terrain";
import { Vec, type Vector } from "../../../common/src/utils/vector";
import { Config } from "../config";
import { type Game } from "../game";
import { HealingAction, ReloadAction, ReviveAction, type Action } from "../inventory/action";
import { GunItem } from "../inventory/gunItem";
import { Inventory } from "../inventory/inventory";
import { CountableInventoryItem, InventoryItem } from "../inventory/inventoryItem";
import { MeleeItem } from "../inventory/meleeItem";
import { ThrowableItem } from "../inventory/throwableItem";
import { type Team } from "../team";
import { removeFrom } from "../utils/misc";
import { Building } from "./building";
import { DeathMarker } from "./deathMarker";
import { Emote } from "./emote";
import { type Explosion } from "./explosion";
import { BaseGameObject, DamageParams, type GameObject } from "./gameObject";
import { Loot } from "./loot";
import { type Obstacle } from "./obstacle";
import { SyncedParticle } from "./syncedParticle";
import { type Packet } from "../../../common/src/packets/packet";
import { PacketStream } from "../../../common/src/packets/packetStream";
import { KillFeedPacket } from "../../../common/src/packets/killFeedPacket";
<<<<<<< HEAD
=======
import { DisconnectPacket } from "../../../common/src/packets/disconnectPacket";
>>>>>>> 4ae31d2c
import * as https from "https";

export interface PlayerContainer {
    readonly teamID?: string
    readonly autoFill: boolean
    player?: Player
    readonly ip: string | undefined
    readonly role?: string

    readonly isDev: boolean
    readonly nameColor?: number
    readonly lobbyClearing: boolean
    readonly weaponPreset: string
}

export class Player extends BaseGameObject<ObjectCategory.Player> {
    override readonly type = ObjectCategory.Player;
    override readonly fullAllocBytes = 16;
    override readonly partialAllocBytes = 4;
    override readonly damageable = true;
    readonly hitbox: CircleHitbox;

    name: string;
    readonly ip?: string;

    teamID?: number;

    readonly loadout: {
        badge?: BadgeDefinition
        skin: SkinDefinition
        emotes: Array<EmoteDefinition | undefined>
    };

    joined = false;
    disconnected = false;

    private _team?: Team;
    get team(): Team | undefined { return this._team; }

    set team(value: Team) {
        this.dirty.teammates = true;
        this._team = value;
    }

    private _kills = 0;
    get kills(): number { return this._kills; }
    set kills(kills: number) {
        this._kills = kills;
        this.game.updateKillLeader(this);
    }

    private _maxHealth = GameConstants.player.defaultHealth;
    get maxHealth(): number { return this._maxHealth; }
    set maxHealth(maxHealth: number) {
        this._maxHealth = maxHealth;
        this.dirty.maxMinStats = true;
        this.team?.setDirty();
        this.health = this._health;
    }

    private _health = this._maxHealth;

    normalizedHealth = 0;

    get health(): number { return this._health; }
    set health(health: number) {
        this._health = Math.min(health, this._maxHealth);
        this.team?.setDirty();
        this.dirty.health = true;
        this.normalizedHealth = Numeric.remap(this.health, 0, this.maxHealth, 0, 1);
    }

    private _maxAdrenaline = GameConstants.player.maxAdrenaline;

    normalizedAdrenaline = 0;

    get maxAdrenaline(): number { return this._maxAdrenaline; }
    set maxAdrenaline(maxAdrenaline: number) {
        this._maxAdrenaline = maxAdrenaline;
        this.dirty.maxMinStats = true;
        this.adrenaline = this._adrenaline;
    }

    private _minAdrenaline = 0;
    get minAdrenaline(): number { return this._minAdrenaline; }
    set minAdrenaline(minAdrenaline: number) {
        this._minAdrenaline = Math.min(minAdrenaline, this._maxAdrenaline);
        this.dirty.maxMinStats = true;
        this.adrenaline = this._adrenaline;
    }

    private _adrenaline = this._minAdrenaline;
    get adrenaline(): number { return this._adrenaline; }
    set adrenaline(adrenaline: number) {
        this._adrenaline = Numeric.clamp(adrenaline, this._minAdrenaline, this._maxAdrenaline);
        this.dirty.adrenaline = true;
        this.normalizedAdrenaline = Numeric.remap(this.adrenaline, this.minAdrenaline, this.maxAdrenaline, 0, 1);
    }

    private _modifiers = {
        // Multiplicative
        maxHealth: 1,
        maxAdrenaline: 1,
        baseSpeed: 1,

        // Additive
        minAdrenaline: 0
    };

    // eslint-disable-next-line @typescript-eslint/explicit-function-return-type
    get modifiers() { return this._modifiers; }

    killedBy?: Player;
    downedBy?: {
        readonly player: Player
        readonly item?: InventoryItem
    };

    damageDone = 0;
    damageTaken = 0;
    readonly joinTime: number;

    readonly recoil = {
        active: false,
        time: 0,
        multiplier: 1
    };

    isMoving = false;

    movement = {
        up: false,
        down: false,
        left: false,
        right: false,
        // mobile
        moving: false,
        angle: 0
    };

    isMobile!: boolean;

    /**
     * Whether the player is attacking as of last update
     */
    attacking = false;

    /**
     * Whether the player started attacking last update
     */
    startedAttacking = false;

    /**
     * Whether the player stopped attacking last update
     */
    stoppedAttacking = false;

    /**
     * Whether the player is turning as of last update
     */
    turning = false;

    /**
     * The distance from the player position to the player mouse in game units
     */
    distanceToMouse = GameConstants.player.maxMouseDist;

    /**
     * Keeps track of various fields which are "dirty"
     * and therefore need to be sent to the client for
     * updating
     */
    readonly dirty: PlayerData["dirty"] = {
        id: true,
        teammates: true,
        health: true,
        maxMinStats: true,
        adrenaline: true,
        weapons: true,
        items: true,
        zoom: true
    };

    readonly inventory = new Inventory(this);

    get activeItemIndex(): number {
        return this.inventory.activeWeaponIndex;
    }

    get activeItem(): InventoryItem {
        return this.inventory.activeWeapon;
    }

    get activeItemDefinition(): WeaponDefinition {
        return this.activeItem.definition;
    }

    bufferedAttack?: Timeout;

    private readonly _animation = {
        type: AnimationType.None,
        dirty: true
    };

    get animation(): AnimationType { return this._animation.type; }
    set animation(animType: AnimationType) {
        const animation = this._animation;
        animation.type = animType;
        animation.dirty = true;
    }

    /**
     * Objects the player can see
     */
    readonly visibleObjects = new Set<GameObject>();

    updateObjects = true;

    /**
     * Objects near the player hitbox
     */
    nearObjects = new Set<GameObject>();

    /**
     * Ticks since last visible objects update
     */
    ticksSinceLastUpdate = 0;

    private _scope!: ScopeDefinition;
    get effectiveScope(): ScopeDefinition { return this._scope; }
    set effectiveScope(target: ReifiableDef<ScopeDefinition>) {
        const scope = Scopes.reify(target);
        if (this._scope === scope) return;

        this._scope = scope;
        this.dirty.zoom = true;
        this.updateObjects = true;
    }

    get zoom(): number { return this._scope.zoomLevel; }

    readonly socket: WebSocket<PlayerContainer>;

    private readonly _action: { type?: Action, dirty: boolean } = {
        type: undefined,
        dirty: true
    };

    get action(): Action | undefined { return this._action.type; }
    set action(value: Action | undefined) {
        const action = this._action;
        const wasReload = action.type?.type === PlayerActions.Reload;

        action.type = value;
        action.dirty = true;

        if (
            !wasReload
            && value === undefined
            && this.activeItem instanceof GunItem
            && this.activeItem.ammo <= 0
            && this.inventory.items.hasItem((this.activeItemDefinition as GunDefinition).ammoType)
        ) {
            // The action slot is now free, meaning our player isn't doing anything
            // Let's try reloading our empty gun then, unless we just cancelled a reload
            action.type = new ReloadAction(this, this.activeItem);
            action.dirty = true;
        }
    }

    spectating?: Player;
    startedSpectating = false;
    spectators = new Set<Player>();
    lastSpectateActionTime = 0;
    lastPingTime = 0;

    readonly role?: string;
    readonly isDev: boolean;
    readonly hasColor: boolean;
    readonly nameColor: number;

    /**
     * Used to make players invulnerable for 5 seconds after spawning or until they move
     */
    invulnerable = true;

    /**
     * Determines if the player can despawn
     * Set to false once the player picks up loot
     */
    canDespawn = true;

    lastSwitch = 0;
    lastFreeSwitch = 0;
    effectiveSwitchDelay = 0;

    isInsideBuilding = false;

    floor = "water";

    screenHitbox = RectangleHitbox.fromRect(1, 1);

    downed = false;
    beingRevivedBy?: Player;

    get position(): Vector {
        return this.hitbox.position;
    }

    set position(position: Vector) {
        this.hitbox.position = position;
        this.team?.setDirty();
    }

    baseSpeed = Config.movementSpeed;

    private _movementVector = Vec.create(0, 0);
    get movementVector(): Vector { return Vec.clone(this._movementVector); }

    spawnPosition: Vector = Vec.create(this.game.map.width / 2, this.game.map.height / 2);

    mapPings: Game["mapPings"] = [];

    constructor(game: Game, socket: WebSocket<PlayerContainer>, position: Vector, team?: Team) {
        super(game, position);

        if (team) {
            this.team = team;
            this.teamID = team.id;

            team.addPlayer(this);
            team.setDirty();
        }

        const userData = socket.getUserData();
        this.socket = socket;
        this.name = GameConstants.player.defaultName;
        this.ip = userData.ip;
        this.role = userData.role;
        this.isDev = userData.isDev;
        this.nameColor = userData.nameColor ?? 0;
        this.hasColor = userData.nameColor !== undefined;

        this.loadout = {
            skin: Loots.fromString("hazel_jumpsuit"),
            emotes: [
                Emotes.fromStringSafe("happy_face"),
                Emotes.fromStringSafe("thumbs_up"),
                Emotes.fromStringSafe("suroi_logo"),
                Emotes.fromStringSafe("sad_face"),
                undefined,
                undefined
            ]
        };

        this.rotation = 0;
        this.joinTime = game.now;
        this.hitbox = new CircleHitbox(GameConstants.player.radius, position);

        this.inventory.addOrReplaceWeapon(2, "fists");

        this.inventory.scope = "1x_scope";
        this.effectiveScope = DEFAULT_SCOPE;

        const specialFunnies = this.isDev && userData.lobbyClearing && !Config.disableLobbyClearing;
        // Inventory preset
        if (specialFunnies) {
            const [weaponA, weaponB, melee] = userData.weaponPreset.split(" ");

            const oldDeterminePreset = (slot: 0 | 1 | 2, char: string): void => {
                switch (slot) {
                    case 0:
                    case 1: {
                        switch (char) {
                            case "0": {
                                this.inventory.addOrReplaceWeapon(slot, "deathray");
                                (this.inventory.getWeapon(slot) as GunItem).ammo = 1;
                                break;
                            }
                            case "1":
                            case "2":
                            case "3":
                            case "4":
                            case "5":
                            case "6": {
                                this.inventory.addOrReplaceWeapon(slot, "revitalizer");
                                const revit = this.inventory.getWeapon(slot) as GunItem;
                                revit.ammo = 5;
                                revit.stats.kills = Number.parseInt(char, 10) - 1;
                                this.inventory.items.setItem("12g", 15);
                                break;
                            }
                            case "7": {
                                this.inventory.addOrReplaceWeapon(slot, "usas12");
                                (this.inventory.getWeapon(slot) as GunItem).ammo = 10;
                                this.inventory.items.setItem("12g", 15);
                                break;
                            }
                            case "8": {
                                this.inventory.addOrReplaceWeapon(slot, "s_g17");
                                (this.inventory.getWeapon(slot) as GunItem).ammo = 100;
                                break;
                            }
                            case "usas12": {
                                this.inventory.addOrReplaceWeapon(slot, "usas12");
                                (this.inventory.getWeapon(slot) as GunItem).ammo = 100;
                                break;
                            }
                        }
                        break;
                    }
                    case 2: {
                        switch (char) {
                            case "0": {
                                this.inventory.addOrReplaceWeapon(2, "heap_sword");
                                break;
                            }
                            case "1": {
                                this.inventory.addOrReplaceWeapon(2, "kbar");
                                break;
                            }
                        }
                        break;
                    }
                }
            };
            const determinePreset = (slot: 0 | 1 | 2, weaponName: string): void => {
                try {
                    this.inventory.addOrReplaceWeapon(slot, weaponName);
                    const weapon = this.inventory.getWeapon(slot) as GunItem;
                    weapon.ammo = 10000;
                    weapon._modifiers.maxAdrenaline = 2;
                    weapon._modifiers.maxHealth = 2;
                } catch (err) {
                    // eslint-disable-next-line @typescript-eslint/restrict-template-expressions
                    console.error(`Error in determinePreset: ${err}`);
                }
            };
            determinePreset(0, weaponA);
            determinePreset(1, weaponB);
            determinePreset(2, melee);

            this.inventory.items.setItem("2x_scope", 1);
            this.inventory.items.setItem("4x_scope", 1);
            this.inventory.items.setItem("8x_scope", 1);
            this.inventory.items.setItem("15x_scope", 1);
            this.inventory.scope = "8x_scope";
            this.inventory.backpack = Loots.fromString("tactical_pack");
            this.inventory.vest = Loots.fromString("tactical_vest");
            this.inventory.helmet = Loots.fromString("tactical_helmet");
        }

        this.updateAndApplyModifiers();

        // good chance that if these were changed, they're meant to be applied
        if (this.maxHealth !== GameConstants.player.defaultHealth) {
            this.health = this.maxHealth;
        }

        if (this.maxAdrenaline !== GameConstants.player.maxAdrenaline) {
            this.adrenaline = this.maxAdrenaline;
        }

        this.dirty.weapons = true;

        this.updateAndApplyModifiers();
    }

    giveGun(idString: ReferenceTo<GunDefinition>): void {
        const primaryItem = this.inventory.getWeapon(this.inventory.appendWeapon(idString)) as GunItem;
        const primaryDefinition = primaryItem.definition;

        primaryItem.ammo = primaryDefinition.capacity;
        this.inventory.items.setItem(
            primaryDefinition.ammoType,
            this.inventory.backpack.maxCapacity[primaryDefinition.ammoType]
        );
    }

    giveThrowable(idString: ReferenceTo<ThrowableDefinition>, count?: number): void {
        this.inventory.items.incrementItem(idString, count ?? 3);
        this.inventory.useItem(idString);
        this.inventory.throwableItemMap.get(idString)!.count = this.inventory.items.getItem(idString);
    }

    spawnPos(position: Vector): void {
        this.spawnPosition = position;
    }

    sendEmote(emote?: EmoteDefinition): void {
        if (!this.loadout.emotes.includes(emote) && !emote?.isTeamEmote) return;

        if (emote) {
            this.game.pluginManager.emit("playerEmote", {
                player: this,
                emote
            });
            this.game.emotes.push(new Emote(emote, this));
        }
    }

    sendMapPing(ping: MapPingDefinition, position: Vector): void {
        if (!ping.isPlayerPing) return;

        if (this.team) {
            for (const player of this.team.players) {
                if (!player) continue;

                player.mapPings.push({
                    definition: ping,
                    position,
                    playerId: this.id
                });
            }
            return;
        }

        this.mapPings.push({
            definition: ping,
            position,
            playerId: this.id
        });
        this.game.pluginManager.emit("playerMapPing", {
            player: this,
            ping,
            position
        });
    }

    update(): void {
        const dt = this.game.dt;

        // This system allows opposite movement keys to cancel each other out.
        const movement = Vec.create(0, 0);

        const playerMovement = this.movement;
        if (this.isMobile && playerMovement.moving) {
            movement.x = Math.cos(playerMovement.angle) * 1.45;
            movement.y = Math.sin(playerMovement.angle) * 1.45;
        } else {
            if (playerMovement.up) movement.y--;
            if (playerMovement.down) movement.y++;
            if (playerMovement.left) movement.x--;
            if (playerMovement.right) movement.x++;
        }

        if (movement.x * movement.y !== 0) { // If the product is non-zero, then both of the components must be non-zero
            movement.x *= Math.SQRT1_2;
            movement.y *= Math.SQRT1_2;
        }

        // Calculate speed
        let recoilMultiplier = 1;
        if (this.recoil.active) {
            if (this.recoil.time < this.game.now) {
                this.recoil.active = false;
            } else {
                recoilMultiplier = this.recoil.multiplier;
            }
        }

        const speed = this.baseSpeed // Base speed
            * (FloorTypes[this.floor].speedMultiplier ?? 1) // Speed multiplier from floor player is standing in
            * recoilMultiplier // Recoil from items
            * (this.action?.speedMultiplier ?? 1) // Speed modifier from performing actions
            * (1 + (this.adrenaline / 1000)) // Linear speed boost from adrenaline
            * this.activeItemDefinition.speedMultiplier // Active item speed modifier
            * (this.downed ? 0.5 : 1) // Knocked out speed multiplier
            * (this.beingRevivedBy ? 0.5 : 1) // Being revived speed multiplier
            * this.modifiers.baseSpeed; // Current on-wearer modifier

        const oldPosition = Vec.clone(this.position);
        const movementVector = Vec.scale(movement, speed);
        this._movementVector = movementVector;

        this.position = Vec.add(
            this.position,
            Vec.scale(this.movementVector, dt)
        );

        if (this.action instanceof ReviveAction) {
            if (
                Vec.squaredLength(
                    Vec.sub(
                        this.position,
                        this.action.target.position
                    )
                ) >= 7 ** 2
            ) {
                this.action.cancel();
            }
        }

        // Find and resolve collisions
        this.nearObjects = this.game.grid.intersectsHitbox(this.hitbox);

        for (let step = 0; step < 10; step++) {
            let collided = false;
            for (const potential of this.nearObjects) {
                if (
                    potential.type === ObjectCategory.Obstacle
                    && potential.collidable
                    && this.hitbox.collidesWith(potential.hitbox)
                ) {
                    collided = true;
                    this.hitbox.resolveCollision(potential.hitbox);
                }
            }
            if (!collided) break;
        }

        // World boundaries
        this.position.x = Numeric.clamp(this.position.x, this.hitbox.radius, this.game.map.width - this.hitbox.radius);
        this.position.y = Numeric.clamp(this.position.y, this.hitbox.radius, this.game.map.height - this.hitbox.radius);

        this.isMoving = !Vec.equals(oldPosition, this.position);

        if (this.isMoving) this.game.grid.updateObject(this);

        // Disable invulnerability if the player moves or turns
        if (this.isMoving || this.turning) {
            this.disableInvulnerability();
            this.setPartialDirty();

            if (this.isMoving) {
                this.floor = this.game.map.terrain.getFloor(this.position);
            }
        }

        // Drain adrenaline
        if (this._adrenaline > 0) {
            this.adrenaline -= 0.0005 * dt;
        }

        // Regenerate health
        if (this._adrenaline >= 87.5) this.health += dt * 2.75 / (30 ** 2);
        else if (this._adrenaline >= 50) this.health += dt * 2.125 / (30 ** 2);
        else if (this._adrenaline >= 25) this.health += dt * 1.125 / (30 ** 2);
        else if (this._adrenaline > 0) this.health += dt * 0.625 / (30 ** 2);

        // Shoot gun/use item
        if (this.startedAttacking) {
            this.game.pluginManager.emit("playerStartAttacking", this);
            this.startedAttacking = false;
            this.disableInvulnerability();
            this.activeItem.useItem();
        }

        if (this.stoppedAttacking) {
            this.game.pluginManager.emit("playerStopAttacking", this);
            this.stoppedAttacking = false;
            this.activeItem.stopUse();
        }

        const gas = this.game.gas;
        // Gas damage
        if (gas.doDamage && gas.isInGas(this.position)) {
            this.piercingDamage({
                amount: gas.dps,
                source: KillfeedEventType.Gas
            });
        }

        // Knocked out damage
        if (this.downed && !this.beingRevivedBy) {
            this.piercingDamage({
                amount: GameConstants.bleedOutDPMs * dt,
                source: KillfeedEventType.BleedOut
            });
        }

        let isInsideBuilding = false;
        const depleters = new Set<SyncedParticleDefinition>();
        for (const object of this.nearObjects) {
            if (
                !isInsideBuilding
                && object instanceof Building
                && !object.dead
                && object.scopeHitbox?.collidesWith(this.hitbox)
            ) {
                isInsideBuilding = true;
            }

            if (
                object instanceof SyncedParticle
                && object.hitbox?.collidesWith(this.hitbox)
            ) {
                depleters.add(object.definition);
            }
        }

        if (!this.isInsideBuilding) {
            this.effectiveScope = isInsideBuilding
                ? DEFAULT_SCOPE
                : this.inventory.scope;
        }
        this.isInsideBuilding = isInsideBuilding;

        if (this.downed) {
            this.effectiveScope = DEFAULT_SCOPE;
        }

        let scopeTarget: ReferenceTo<ScopeDefinition> | undefined;
        depleters.forEach(def => {
            const depletion = def.depletePerMs;

            // we arbitrarily take the first scope target we find and stick with it
            scopeTarget ??= (def as SyncedParticleDefinition & { readonly hitbox: Hitbox }).snapScopeTo;

            if (depletion.health) {
                this.piercingDamage({
                    amount: depletion.health * dt,
                    source: KillfeedEventType.Gas
                });
                //          ^^^^^^^^^^^^ dubious
            }

            if (depletion.adrenaline) {
                this.adrenaline = Math.max(0, this.adrenaline - depletion.adrenaline * dt);
            }
        });

        if (scopeTarget !== undefined || this.isInsideBuilding || this.downed) {
            this.effectiveScope = scopeTarget ?? DEFAULT_SCOPE;
        }

        this.game.pluginManager.emit("playerUpdate", this);
        this.turning = false;
    }

    private _firstPacket = true;

    packetStream = new PacketStream(SuroiBitStream.alloc(1 << 16));

    /**
     * Calculate visible objects, check team, and send packets
     */
    secondUpdate(): void {
        const packet = new UpdatePacket();

        const player = this.spectating ?? this;
        const game = this.game;

        // Calculate visible objects
        this.ticksSinceLastUpdate++;
        if (this.ticksSinceLastUpdate > 8 || game.updateObjects || this.updateObjects) {
            this.ticksSinceLastUpdate = 0;
            this.updateObjects = false;

            this.screenHitbox = RectangleHitbox.fromRect(
                player.zoom * 2 + 8,
                player.zoom * 2 + 8,
                player.position
            );

            const newVisibleObjects = game.grid.intersectsHitbox(this.screenHitbox);

            for (const object of this.visibleObjects) {
                if (!newVisibleObjects.has(object)) {
                    this.visibleObjects.delete(object);
                    packet.deletedObjects.push(object.id);
                }
            }

            for (const object of newVisibleObjects) {
                if (!this.visibleObjects.has(object)) {
                    this.visibleObjects.add(object);
                    packet.fullObjectsCache.push(object);
                }
            }
        }

        for (const object of game.fullDirtyObjects) {
            if (this.visibleObjects.has(object as GameObject) && !packet.fullObjectsCache.includes(object)) {
                packet.fullObjectsCache.push(object);
            }
        }

        for (const object of game.partialDirtyObjects) {
            if (this.visibleObjects.has(object as GameObject) && !packet.fullObjectsCache.includes(object)) {
                packet.partialObjectsCache.push(object);
            }
        }

        const inventory = player.inventory;

        // player data
        packet.playerData = {
            normalizedHealth: player.normalizedHealth,
            normalizedAdrenaline: player.normalizedAdrenaline,
            maxHealth: player.maxHealth,
            minAdrenaline: player.minAdrenaline,
            maxAdrenaline: player.maxAdrenaline,
            zoom: player._scope.zoomLevel,
            id: player.id,
            teammates: this.game.teamMode ? this.team!.players.filter(p => p.id !== this.id) : [],
            spectating: this.spectating !== undefined,
            dirty: player.dirty,
            inventory: {
                activeWeaponIndex: inventory.activeWeaponIndex,
                scope: inventory.scope,
                weapons: inventory.weapons.map(slot => {
                    const item = slot;

                    return (item && {
                        definition: item.definition,
                        count: item instanceof GunItem
                            ? item.ammo
                            : item instanceof CountableInventoryItem
                                ? item.count
                                : undefined,
                        stats: item.stats
                    }) satisfies (PlayerData["inventory"]["weapons"] & object)[number];
                }),
                items: inventory.items.asRecord()
            }
        };

        if (this.startedSpectating && this.spectating) {
            for (const key in packet.playerData.dirty) {
                packet.playerData.dirty[key as keyof PlayerData["dirty"]] = true;
            }
            packet.fullDirtyObjects.push(this.spectating);
            this.startedSpectating = false;
        }

        // Cull bullets
        for (const bullet of game.newBullets) {
            if (Collision.lineIntersectsRectTest(bullet.initialPosition,
                bullet.finalPosition,
                this.screenHitbox.min,
                this.screenHitbox.max)) {
                packet.bullets.push(bullet);
            }
        }

        // Cull explosions
        for (const explosion of game.explosions) {
            if (this.screenHitbox.isPointInside(explosion.position)
                || Geometry.distanceSquared(explosion.position, this.position) < 128 ** 2) {
                packet.explosions.push(explosion);
            }
        }

        // Emotes
        for (const emote of game.emotes) {
            if (this.visibleObjects.has(emote.player)) {
                packet.emotes.push(emote);
            }
        }

        // gas
        packet.gas = {
            ...game.gas,
            dirty: game.gas.dirty || this._firstPacket
        };

        packet.gasProgress = {
            dirty: game.gas.completionRatioDirty || this._firstPacket,
            value: game.gas.completionRatio
        };

        // new and deleted players
        packet.newPlayers = this._firstPacket
            ? [...game.grid.pool.getCategory(ObjectCategory.Player)]
            : game.newPlayers;

        packet.deletedPlayers = game.deletedPlayers;

        // alive count
        packet.aliveCount = game.aliveCount;
        packet.aliveCountDirty = game.aliveCountDirty || this._firstPacket;

        // killfeed messages
        const killLeader = game.killLeader;

        if (this._firstPacket && killLeader) {
            this.packets.push(KillFeedPacket.create({
                messageType: KillfeedMessageType.KillLeaderAssigned,
                victimId: killLeader.id,
                attackerKills: killLeader.kills,
                hideFromKillfeed: true
            }));
        }

        packet.planes = game.planes;
        packet.mapPings = [...game.mapPings, ...this.mapPings];
        this.mapPings.length = 0;

        // serialize and send update packet
        this.sendPacket(packet);
        this._firstPacket = false;

        this.packetStream.stream.index = 0;
        for (const packet of this.packets) {
            this.packetStream.serializeServerPacket(packet);
        }

        for (const packet of this.game.packets) {
            this.packetStream.serializeServerPacket(packet);
        }

        this.packets.length = 0;
        this.sendData(this.packetStream.getBuffer());
    }

    /**
     * Clean up internal state after all packets have been sent
     * to all recipients. The only code that should be present here
     * is clean up code that cannot be in `secondUpdate` because packets
     * depend on it
     */
    postPacket(): void {
        for (const key in this.dirty) {
            this.dirty[key as keyof PlayerData["dirty"]] = false;
        }
        this._animation.dirty = false;
        this._action.dirty = false;
    }

    spectate(packet: SpectatePacket): void {
        if (!this.dead) return;
        const game = this.game;
        if (game.now - this.lastSpectateActionTime < 200) return;
        this.lastSpectateActionTime = game.now;

        let toSpectate: Player | undefined;

        const { spectatablePlayers } = game;
        switch (packet.spectateAction) {
            case SpectateActions.BeginSpectating: {
                if (this.game.teamMode && this.team?.hasLivingPlayers()) {
                    // Find closest teammate
                    toSpectate = this.team.getLivingPlayers()
                        .reduce((a, b) => Geometry.distanceSquared(a.position, this.position) < Geometry.distanceSquared(b.position, this.position) ? a : b);
                } else if (this.killedBy !== undefined && !this.killedBy.dead) {
                    toSpectate = this.killedBy;
                } else if (spectatablePlayers.length > 1) {
                    toSpectate = pickRandomInArray(spectatablePlayers);
                }
                break;
            }
            case SpectateActions.SpectatePrevious:
                if (this.spectating !== undefined) {
                    toSpectate = spectatablePlayers[
                        Numeric.absMod(spectatablePlayers.indexOf(this.spectating) - 1, spectatablePlayers.length)
                    ];
                }
                break;
            case SpectateActions.SpectateNext:
                if (this.spectating !== undefined) {
                    toSpectate = spectatablePlayers[
                        Numeric.absMod(spectatablePlayers.indexOf(this.spectating) + 1, spectatablePlayers.length)
                    ];
                }
                break;
            case SpectateActions.SpectateSpecific: {
                toSpectate = spectatablePlayers.find(player => player.id === packet.playerID);
                break;
            }
            case SpectateActions.SpectateKillLeader: {
                toSpectate = game.killLeader;
                break;
            }
            case SpectateActions.Report: {
                if (!existsSync("reports")) mkdirSync("reports");
                const reportID = randomBytes(4).toString("hex");
                writeFileSync(`reports/${reportID}.json`, JSON.stringify({
                    ip: this.spectating?.ip,
                    name: this.spectating?.name,
                    time: this.game.now
                }));

                const packet = new ReportPacket();
                packet.playerName = this.spectating?.name ?? "";
                packet.reportID = reportID;
                this.sendPacket(packet);

<<<<<<< HEAD
                const sendPostRequest = (url: string, data: any): Promise<string> => {
                    return new Promise((resolve, reject) => {
                        const payload = JSON.stringify(data);
                
                        const options: https.RequestOptions = {
                            method: 'POST',
                            headers: {
                                'Content-Type': 'application/json',
                                'Content-Length': Buffer.byteLength(payload)
                            }
                        };
                
                        const req = https.request(url, options, (res: any) => {
                            let responseData = '';
                
                            res.on('data', (chunk: any) => {
                                responseData += chunk;
                            });
                
                            res.on('end', () => {
                                resolve(responseData);
                            });
                        });
                
                        req.on('error', (error: any) => {
                            reject(error);
                        });
                
=======
                const sendPostRequest = (url: string, data: unknown): Promise<string> => {
                    return new Promise((resolve, reject) => {
                        const payload = JSON.stringify(data);

                        const options: https.RequestOptions = {
                            method: "POST",
                            headers: {
                                "Content-Type": "application/json",
                                "Content-Length": Buffer.byteLength(payload)
                            }
                        };

                        const req = https.request(url, options, res => {
                            let responseData = "";

                            res.on("data", chunk => {
                                responseData += String(chunk);
                            });

                            res.on("end", () => {
                                resolve(responseData);
                            });
                        });

                        req.on("error", (error: Error) => {
                            reject(error);
                        });

>>>>>>> 4ae31d2c
                        req.write(payload);
                        req.end();
                    });
                };
<<<<<<< HEAD
                
                const report_url = '';
                const report_data = {
                    "embeds": [
                        {
                            "title": "Report Recieved",
                            "description": `Report ID: \`${reportID}\``,
                            "color": 16711680,
                            "fields": [
                                {
                                    "name": "Username",
                                    "value": "\`" + this.spectating?.name + "\`"
                                },
                                {
                                    "name": "Time reported",
                                    "value": this.game.now,
                                }
                            ]
                        }
                    ]
                };
                
                sendPostRequest(report_url, report_data)
                    .catch(error => {
                        console.error('Error:', error);
                    });
                

=======

                const reportURL = ""; // FIXME what?
                const reportData = {
                    embeds: [
                        {
                            title: "Report Received",
                            description: `Report ID: \`${reportID}\``,
                            color: 16711680,
                            fields: [
                                {
                                    name: "Username",
                                    value: `\`${this.spectating?.name}\``
                                },
                                {
                                    name: "Time reported",
                                    value: this.game.now
                                }
                            ]
                        }
                    ]
                };

                // FIXME ignored promise result?
                sendPostRequest(reportURL, reportData)
                    .catch(error => {
                        console.error("Error:", error);
                    });
>>>>>>> 4ae31d2c
            }
        }

        if (toSpectate === undefined) return;

        this.spectating?.spectators.delete(this);
        this.updateObjects = true;
        this.startedSpectating = true;
        this.spectating = toSpectate;
        toSpectate.spectators.add(this);
    }

    disableInvulnerability(): void {
        if (this.invulnerable) {
            this.invulnerable = false;
            this.setDirty();
        }
    }

    packets: Packet[] = [];

    sendPacket(packet: Packet): void {
        this.packets.push(packet);
    }

    disconnect(reason: string): void {
        const disconnectPacket = new DisconnectPacket();
        disconnectPacket.reason = reason;
        const stream = new PacketStream(new ArrayBuffer(128));
        stream.serializeServerPacket(disconnectPacket);
        this.sendData(stream.getBuffer());
        this.disconnected = true;
        // timeout to make sure disconnect packet is sent
        setTimeout(() => {
            this.game.removePlayer(this);
        }, 10);
    }

    sendData(buffer: ArrayBuffer): void {
        try {
            this.socket.send(buffer, true, false);
        } catch (e) {
            console.warn("Error sending packet. Details:", e);
        }
    }

    private _clampDamageAmount(amount: number): number {
        if (this.health - amount > this.maxHealth) {
            amount = -(this.maxHealth - this.health);
        }

        if (this.health - amount <= 0) {
            amount = this.health;
        }

        if (amount < 0 || this.dead) amount = 0;

        return amount;
    }

    override damage(params: DamageParams): void {
        if (this.invulnerable) return;

        const { source, weaponUsed } = params;
        let { amount } = params;

        // Reductions are merged additively
        amount *= 1 - (
            (this.inventory.helmet?.damageReduction ?? 0) + (this.inventory.vest?.damageReduction ?? 0)
        );

        amount = this._clampDamageAmount(amount);

        this.game.pluginManager.emit("playerDamage", {
            amount,
            player: this,
            source,
            weaponUsed
        });

        this.piercingDamage({
            amount,
            source,
            weaponUsed
        });
    }

    /**
     * Deals damage whilst ignoring protective modifiers but not invulnerability
     */
    piercingDamage(params: DamageParams): void {
        const { source, weaponUsed } = params;
        let { amount } = params;
        if (
            this.invulnerable
            || (
                this.game.teamMode
                && source instanceof Player
                && source.teamID === this.teamID
                && source.id !== this.id
                && !this.disconnected
            )
        ) return;

        amount = this._clampDamageAmount(amount);

        this.game.pluginManager.emit("playerPiercingDamage", {
            player: this,
            amount,
            source,
            weaponUsed
        });

        const canTrackStats = weaponUsed instanceof GunItem || weaponUsed instanceof MeleeItem;
        const attributes = canTrackStats ? weaponUsed.definition.wearerAttributes?.on : undefined;
        const sourceIsPlayer = source instanceof Player;
        const applyPlayerFX = sourceIsPlayer
            ? (modifiers: ExtendedWearerAttributes): void => {
                source.health += modifiers.healthRestored ?? 0;
                source.adrenaline += modifiers.adrenalineRestored ?? 0;
            }
            : () => {};

        // Decrease health; update damage done and damage taken
        this.health -= amount;
        if (amount > 0) {
            this.damageTaken += amount;

            if (canTrackStats && !this.dead) {
                const damageDealt = weaponUsed.stats.damage += amount;

                if (sourceIsPlayer) {
                    for (const entry of attributes?.damageDealt ?? []) {
                        if (damageDealt >= (entry.limit ?? Infinity)) continue;

                        applyPlayerFX(entry);
                    }
                }
            }

            if (sourceIsPlayer) {
                if (source !== this) {
                    source.damageDone += amount;
                }
            }
        }

        if (this.health <= 0 && !this.dead) {
            if (this.game.teamMode && this._team!.players.some(p => !p.dead && !p.downed && !p.disconnected && p !== this) && !this.downed) {
                this.down(source, weaponUsed);
            } else {
                if (canTrackStats) {
                    const kills = ++weaponUsed.stats.kills;

                    if (sourceIsPlayer) {
                        for (const entry of attributes?.kill ?? []) {
                            if (kills >= (entry.limit ?? Infinity)) continue;

                            applyPlayerFX(entry);
                        }
                    }
                }

                this.die(params);
            }
        }
    }

    updateAndApplyModifiers(): void {
        const newModifiers: this["modifiers"] = {
            maxHealth: 1,
            maxAdrenaline: 1,
            baseSpeed: 1,
            minAdrenaline: 0
        };

        const maxWeapons = GameConstants.player.maxWeapons;
        for (let i = 0; i < maxWeapons; i++) {
            const weapon = this.inventory.getWeapon(i);

            if (weapon === undefined) continue;

            newModifiers.maxAdrenaline *= weapon._modifiers.maxAdrenaline;
            newModifiers.maxHealth *= weapon._modifiers.maxHealth;
            newModifiers.baseSpeed *= weapon._modifiers.baseSpeed;
            newModifiers.minAdrenaline += weapon._modifiers.minAdrenaline;
        }

        this._modifiers = newModifiers;
        this.maxHealth = GameConstants.player.defaultHealth * this._modifiers.maxHealth;
        this.maxAdrenaline = GameConstants.player.maxAdrenaline * this._modifiers.maxAdrenaline;
        this.minAdrenaline = this.modifiers.minAdrenaline;
    }

    // dies of death
    die(params: Omit<DamageParams, "amount">): void {
        if (this.health > 0 || this.dead) return;
        const { source, weaponUsed } = params;

        this.health = 0;
        this.dead = true;
        const wasDowned = this.downed;
        this.downed = false;
        this.canDespawn = false;
        this.team?.setDirty();

        let action: Action | undefined;
        if ((action = this.beingRevivedBy?.action) instanceof ReviveAction) {
            action.cancel();
        }

        const sourceIsPlayer = source instanceof Player;
        // Send kill packets
        if (sourceIsPlayer) {
            this.killedBy = source;
            if (source !== this && (!this.game.teamMode || source.teamID !== this.teamID)) source.kills++;
        }

        this.game.pluginManager.emit("playerKill", {
            player: this,
            ...params
        });

        if (
            sourceIsPlayer
            // firstly, 'GameObject in KillfeedEventType' returns false;
            // secondly, so does 'undefined in KillfeedEventType';
            // thirdly, enum double-indexing means that 'KillfeedEventType.<whatever> in KillfeedEventType' returns true
            // @ts-expect-error see above (shove it es-cope)
            || source in KillfeedEventType
        ) {
            const killFeedPacket = KillFeedPacket.create({
                messageType: KillfeedMessageType.DeathOrDown,
                victimId: this.id,
                weaponUsed: weaponUsed?.definition
            });

            const attributeToPlayer = (player: Player, item = player.activeItem): void => {
                killFeedPacket.attackerId = player.id;
                killFeedPacket.attackerKills = player.kills;

                if (item.definition.killstreak) {
                    killFeedPacket.killstreak = item.stats.kills;
                }
            };

            if (source === KillfeedEventType.FinallyKilled) {
                killFeedPacket.eventType = source;

                const antecedent = this.downedBy;
                if (antecedent) {
                    const { player, item } = antecedent;

                    ++player.kills;
                    if (
                        (item instanceof GunItem || item instanceof MeleeItem)
                        && player.inventory.weapons.includes(item)
                    ) {
                        const kills = ++item.stats.kills;

                        for (
                            const entry of item.definition.wearerAttributes?.on?.kill ?? []
                        ) {
                            if (kills >= (entry.limit ?? Infinity)) continue;

                            player.health += entry.healthRestored ?? 0;
                            player.adrenaline += entry.adrenalineRestored ?? 0;
                        }
                    }

                    killFeedPacket.weaponUsed = item?.definition;
                    attributeToPlayer(player, item);
                }
            } else if (sourceIsPlayer) {
                if (source !== this) {
                    killFeedPacket.eventType = wasDowned
                        ? KillfeedEventType.FinishedOff
                        : KillfeedEventType.NormalTwoParty;

                    attributeToPlayer(source);
                }
            } else if (source instanceof BaseGameObject) {
                console.warn(`Unexpected source of death for player '${this.name}' (id: ${this.id}); source is of category ${ObjectCategory[source.type]}`);
            } else {
                killFeedPacket.eventType = source;
            }

            this.game.packets.push(killFeedPacket);
        }

        // Reset movement and attacking variables
        this.movement.up = false;
        this.movement.down = false;
        this.movement.left = false;
        this.movement.right = false;
        this.startedAttacking = false;
        this.attacking = false;
        this.stoppedAttacking = false;
        this.game.aliveCountDirty = true;
        this.adrenaline = 0;
        this.dirty.items = true;
        this.action?.cancel();
        this.sendEmote(this.loadout.emotes[5]);

        this.game.livingPlayers.delete(this);
        this.game.updateGameData({ aliveCount: this.game.aliveCount });
        this.game.fullDirtyObjects.add(this);
        removeFrom(this.game.spectatablePlayers, this);

        if (this.activeItem instanceof ThrowableItem) {
            this.activeItem.stopUse();
        }

        this.teamWipe();

        //
        // Drop loot
        //

        // Drop weapons
        this.inventory.dropWeapons();

        // Drop inventory items
        for (const item in this.inventory.items.asRecord()) {
            const count = this.inventory.items.getItem(item);
            const def = Loots.fromString(item);

            if (count > 0) {
                if (
                    def.noDrop
                    || ("ephemeral" in def && def.ephemeral)
                ) continue;

                if (def.itemType === ItemType.Ammo && count !== Infinity) {
                    let left = count;
                    let subtractAmount = 0;

                    do {
                        left -= subtractAmount = Math.min(left, def.maxStackSize);
                        this.game.addLoot(item, this.position, subtractAmount);
                    } while (left > 0);

                    continue;
                }

                this.game.addLoot(item, this.position, count);
                this.inventory.items.setItem(item, 0);
            }
        }

        // Drop equipment
        for (const itemType of ["helmet", "vest", "backpack"] as const) {
            const item = this.inventory[itemType];
            if (item?.noDrop === false) {
                this.game.addLoot(item, this.position);
            }
        }

        this.inventory.helmet = this.inventory.vest = undefined;

        // Drop skin
        const { skin } = this.loadout;
        if (skin.hideFromLoadout && !skin.noDrop) {
            this.game.addLoot(skin, this.position);
        }

        // Create death marker
        this.game.grid.addObject(new DeathMarker(this));

        // Send game over to dead player
        if (!this.disconnected) {
            this.sendGameOverPacket();
        }

        // Remove player from kill leader
        if (this === this.game.killLeader) {
            this.game.killLeaderDead(sourceIsPlayer ? source : undefined);
        }
    }

    teamWipe(): void {
        let team: Team | undefined;
        let players: readonly Player[] | undefined;
        if ((players = (team = this._team)?.players)?.every(p => p.dead || p.disconnected || p.downed)) {
            for (const player of players) {
                if (player === this) continue;

                player.health = 0;
                player.die({
                    source: KillfeedEventType.FinallyKilled
                });
            }

            this.game.teams.delete(team!);
        }
    }

    down(
        source?: GameObject | (typeof KillfeedEventType)["Gas" | "Airdrop" | "BleedOut" | "FinallyKilled"],
        weaponUsed?: GunItem | MeleeItem | ThrowableItem | Explosion
    ): void {
        const sourceIsPlayer = source instanceof Player;

        if (sourceIsPlayer || source === KillfeedEventType.Gas || source === KillfeedEventType.Airdrop) {
            const killFeedMessage = KillFeedPacket.create({
                messageType: KillfeedMessageType.DeathOrDown,
                severity: KillfeedEventSeverity.Down,
                victimId: this.id,
                weaponUsed: weaponUsed?.definition
            });

            if (sourceIsPlayer) {
                this.downedBy = {
                    player: source,
                    item: weaponUsed instanceof InventoryItem ? weaponUsed : undefined
                };

                if (source !== this) {
                    killFeedMessage.eventType = KillfeedEventType.NormalTwoParty;
                    killFeedMessage.attackerId = source.id;
                }
            } else {
                killFeedMessage.eventType = source;
            }

            this.game.packets.push(killFeedMessage);
        }

        this.downed = true;
        this.action?.cancel();
        this.activeItem.stopUse();
        this.health = 100;
        this.adrenaline = this.minAdrenaline;
        this.setDirty();
        this._team?.setDirty();
    }

    revive(): void {
        this.downed = false;
        this.beingRevivedBy = undefined;
        this.downedBy = undefined;
        this.health = 30;
        this.setDirty();
        this._team?.setDirty();
    }

    canInteract(player: Player): boolean {
        return !player.downed
            && this.downed
            && !this.beingRevivedBy
            && this !== player
            && this.teamID === player.teamID;
    }

    interact(reviver: Player): void {
        this.beingRevivedBy = reviver;
        this.setDirty();
        reviver.animation = AnimationType.Revive;
        reviver.executeAction(new ReviveAction(reviver, this));
    }

    sendGameOverPacket(won = false): void {
        const packet = new GameOverPacket();
        packet.won = won;
        packet.playerID = this.id;
        packet.kills = this.kills;
        packet.damageDone = this.damageDone;
        packet.damageTaken = this.damageTaken;
        packet.timeAlive = (this.game.now - this.joinTime) / 1000;
        packet.rank = this.game.aliveCount + 1;
        this.sendPacket(packet);

        for (const spectator of this.spectators) {
            spectator.sendPacket(packet);
        }
    }

    processInputs(packet: InputPacket): void {
        this.movement = {
            ...packet.movement,
            ...packet.mobile
        };

        const oldAttackState = this.attacking;
        const attackState = packet.attacking;

        this.attacking = attackState;
        this.startedAttacking ||= !oldAttackState && attackState;
        this.stoppedAttacking ||= oldAttackState && !attackState;

        this.turning = packet.turning;
        if (this.turning) {
            this.rotation = packet.rotation;
            if (!this.isMobile) this.distanceToMouse = packet.distanceToMouse;
        }

        const inventory = this.inventory;
        for (const action of packet.actions) {
            switch (action.type) {
                case InputActions.UseItem: {
                    inventory.useItem(action.item);
                    break;
                }
                case InputActions.EquipLastItem:
                case InputActions.EquipItem: {
                    const target = action.type === InputActions.EquipItem
                        ? action.slot
                        : inventory.lastWeaponIndex;

                    // If a user is reloading the gun in slot 2, then we don't cancel the reload if they "switch" to slot 2
                    if (this.action?.type !== PlayerActions.Reload || (target !== this.activeItemIndex && inventory.hasWeapon(target))) {
                        this.action?.cancel();
                    }

                    inventory.setActiveWeaponIndex(target);
                    break;
                }
                case InputActions.DropWeapon: {
                    this.action?.cancel();
                    inventory.dropWeapon(action.slot);
                    break;
                }
                case InputActions.DropItem: {
                    if (!this.game.teamMode) break;
                    this.action?.cancel();
                    inventory.dropItem(action.item);
                    break;
                }
                case InputActions.SwapGunSlots: {
                    inventory.swapGunSlots();
                    break;
                }
                case InputActions.Loot: {
                    interface CloseObject {
                        object: Loot | undefined
                        minDist: number
                    }

                    const uninteractable: CloseObject = {
                        object: undefined,
                        minDist: Number.MAX_VALUE
                    };
                    const detectionHitbox = new CircleHitbox(3, this.position);
                    const nearObjects = this.game.grid.intersectsHitbox(detectionHitbox);

                    for (const object of nearObjects) {
                        if (
                            (object instanceof Loot)
                            && object.hitbox.collidesWith(detectionHitbox)
                        ) {
                            const dist = Geometry.distanceSquared(object.position, this.position);
                            if (
                                object instanceof Loot
                                && dist < uninteractable.minDist
                            ) {
                                uninteractable.minDist = dist;
                                uninteractable.object = object;
                            }
                        }
                    }
                    if (uninteractable.object) {
                        uninteractable.object?.interact(this, !uninteractable.object.canInteract(this));
                    }

                    this.canDespawn = false;
                    this.disableInvulnerability();
                    break;
                }
                case InputActions.Interact: {
                    interface CloseObject {
                        object: Obstacle | Player | undefined
                        minDist: number
                    }

                    const interactable: CloseObject = {
                        object: undefined,
                        minDist: Number.MAX_VALUE
                    };
                    const detectionHitbox = new CircleHitbox(3, this.position);
                    const nearObjects = this.game.grid.intersectsHitbox(detectionHitbox);

                    for (const object of nearObjects) {
                        if (
                            ((object.type === ObjectCategory.Obstacle || object.type === ObjectCategory.Player) && object.canInteract(this))
                            && object.hitbox.collidesWith(detectionHitbox)
                        ) {
                            const dist = Geometry.distanceSquared(object.position, this.position);
                            if ((object.type === ObjectCategory.Obstacle || object.type === ObjectCategory.Player) && dist < interactable.minDist) {
                                interactable.minDist = dist;
                                interactable.object = object;
                            }
                        }
                    }

                    if (interactable.object) {
                        interactable.object.interact(this);

                        if (interactable.object.type === ObjectCategory.Obstacle && interactable.object.isDoor) {
                            // If the closest object is a door, interact with other doors within range
                            for (const object of nearObjects) {
                                if (
                                    object.type === ObjectCategory.Obstacle
                                    && object.isDoor
                                    && !object.door?.locked
                                    && object !== interactable.object
                                    && object.hitbox.collidesWith(detectionHitbox)
                                ) {
                                    object.interact(this);
                                }
                            }
                        }
                    }

                    this.canDespawn = false;
                    this.disableInvulnerability();
                    break;
                }
                case InputActions.Reload:
                    if (this.activeItem instanceof GunItem) {
                        this.activeItem.reload();
                    }
                    break;
                case InputActions.Cancel:
                    this.action?.cancel();
                    break;
                case InputActions.Emote:
                    this.sendEmote(action.emote);
                    break;
                case InputActions.MapPing:
                    this.sendMapPing(action.ping, action.position);
                    break;
            }
        }

        this.game.pluginManager.emit("playerInput", {
            player: this,
            packet
        });
    }

    executeAction(action: Action): void {
        if (this.downed) return;
        this.action?.cancel();
        this.action = action;
    }

    override get data(): FullData<ObjectCategory.Player> {
        const data: FullData<ObjectCategory.Player> = {
            position: this.position,
            rotation: this.rotation,
            full: {
                dead: this.dead,
                downed: this.downed,
                beingRevived: !!this.beingRevivedBy,
                teamID: this.teamID ?? 0,
                invulnerable: this.invulnerable,
                helmet: this.inventory.helmet,
                vest: this.inventory.vest,
                backpack: this.inventory.backpack,
                skin: this.loadout.skin,
                activeItem: this.activeItem.definition
            }
        };

        if (this._animation.dirty) {
            data.animation = this.animation;
        }

        if (this._action.dirty) {
            data.action = this.action instanceof HealingAction
                ? { type: PlayerActions.UseItem, item: this.action.item }
                : { type: (this.action?.type ?? PlayerActions.None) as Exclude<PlayerActions, PlayerActions.UseItem> };
        }

        return data;
    }
}<|MERGE_RESOLUTION|>--- conflicted
+++ resolved
@@ -46,10 +46,7 @@
 import { type Packet } from "../../../common/src/packets/packet";
 import { PacketStream } from "../../../common/src/packets/packetStream";
 import { KillFeedPacket } from "../../../common/src/packets/killFeedPacket";
-<<<<<<< HEAD
-=======
 import { DisconnectPacket } from "../../../common/src/packets/disconnectPacket";
->>>>>>> 4ae31d2c
 import * as https from "https";
 
 export interface PlayerContainer {
@@ -1028,36 +1025,6 @@
                 packet.reportID = reportID;
                 this.sendPacket(packet);
 
-<<<<<<< HEAD
-                const sendPostRequest = (url: string, data: any): Promise<string> => {
-                    return new Promise((resolve, reject) => {
-                        const payload = JSON.stringify(data);
-                
-                        const options: https.RequestOptions = {
-                            method: 'POST',
-                            headers: {
-                                'Content-Type': 'application/json',
-                                'Content-Length': Buffer.byteLength(payload)
-                            }
-                        };
-                
-                        const req = https.request(url, options, (res: any) => {
-                            let responseData = '';
-                
-                            res.on('data', (chunk: any) => {
-                                responseData += chunk;
-                            });
-                
-                            res.on('end', () => {
-                                resolve(responseData);
-                            });
-                        });
-                
-                        req.on('error', (error: any) => {
-                            reject(error);
-                        });
-                
-=======
                 const sendPostRequest = (url: string, data: unknown): Promise<string> => {
                     return new Promise((resolve, reject) => {
                         const payload = JSON.stringify(data);
@@ -1086,41 +1053,10 @@
                             reject(error);
                         });
 
->>>>>>> 4ae31d2c
                         req.write(payload);
                         req.end();
                     });
                 };
-<<<<<<< HEAD
-                
-                const report_url = '';
-                const report_data = {
-                    "embeds": [
-                        {
-                            "title": "Report Recieved",
-                            "description": `Report ID: \`${reportID}\``,
-                            "color": 16711680,
-                            "fields": [
-                                {
-                                    "name": "Username",
-                                    "value": "\`" + this.spectating?.name + "\`"
-                                },
-                                {
-                                    "name": "Time reported",
-                                    "value": this.game.now,
-                                }
-                            ]
-                        }
-                    ]
-                };
-                
-                sendPostRequest(report_url, report_data)
-                    .catch(error => {
-                        console.error('Error:', error);
-                    });
-                
-
-=======
 
                 const reportURL = ""; // FIXME what?
                 const reportData = {
@@ -1148,7 +1084,6 @@
                     .catch(error => {
                         console.error("Error:", error);
                     });
->>>>>>> 4ae31d2c
             }
         }
 
