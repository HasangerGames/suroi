import { randomBytes } from "crypto";
import { existsSync, mkdirSync, writeFileSync } from "fs";
import { type WebSocket } from "uWebSockets.js";
import { AnimationType, GameConstants, InputActions, KillFeedMessageType, KillType, ObjectCategory, PlayerActions, SpectateActions } from "../../../common/src/constants";
import { type BadgeDefinition } from "../../../common/src/definitions/badges";
import { Emotes, type EmoteDefinition } from "../../../common/src/definitions/emotes";
import { type GunDefinition } from "../../../common/src/definitions/guns";
import { Loots, type WeaponDefinition } from "../../../common/src/definitions/loots";
import { DEFAULT_SCOPE, Scopes, type ScopeDefinition } from "../../../common/src/definitions/scopes";
import { type SkinDefinition } from "../../../common/src/definitions/skins";
import { type SyncedParticleDefinition } from "../../../common/src/definitions/syncedParticles";
import { type ThrowableDefinition } from "../../../common/src/definitions/throwables";
import { GameOverPacket } from "../../../common/src/packets/gameOverPacket";
import { type InputPacket } from "../../../common/src/packets/inputPacket";
import { type Packet } from "../../../common/src/packets/packet";
import { ReportPacket } from "../../../common/src/packets/reportPacket";
import { type SpectatePacket } from "../../../common/src/packets/spectatePacket";
import { UpdatePacket, type KillFeedMessage, type PlayerData } from "../../../common/src/packets/updatePacket";
import { CircleHitbox, RectangleHitbox, type Hitbox } from "../../../common/src/utils/hitbox";
import { Collision, Geometry, Numeric } from "../../../common/src/utils/math";
import { type Timeout } from "../../../common/src/utils/misc";
import { ItemType, type ExtendedWearerAttributes, type ReferenceTo } from "../../../common/src/utils/objectDefinitions";
import { type FullData } from "../../../common/src/utils/objectsSerializations";
import { pickRandomInArray } from "../../../common/src/utils/random";
import { FloorTypes } from "../../../common/src/utils/terrain";
import { Vec, type Vector } from "../../../common/src/utils/vector";
import { Config } from "../config";
import { type Team, type Game } from "../game";
import { HealingAction, ReloadAction, type Action } from "../inventory/action";
import { GunItem } from "../inventory/gunItem";
import { Inventory } from "../inventory/inventory";
import { CountableInventoryItem, type InventoryItem } from "../inventory/inventoryItem";
import { MeleeItem } from "../inventory/meleeItem";
import { ThrowableItem } from "../inventory/throwableItem";
import { type PlayerContainer } from "../server";
import { Logger, removeFrom } from "../utils/misc";
import { Building } from "./building";
import { DeathMarker } from "./deathMarker";
import { Emote } from "./emote";
import { type Explosion } from "./explosion";
import { BaseGameObject, type GameObject } from "./gameObject";
import { Loot } from "./loot";
import { type Obstacle } from "./obstacle";
import { SyncedParticle } from "./syncedParticle";

export class Player extends BaseGameObject<ObjectCategory.Player> {
    override readonly type = ObjectCategory.Player;
    override readonly allocBytes = 16;
    override readonly damageable = true;

    readonly hitbox: CircleHitbox;

    name: string;
    readonly ip?: string;
    tid: number = 0;

    readonly loadout: {
        badge?: BadgeDefinition
        skin: SkinDefinition
        emotes: Array<EmoteDefinition | undefined>
    };

    joined = false;
    disconnected = false;

    private _team!: Team;
    public get team(): Team {
        return this._team;
    }

    public set team(value: Team) {
        this.dirty.team = true;
        this._team = value;
    }

    private _kills = 0;
    get kills(): number { return this._kills; }
    set kills(kills: number) {
        this._kills = kills;
        this.game.updateKillLeader(this);
    }

    private _maxHealth = GameConstants.player.defaultHealth;
    get maxHealth(): number { return this._maxHealth; }
    set maxHealth(maxHealth: number) {
        this._maxHealth = maxHealth;
        this.dirty.maxMinStats = true;
        this.team?.players.forEach(playerId => {
            const player = this.game.getLivingPlayer(playerId);
            if (!player) return;
            player.dirty.team = true;
        });
        this.health = this._health;
    }

    private _health = this._maxHealth;
    get health(): number { return this._health; }
    set health(health: number) {
        this._health = Math.min(health, this._maxHealth);
        this.team?.players.forEach(playerId => {
            const player = this.game.getLivingPlayer(playerId);
            if (!player) return;
            player.dirty.team = true;
        });
        this.dirty.health = true;
    }

    private _maxAdrenaline = GameConstants.player.maxAdrenaline;
    get maxAdrenaline(): number { return this._maxAdrenaline; }
    set maxAdrenaline(maxAdrenaline: number) {
        this._maxAdrenaline = maxAdrenaline;
        this.dirty.maxMinStats = true;
        this.adrenaline = this._adrenaline;
    }

    private _minAdrenaline = 0;
    get minAdrenaline(): number { return this._minAdrenaline; }
    set minAdrenaline(minAdrenaline: number) {
        this._minAdrenaline = Math.min(minAdrenaline, this._maxAdrenaline);
        this.dirty.maxMinStats = true;
        this.adrenaline = this._adrenaline;
    }

    private _adrenaline = this._minAdrenaline;
    get adrenaline(): number { return this._adrenaline; }
    set adrenaline(adrenaline: number) {
        this._adrenaline = Numeric.clamp(adrenaline, this._minAdrenaline, this._maxAdrenaline);

        this.dirty.adrenaline = true;
    }

    private _modifiers = {
        // Multiplicative
        maxHealth: 1,
        maxAdrenaline: 1,
        baseSpeed: 1,

        // Additive
        minAdrenaline: 0
    };
    // eslint-disable-next-line @typescript-eslint/explicit-function-return-type, @typescript-eslint/lines-between-class-members
    get modifiers() { return this._modifiers; }

    killedBy?: Player;

    damageDone = 0;
    damageTaken = 0;
    readonly joinTime: number;

    lastInteractionTime = Date.now();

    readonly recoil = {
        active: false,
        time: 0,
        multiplier: 1
    };

    isMoving = false;

    movement = {
        up: false,
        down: false,
        left: false,
        right: false,
        // mobile
        moving: false,
        angle: 0
    };

    isMobile!: boolean;

    /**
     * Whether the player is attacking as of last update
     */
    attacking = false;

    /**
     * Whether the player started attacking last update
     */
    startedAttacking = false;

    /**
     * Whether the player stopped attacking last update
     */
    stoppedAttacking = false;

    /**
     * Whether the player is turning as of last update
     */
    turning = false;

    /**
     * The distance from the player position to the player mouse in game units
     */
    distanceToMouse = GameConstants.player.maxMouseDist;

    /**
     * Keeps track of various fields which are "dirty"
     * and therefore need to be sent to the client for
     * updating
     */
    readonly dirty: PlayerData["dirty"] = {
        id: true,
        team: true,
        health: true,
        maxMinStats: true,
        adrenaline: true,
        weapons: true,
        items: true,
        throwable: true,
        zoom: true
    };

    // save current tick dirty status to send to spectators
    thisTickDirty?: this["dirty"];

    readonly inventory = new Inventory(this);

    get activeItemIndex(): number {
        return this.inventory.activeWeaponIndex;
    }

    get activeItem(): InventoryItem {
        return this.inventory.activeWeapon;
    }

    get activeItemDefinition(): WeaponDefinition {
        return this.activeItem.definition;
    }

    bufferedAttack?: Timeout;

    private readonly _animation = {
        type: AnimationType.None,
        dirty: true
    };

    get animation(): AnimationType { return this._animation.type; }
    set animation(animType: AnimationType) {
        const animation = this._animation;
        animation.type = animType;
        animation.dirty = true;
    }

    /**
     * Objects the player can see
     */
    readonly visibleObjects = new Set<GameObject>();

    updateObjects = true;

    /**
     * Objects near the player hitbox
     */
    nearObjects = new Set<GameObject>();

    /**
     * Ticks since last visible objects update
     */
    ticksSinceLastUpdate = 0;

    private _scope!: ScopeDefinition;
    get effectiveScope(): ScopeDefinition { return this._scope; }
    set effectiveScope(target: ScopeDefinition | ReferenceTo<ScopeDefinition>) {
        const scope = Scopes.reify(target);
        if (this._scope === scope) return;

        this._scope = scope;
        this.dirty.zoom = true;
        this.updateObjects = true;
    }

    get zoom(): number { return this._scope.zoomLevel; }

    readonly socket: WebSocket<PlayerContainer>;

    private readonly _action: { type?: Action, dirty: boolean } = {
        type: undefined,
        dirty: true
    };

    get action(): Action | undefined { return this._action.type; }
    set action(value: Action | undefined) {
        const action = this._action;
        const wasReload = action.type?.type === PlayerActions.Reload;

        action.type = value;
        action.dirty = true;

        if (
            !wasReload &&
            value === undefined &&
            this.activeItem instanceof GunItem &&
            this.activeItem.ammo <= 0 &&
            this.inventory.items.hasItem((this.activeItemDefinition as GunDefinition).ammoType)
        ) {
            // The action slot is now free, meaning our player isn't doing anything
            // Let's try reloading our empty gun then, unless we just cancelled a reload
            action.type = new ReloadAction(this, this.activeItem);
            action.dirty = true;
        }
    }

    spectating?: Player;
    startedSpectating = false;
    spectators = new Set<Player>();
    lastSpectateActionTime = 0;
    lastPingTime = 0;

    readonly role?: string;
    readonly isDev: boolean;
    readonly hasColor: boolean;
    readonly nameColor: number;

    /**
     * Used to make players invulnerable for 5 seconds after spawning or until they move
     */
    invulnerable = true;

    /**
     * Determines if the player can despawn\
     * Set to false once the player picks up loot
     */
    canDespawn = true;

    lastSwitch = 0;
    lastFreeSwitch = 0;
    effectiveSwitchDelay = 0;

    isInsideBuilding = false;

    floor = "water";

    screenHitbox = RectangleHitbox.fromRect(1, 1);

    get position(): Vector {
        return this.hitbox.position;
    }

    set position(position: Vector) {
        this.hitbox.position = position;
        this.team?.players.forEach(playerId => {
            const player = this.game.getLivingPlayer(playerId);
            if (!player) return;
            player.dirty.team = true;
        });
    }

    private _movementVector = Vec.create(0, 0);
    get movementVector(): Vector { return Vec.clone(this._movementVector); }

    spawnPosition: Vector = Vec.create(this.game.map.width / 2, this.game.map.height / 2);

    // objectToPlace: GameObject & { position: Vector, definition: ObjectDefinition };
    //objectToPlace: GameObject & { position: Vector, definition: ObjectDefinition };

    constructor(game: Game, socket: WebSocket<PlayerContainer>, position: Vector) {
        super(game, position);

        const userData = socket.getUserData();
        this.socket = socket;
        this.name = GameConstants.player.defaultName;
        this.ip = userData.ip;
        this.role = userData.role;
        this.isDev = userData.isDev;
        this.nameColor = userData.nameColor ?? 0;
        this.hasColor = userData.nameColor !== undefined;

        /* Object placing code start //
        this.objectToPlace = new Obstacle(game, "tire", position);
        game.grid.addObject(this.objectToPlace);
        // Object placing code end */

        this.loadout = {
            skin: Loots.fromString("hazel_jumpsuit"),
            emotes: [
                Emotes.fromStringSafe("happy_face"),
                Emotes.fromStringSafe("thumbs_up"),
                Emotes.fromStringSafe("suroi_logo"),
                Emotes.fromStringSafe("sad_face"),
                undefined,
                undefined
            ]
        };

        this.rotation = 0;
        this.joinTime = game.now;
        this.hitbox = new CircleHitbox(GameConstants.player.radius, position);

        this.inventory.addOrReplaceWeapon(2, "fists");

        this.inventory.scope = "1x_scope";
        this.effectiveScope = DEFAULT_SCOPE;

        const specialFunnies = this.isDev && userData.lobbyClearing && !Config.disableLobbyClearing;
        // Inventory preset
<<<<<<< HEAD
        /*if (this.isDev && userData.lobbyClearing && !Config.disableLobbyClearing) {
            this.inventory.addOrReplaceWeapon(0, "deathray");
            (this.inventory.getWeapon(0) as GunItem).ammo = 1;

            this.inventory.addOrReplaceWeapon(1, "revitalizer");
            (this.inventory.getWeapon(1) as GunItem).ammo = 5;
            this.inventory.items.setItem("12g", 15);
=======
        if (specialFunnies) {
            const [weaponA, weaponB, melee] = userData.weaponPreset;

            const determinePreset = (slot: 0 | 1 | 2, char: string): void => {
                switch (slot) {
                    case 0:
                    case 1: {
                        switch (char) {
                            case "0": {
                                this.inventory.addOrReplaceWeapon(slot, "deathray");
                                (this.inventory.getWeapon(slot) as GunItem).ammo = 1;
                                break;
                            }
                            case "1":
                            case "2":
                            case "3":
                            case "4":
                            case "5":
                            case "6": {
                                this.inventory.addOrReplaceWeapon(slot, "revitalizer");
                                const revit = this.inventory.getWeapon(slot) as GunItem;
                                revit.ammo = 5;
                                revit.stats.kills = Number.parseInt(char, 10) - 1;
                                this.inventory.items.setItem("12g", 15);
                                break;
                            }
                            case "7": {
                                this.inventory.addOrReplaceWeapon(slot, "usas12");
                                (this.inventory.getWeapon(slot) as GunItem).ammo = 10;
                                this.inventory.items.setItem("12g", 15);
                                break;
                            }
                            case "8": {
                                this.inventory.addOrReplaceWeapon(slot, "s_g17");
                                (this.inventory.getWeapon(slot) as GunItem).ammo = 100;
                                break;
                            }
                        }
                        break;
                    }
                    case 2: {
                        switch (char) {
                            case "0": {
                                this.inventory.addOrReplaceWeapon(2, "heap_sword");
                                break;
                            }
                            case "1": {
                                this.inventory.addOrReplaceWeapon(2, "kbar");
                                break;
                            }
                        }
                        break;
                    }
                }
            };
>>>>>>> c5022d28

            determinePreset(0, weaponA);
            determinePreset(1, weaponB);
            determinePreset(2, melee);

            this.inventory.items.setItem("2x_scope", 1);
            this.inventory.items.setItem("4x_scope", 1);
            this.inventory.items.setItem("8x_scope", 1);
            this.inventory.items.setItem("15x_scope", 1);
            this.inventory.scope = "4x_scope";
        } */

<<<<<<< HEAD
=======
        this.updateAndApplyModifiers();

        // good chance that if these were changed, they're meant to be applied
        if (this.maxHealth !== GameConstants.player.defaultHealth) {
            this.health = this.maxHealth;
        }

        if (this.maxAdrenaline !== GameConstants.player.maxAdrenaline) {
            this.adrenaline = this.maxAdrenaline;
        }

>>>>>>> c5022d28
        this.dirty.weapons = true;

        this.updateAndApplyModifiers();
    }

    giveGun(idString: ReferenceTo<GunDefinition>): void {
        const primaryItem = this.inventory.getWeapon(this.inventory.appendWeapon(idString)) as GunItem;
        const primaryDefinition = primaryItem.definition;

        primaryItem.ammo = primaryDefinition.capacity;
        this.inventory.items.setItem(
            primaryDefinition.ammoType,
            this.inventory.backpack.maxCapacity[primaryDefinition.ammoType]
        );
    }

    giveThrowable(idString: ReferenceTo<ThrowableDefinition>, count?: number): void {
        this.inventory.items.incrementItem(idString, count ?? 3);
        this.inventory.useItem(idString);
        this.inventory.throwableItemMap.get(idString)!.count = this.inventory.items.getItem(idString);
    }

    spawnPos(position: Vector): void {
        this.spawnPosition = position;
    }

    emote(slot: number): void {
        const emote = this.loadout.emotes[slot];

        if (emote) {
            this.game.emotes.push(new Emote(emote, this));
        }
    }

    update(): void {
        const dt = GameConstants.msPerTick;

        // This system allows opposite movement keys to cancel each other out.
        const movement = Vec.create(0, 0);

        const playerMovement = this.movement;
        if (this.isMobile && playerMovement.moving) {
            movement.x = Math.cos(playerMovement.angle) * 1.45;
            movement.y = Math.sin(playerMovement.angle) * 1.45;
        } else {
            if (playerMovement.up) movement.y--;
            if (playerMovement.down) movement.y++;
            if (playerMovement.left) movement.x--;
            if (playerMovement.right) movement.x++;
        }

        if (movement.x * movement.y !== 0) { // If the product is non-zero, then both of the components must be non-zero
            movement.x *= Math.SQRT1_2;
            movement.y *= Math.SQRT1_2;
        }

        // Calculate speed
        let recoilMultiplier = 1;
        if (this.recoil.active) {
            if (this.recoil.time < this.game.now) {
                this.recoil.active = false;
            } else {
                recoilMultiplier = this.recoil.multiplier;
            }
        }

        /* eslint-disable no-multi-spaces */
        const speed = Config.movementSpeed *                // Base speed
            (FloorTypes[this.floor].speedMultiplier ?? 1) * // Speed multiplier from floor player is standing in
            recoilMultiplier *                              // Recoil from items
            (this.action?.speedMultiplier ?? 1) *           // Speed modifier from performing actions
            (1 + (this.adrenaline / 1000)) *                // Linear speed boost from adrenaline
            this.activeItemDefinition.speedMultiplier *     // Active item speed modifier
            this.modifiers.baseSpeed;                       // Current on-wearer modifier

        const oldPosition = Vec.clone(this.position);
        const movementVector = Vec.scale(movement, speed);
        this._movementVector = movementVector;
        this.position = Vec.add(
            this.position,
            Vec.scale(movementVector, dt)
        );

        /* Object placing code start //
        const position = Vec.add(
            this.position,
            Vec.create(Math.cos(this.rotation) * this.distanceToMouse, Math.sin(this.rotation) * this.distanceToMouse)
        );
        const obj = this.objectToPlace;
        obj.position = position;
        if (this.game.emotes.size > 0) {
            obj.rotation += 1;
            obj.rotation %= 4;
        }
        this.game.fullDirtyObjects.add(this.objectToPlace);
        if (this.startedAttacking) {
            const map = this.game.map;
            const round = (n: number): number => Math.round(n * 100) / 100;
            console.log(`{ idString: "${obj.definition.idString}", position: Vec.create(${round(obj.position.x - map.width / 2)}, ${round(obj.position.y - map.height / 2)}), rotation: ${obj.rotation} },`);
            //console.log(`Vec.create(${round(position.x - map.width / 2)}, ${round(position.y - map.height / 2)}),`);
        }
        // Object placing code end */

        // Find and resolve collisions
        this.nearObjects = this.game.grid.intersectsHitbox(this.hitbox);

        for (let step = 0; step < 10; step++) {
            let collided = false;
            for (const potential of this.nearObjects) {
                if (
                    potential.type === ObjectCategory.Obstacle &&
                    potential.collidable &&
                    this.hitbox.collidesWith(potential.hitbox)
                ) {
                    collided = true;
                    this.hitbox.resolveCollision(potential.hitbox);
                }
            }
            if (!collided) break;
        }

        // World boundaries
        this.position.x = Numeric.clamp(this.position.x, this.hitbox.radius, this.game.map.width - this.hitbox.radius);
        this.position.y = Numeric.clamp(this.position.y, this.hitbox.radius, this.game.map.height - this.hitbox.radius);

        this.isMoving = !Vec.equals(oldPosition, this.position);

        if (this.isMoving) this.game.grid.updateObject(this);

        // Disable invulnerability if the player moves or turns
        if (this.isMoving || this.turning) {
            this.disableInvulnerability();
            this.setPartialDirty();

            if (this.isMoving) {
                this.floor = this.game.map.terrain.getFloor(this.position);
            }
        }

        // Drain adrenaline
        if (this.adrenaline > 0) {
            this.adrenaline -= 0.0005 * dt;
        }

        // Regenerate health
        if (this.adrenaline >= 87.5) this.health += dt * 2.75 / (30 ** 2);
        else if (this.adrenaline >= 50) this.health += dt * 2.125 / (30 ** 2);
        else if (this.adrenaline >= 25) this.health += dt * 1.125 / (30 ** 2);
        else if (this.adrenaline > 0) this.health += dt * 0.625 / (30 ** 2);

        // Shoot gun/use item
        if (this.startedAttacking) {
            this.startedAttacking = false;
            this.disableInvulnerability();
            this.activeItem.useItem();
        }

        if (this.stoppedAttacking) {
            this.stoppedAttacking = false;
            this.activeItem.stopUse();
        }

        // Gas damage
        if (this.game.gas.doDamage && this.game.gas.isInGas(this.position)) {
            this.piercingDamage(this.game.gas.dps, KillType.Gas);
        }

        let isInsideBuilding = false;
        const depleters = new Set<SyncedParticleDefinition>();
        for (const object of this.nearObjects) {
            if (
                !isInsideBuilding &&
                object instanceof Building &&
                !object.dead &&
                object.scopeHitbox?.collidesWith(this.hitbox)
            ) {
                isInsideBuilding = true;
            }

            if (
                object instanceof SyncedParticle &&
                object.hitbox?.collidesWith(this.hitbox)
            ) {
                depleters.add(object.definition);
            }
        }

        if (!this.isInsideBuilding) {
            this.effectiveScope = isInsideBuilding
                ? DEFAULT_SCOPE
                : this.inventory.scope;
        }
        this.isInsideBuilding = isInsideBuilding;

        let scopeTarget: ReferenceTo<ScopeDefinition> | undefined;
        depleters.forEach(def => {
            const depletion = def.depletePerMs;

            // we arbitrarily take the first scope target we find and stick with it
            scopeTarget ??= (def as SyncedParticleDefinition & { readonly hitbox: Hitbox }).snapScopeTo;

            if (depletion.health) {
                this.piercingDamage(depletion.health * dt, KillType.Gas);
                //                                         ^^^^^^^^^^^^ dubious
            }

            if (depletion.adrenaline) {
                this.adrenaline = Math.max(0, this.adrenaline - depletion.adrenaline * dt);
            }
        });

        if (scopeTarget !== undefined) {
            this.effectiveScope = scopeTarget;
        }

        this.turning = false;
    }

    private _firstPacket = true;

    /**
     * Calculate visible objects, check team, and send packets
     */
    secondUpdate(): void {
        const packet = new UpdatePacket();
        const player = this.spectating ?? this;
        const game = this.game;

        // Calculate visible objects
        this.ticksSinceLastUpdate++;
        if (this.ticksSinceLastUpdate > 8 || game.updateObjects || this.updateObjects) {
            this.ticksSinceLastUpdate = 0;
            this.updateObjects = false;

            this.screenHitbox = RectangleHitbox.fromRect(
                this.zoom * 2 + 8,
                this.zoom * 2 + 8,
                player.position
            );

            const newVisibleObjects = game.grid.intersectsHitbox(this.screenHitbox);

            for (const object of this.visibleObjects) {
                if (!newVisibleObjects.has(object)) {
                    this.visibleObjects.delete(object);
                    packet.deletedObjects.push(object.id);
                }
            }

            for (const object of newVisibleObjects) {
                if (!this.visibleObjects.has(object)) {
                    this.visibleObjects.add(object);
                    packet.fullObjectsCache.push(object);
                }
            }
        }

        for (const object of game.fullDirtyObjects) {
            if (this.visibleObjects.has(object as GameObject) && !packet.fullObjectsCache.includes(object)) {
                packet.fullObjectsCache.push(object);
            }
        }

        for (const object of game.partialDirtyObjects) {
            if (this.visibleObjects.has(object as GameObject) && !packet.fullObjectsCache.includes(object)) {
                packet.partialObjectsCache.push(object);
            }
        }

        const inventory = player.inventory;

        // player data
        packet.playerData = {
            health: player.health,
            adrenaline: player.adrenaline,
            maxHealth: player.maxHealth,
            minAdrenaline: player.minAdrenaline,
            maxAdrenaline: player.maxAdrenaline,
            zoom: player._scope.zoomLevel,
            id: player.id,
            team: {
                tid: this.tid,
                players: this.team.players.map(playerId => {
                    const player = Array.from(this.game.livingPlayers.values()).find(p => p.id === playerId);
                    return {
                        id: playerId,
                        pos: player?.position ?? Vec.create(0, 0),
                        health: player?.health ?? 0
                    };
                })
            },
            spectating: this.spectating !== undefined,
            dirty: JSON.parse(JSON.stringify(player.thisTickDirty)),
            inventory: {
                activeWeaponIndex: inventory.activeWeaponIndex,
                scope: inventory.scope,
                weapons: inventory.weapons.map(slot => {
                    const item = slot;

                    return (item && {
                        definition: item.definition,
                        count: item instanceof GunItem
                            ? item.ammo
                            : item instanceof CountableInventoryItem
                                ? item.count
                                : undefined,
                        stats: item.stats
                    }) satisfies (PlayerData["inventory"]["weapons"] & object)[number];
                }),
                items: inventory.items.asRecord()
            }
        };

        if (this.startedSpectating && this.spectating) {
            for (const key in packet.playerData.dirty) {
                packet.playerData.dirty[key as keyof PlayerData["dirty"]] = true;
            }
            packet.fullDirtyObjects.push(this.spectating);
            this.startedSpectating = false;
        }

        // Cull bullets
        for (const bullet of game.newBullets) {
            if (Collision.lineIntersectsRectTest(bullet.initialPosition,
                bullet.finalPosition,
                this.screenHitbox.min,
                this.screenHitbox.max)) {
                packet.bullets.push(bullet);
            }
        }

        // Cull explosions
        for (const explosion of game.explosions) {
            if (this.screenHitbox.isPointInside(explosion.position) ||
                Geometry.distanceSquared(explosion.position, this.position) < 128 ** 2) {
                packet.explosions.push(explosion);
            }
        }

        // Emotes
        for (const emote of game.emotes) {
            if (this.visibleObjects.has(emote.player)) {
                packet.emotes.push(emote);
            }
        }

        // gas
        packet.gas = {
            ...game.gas,
            dirty: game.gas.dirty || this._firstPacket
        };

        packet.gasProgress = {
            dirty: game.gas.completionRatioDirty || this._firstPacket,
            value: game.gas.completionRatio
        };

        // new and deleted players
        packet.newPlayers = this._firstPacket
            ? [...game.grid.pool.getCategory(ObjectCategory.Player)]
            : game.newPlayers;

        packet.deletedPlayers = game.deletedPlayers;

        // alive count
        packet.aliveCount = game.aliveCount;
        packet.aliveCountDirty = game.aliveCountDirty || this._firstPacket;

        // killfeed messages
        packet.killFeedMessages = game.killFeedMessages;
        const killLeader = game.killLeader;

        if (this._firstPacket && killLeader) {
            packet.killFeedMessages.push({
                messageType: KillFeedMessageType.KillLeaderAssigned,
                playerID: killLeader.id,
                kills: killLeader.kills,
                hideInKillfeed: true
            });
        }

        packet.planes = game.planes;
        packet.mapPings = game.mapPings;

        // serialize and send update packet
        this.sendPacket(packet);

        // reset stuff
        this._firstPacket = false;
        for (const key in this.dirty) {
            this.dirty[key as keyof PlayerData["dirty"]] = false;
        }
    }

    /**
     * Clean up internal state after all packets have been sent
     * to all recipients. The only code that should be present here
     * is clean up code that cannot be in `secondUpdate` because packets
     * depend on it
     */
    postPacket(): void {
        this._animation.dirty = false;
        this._action.dirty = false;
    }

    spectate(packet: SpectatePacket): void {
        if (!this.dead) return;
        const game = this.game;
        if (game.now - this.lastSpectateActionTime < 200) return;
        this.lastSpectateActionTime = game.now;

        let toSpectate: Player | undefined;

        const spectatablePlayers = game.spectatablePlayers;
        switch (packet.spectateAction) {
            case SpectateActions.BeginSpectating: {
                if (this.killedBy !== undefined && !this.killedBy.dead) toSpectate = this.killedBy;
                else if (spectatablePlayers.length > 1) toSpectate = pickRandomInArray(spectatablePlayers);
                break;
            }
            case SpectateActions.SpectatePrevious:
                if (this.spectating !== undefined) {
                    toSpectate = spectatablePlayers[
                        Math.max(
                            0,
                            spectatablePlayers.indexOf(this.spectating) - 1
                        )
                    ];
                }
                break;
            case SpectateActions.SpectateNext:
                if (this.spectating !== undefined) {
                    toSpectate = spectatablePlayers[
                        Math.min(
                            spectatablePlayers.length,
                            spectatablePlayers.indexOf(this.spectating) + 1
                        )
                    ];
                }
                break;
            case SpectateActions.SpectateSpecific: {
                toSpectate = spectatablePlayers.find(player => player.id === packet.playerID);
                break;
            }
            case SpectateActions.SpectateKillLeader: {
                toSpectate = game.killLeader;
                break;
            }
            case SpectateActions.Report: {
                if (!existsSync("reports")) mkdirSync("reports");
                const reportID = randomBytes(4).toString("hex");
                writeFileSync(`reports/${reportID}.json`, JSON.stringify({
                    ip: this.spectating?.ip,
                    name: this.spectating?.name,
                    time: this.game.now
                }));
                const packet = new ReportPacket();
                packet.playerName = this.spectating?.name ?? "";
                packet.reportID = reportID;
                this.sendPacket(packet);
            }
        }

        if (toSpectate === undefined) return;

        this.spectating?.spectators.delete(this);
        this.updateObjects = true;
        this.startedSpectating = true;
        this.spectating = toSpectate;
        toSpectate.spectators.add(this);
    }

    disableInvulnerability(): void {
        if (this.invulnerable) {
            this.invulnerable = false;
            this.game.fullDirtyObjects.add(this);
        }
    }

    sendPacket(packet: Packet): void {
        packet.serialize();
        this.sendData(packet.getBuffer());
    }

    sendData(buffer: ArrayBuffer): void {
        try {
            this.socket.send(buffer, true, true);
        } catch (e) {
            console.warn("Error sending packet. Details:", e);
        }
    }

    private _clampDamageAmount(amount: number): number {
        if (this.health - amount > this.maxHealth) {
            amount = -(this.maxHealth - this.health);
        }

        if (this.health - amount <= 0) {
            amount = this.health;
        }

        if (amount < 0 || this.dead) amount = 0;

        return amount;
    }

    override damage(amount: number, source?: GameObject, weaponUsed?: GunItem | MeleeItem | ThrowableItem | Explosion): void {
        if (this.invulnerable) return;

        // Reductions are merged additively
        amount *= 1 - (
            (this.inventory.helmet?.damageReduction ?? 0) + (this.inventory.vest?.damageReduction ?? 0)
        );

        amount = this._clampDamageAmount(amount);

        this.piercingDamage(amount, source, weaponUsed);
    }

    /**
     * Deals damage whilst ignoring protective modifiers but not invulnerability
     */
    piercingDamage(amount: number, source?: GameObject | KillType.Gas | KillType.Airdrop, weaponUsed?: GunItem | MeleeItem | ThrowableItem | Explosion): void {
        if (this.invulnerable) return;
        if (source instanceof Player && source.tid === this.tid && source.id !== this.id) return;

        amount = this._clampDamageAmount(amount);

        const canTrackStats = weaponUsed instanceof GunItem || weaponUsed instanceof MeleeItem;
        const attributes = canTrackStats ? weaponUsed.definition.wearerAttributes?.on : undefined;
        const applyPlayerFX = (modifiers: ExtendedWearerAttributes): void => {
            if (source instanceof Player) {
                source.health += modifiers.healthRestored ?? 0;
                source.adrenaline += modifiers.adrenalineRestored ?? 0;
            }
        };

        // Decrease health; update damage done and damage taken
        this.health -= amount;
        if (amount > 0) {
            this.damageTaken += amount;

            if (canTrackStats && !this.dead) {
                const damageDealt = weaponUsed.stats.damage += amount;

                for (const entry of attributes?.damageDealt ?? []) {
                    if (damageDealt < (entry.limit ?? Infinity)) {
                        applyPlayerFX(entry);
                    }
                }
            }

            if (source instanceof Player) {
                if (source !== this) {
                    source.damageDone += amount;
                }
            }
        }

        if (this.health <= 0 && !this.dead) {
            if (canTrackStats) {
                const kills = ++weaponUsed.stats.kills;

                for (const entry of attributes?.kill ?? []) {
                    if (kills < (entry.limit ?? Infinity)) {
                        applyPlayerFX(entry);
                    }
                }
            }

            this.die(source, weaponUsed);
        }
    }

    updateAndApplyModifiers(): void {
        const newModifiers: this["modifiers"] = {
            maxHealth: 1,
            maxAdrenaline: 1,
            baseSpeed: 1,
            minAdrenaline: 0
        };

        const maxWeapons = GameConstants.player.maxWeapons;
        for (let i = 0; i < maxWeapons; i++) {
            const weapon = this.inventory.getWeapon(i);

            if (weapon === undefined) continue;

            newModifiers.maxAdrenaline *= weapon._modifiers.maxAdrenaline;
            newModifiers.maxHealth *= weapon._modifiers.maxHealth;
            newModifiers.baseSpeed *= weapon._modifiers.baseSpeed;
            newModifiers.minAdrenaline += weapon._modifiers.minAdrenaline;
        }

        this._modifiers = newModifiers;
        this.maxHealth = GameConstants.player.defaultHealth * this._modifiers.maxHealth;
        this.maxAdrenaline = GameConstants.player.maxAdrenaline * this._modifiers.maxAdrenaline;
        this.minAdrenaline = this.modifiers.minAdrenaline;
    }

    // dies of death
    die(source?: GameObject | KillType.Gas | KillType.Airdrop, weaponUsed?: GunItem | MeleeItem | ThrowableItem | Explosion): void {
        // Death logic
        if (this.health > 0 || this.dead) return;

        this.health = 0;
        this.dead = true;
        this.canDespawn = false;

        // Send kill packets
        if (source instanceof Player) {
            this.killedBy = source;
            if (source !== this) source.kills++;

            /*
            // Weapon swap event
            const inventory = source.inventory;
            const index = source.activeItemIndex;
            inventory.removeWeapon(index);
            inventory.setActiveWeaponIndex(index);
            switch (index) {
                case 0:
                case 1: {
                    const gun = pickRandomInArray(Guns.filter(g => !g.killstreak));
                    inventory.addOrReplaceWeapon(index, gun);
                    const { ammoType } = gun;
                    if (gun.ammoSpawnAmount) inventory.items[ammoType] = Math.min(inventory.backpack.maxCapacity[ammoType], inventory.items[ammoType] + gun.ammoSpawnAmount);
                    break;
                }
                case 2: {
                    inventory.addOrReplaceWeapon(index, pickRandomInArray(Melees.filter(m => !m.killstreak)));
                    break;
                }
            }
            */
        }

        if (source instanceof Player || source === KillType.Gas || source === KillType.Airdrop) {
            const killFeedMessage: KillFeedMessage = {
                messageType: KillFeedMessageType.Kill,
                playerID: this.id,
                playerBadge: this.loadout.badge,
                weaponUsed: weaponUsed?.definition
            };

            if (source instanceof Player) {
                if (source !== this) {
                    killFeedMessage.killType = KillType.TwoPartyInteraction;
                    killFeedMessage.killerID = source.id;
                    killFeedMessage.kills = source.kills;
                    if (source.loadout.badge) {
                        killFeedMessage.killerBadge = source.loadout.badge;
                    }

                    if (source.activeItem.definition.killstreak) {
                        killFeedMessage.killstreak = source.activeItem.stats.kills;
                    }
                }
            } else {
                killFeedMessage.killType = source;
            }

            this.game.killFeedMessages.push(killFeedMessage);
        }

        // Destroy physics body; reset movement and attacking variables
        this.movement.up = false;
        this.movement.down = false;
        this.movement.left = false;
        this.movement.right = false;
        this.startedAttacking = false;
        this.attacking = false;
        this.stoppedAttacking = false;
        this.game.aliveCountDirty = true;
        this.adrenaline = 0;
        this.dirty.items = true;
        this.action?.cancel();
        if (this.loadout.emotes[4]?.idString !== "none") this.emote(4);

        this.game.livingPlayers.delete(this);
        this.game.fullDirtyObjects.add(this);
        removeFrom(this.game.spectatablePlayers, this);

        if (this.activeItem instanceof ThrowableItem) {
            this.activeItem.stopUse();
        }

        //
        // Drop loot
        //

        // Drop weapons
        this.inventory.dropWeapons();

        // Drop inventory items
        for (const item in this.inventory.items.asRecord()) {
            const count = this.inventory.items.getItem(item);
            const def = Loots.fromString(item);

            if (count > 0) {
                if (
                    def.noDrop ||
                    ("ephemeral" in def && def.ephemeral)
                ) continue;

                if (def.itemType === ItemType.Ammo && count !== Infinity) {
                    let left = count;
                    let subtractAmount = 0;

                    do {
                        left -= subtractAmount = Math.min(left, def.maxStackSize);
                        this.game.addLoot(item, this.position, subtractAmount);
                    } while (left > 0);

                    continue;
                }

                this.game.addLoot(item, this.position, count);
                this.inventory.items.setItem(item, 0);
            }
        }

        // Drop equipment
        for (const itemType of ["helmet", "vest", "backpack"] as const) {
            const item = this.inventory[itemType];
            if (item?.noDrop === false) {
                this.game.addLoot(item, this.position);
            }
        }

        if (this.loadout.skin.hideFromLoadout && this.loadout.skin.noDrop) {
            this.game.addLoot(
                this.loadout.skin,
                this.position
            );
        }

        this.inventory.helmet = this.inventory.vest = undefined;

        // Create death marker
        this.game.grid.addObject(new DeathMarker(this));

        // Send game over to dead player
        if (!this.disconnected) {
            this.sendGameOverPacket();
        }

        // Remove player from kill leader
        if (this === this.game.killLeader) {
            this.game.killLeaderDead(source instanceof Player ? source : undefined);
        }
    }

    sendGameOverPacket(won = false): void {
        const packet = new GameOverPacket();
        packet.won = won;
        packet.playerID = this.id;
        packet.kills = this.kills;
        packet.damageDone = this.damageDone;
        packet.damageTaken = this.damageTaken;
        packet.timeAlive = (this.game.now - this.joinTime) / 1000;
        packet.rank = this.game.aliveCount + 1;
        packet.serialize();
        const buffer = packet.getBuffer();
        this.sendData(buffer);
        for (const spectator of this.spectators) {
            spectator.sendData(buffer);
        }
    }

    processInputs(packet: InputPacket): void {
        this.movement = {
            ...packet.movement,
            ...packet.mobile
        };

        const oldAttackState = this.attacking;
        const attackState = packet.attacking;

        this.attacking = attackState;
        this.startedAttacking ||= !oldAttackState && attackState;
        this.stoppedAttacking ||= oldAttackState && !attackState;

        this.turning = packet.turning;
        if (this.turning) {
            this.rotation = packet.rotation;
            if (!this.isMobile) this.distanceToMouse = packet.distanceToMouse;
        }

        const inventory = this.inventory;
        for (const action of packet.actions) {
            switch (action.type) {
                case InputActions.UseItem: {
                    inventory.useItem(action.item);
                    break;
                }
                case InputActions.EquipLastItem:
                case InputActions.EquipItem: {
                    const target = action.type === InputActions.EquipItem
                        ? action.slot
                        : inventory.lastWeaponIndex;

                    // If a user is reloading the gun in slot 2, then we don't cancel the reload if they "switch" to slot 2
                    if (this.action?.type !== PlayerActions.Reload || (target !== this.activeItemIndex && inventory.hasWeapon(target))) {
                        this.action?.cancel();
                    }

                    inventory.setActiveWeaponIndex(target);
                    break;
                }
                case InputActions.DropWeapon: {
                    this.action?.cancel();
                    inventory.dropWeapon(action.slot);
                    break;
                }
                case InputActions.DropItem: {
                    this.action?.cancel();
                    Logger.log(action.item.idString);
                    inventory.dropItem(action.item);
                    break;
                }
                case InputActions.SwapGunSlots: {
                    inventory.swapGunSlots();
                    break;
                }
                case InputActions.Loot: {
                    interface CloseObject {
                        object: Loot | undefined
                        minDist: number
                    }

                    const uninteractable: CloseObject = {
                        object: undefined,
                        minDist: Number.MAX_VALUE
                    };
                    const detectionHitbox = new CircleHitbox(3, this.position);
                    const nearObjects = this.game.grid.intersectsHitbox(detectionHitbox);

                    for (const object of nearObjects) {
                        if (
                            (object instanceof Loot) &&
                            object.hitbox.collidesWith(detectionHitbox)
                        ) {
                            const dist = Geometry.distanceSquared(object.position, this.position);
                            if (
                                object instanceof Loot &&
                                dist < uninteractable.minDist &&
                                object.canInteract(this)
                            ) {
                                uninteractable.minDist = dist;
                                uninteractable.object = object;
                            }
                        }
                    }
                    if (uninteractable.object) {
                        uninteractable.object?.interact(this, false);
                    }

                    this.canDespawn = false;
                    this.disableInvulnerability();
                    break;
                }
                case InputActions.Interact: {
                    if (this.game.now - this.lastInteractionTime < 120) return;
                    this.lastInteractionTime = this.game.now;

                    interface CloseObject {
                        object: Obstacle | undefined
                        minDist: number
                    }

                    const interactable: CloseObject = {
                        object: undefined,
                        minDist: Number.MAX_VALUE
                    };
                    const detectionHitbox = new CircleHitbox(3, this.position);
                    const nearObjects = this.game.grid.intersectsHitbox(detectionHitbox);

                    for (const object of nearObjects) {
                        if (
                            (object.type === ObjectCategory.Obstacle && object.canInteract(this)) &&
                            object.hitbox.collidesWith(detectionHitbox)
                        ) {
                            const dist = Geometry.distanceSquared(object.position, this.position);
                            if (object.type === ObjectCategory.Obstacle  && dist < interactable.minDist) {
                                interactable.minDist = dist;
                                interactable.object = object;
                            }
                        }
                    }

                    if (interactable.object) {
                        interactable.object.interact(this);

                        if ((interactable.object).isDoor) {
                            // If the closest object is a door, interact with other doors within range
                            for (const object of nearObjects) {
                                if (
                                    object.type === ObjectCategory.Obstacle &&
                                    object.isDoor &&
                                    !object.door?.locked &&
                                    object !== interactable.object &&
                                    object.hitbox.collidesWith(detectionHitbox)
                                ) {
                                    object.interact(this);
                                }
                            }
                        }
                    }

                    this.canDespawn = false;
                    this.disableInvulnerability();
                    break;
                }
                case InputActions.Reload:
                    if (this.activeItem instanceof GunItem) {
                        this.activeItem.reload();
                    }
                    break;
                case InputActions.Cancel:
                    this.action?.cancel();
                    break;
                case InputActions.TopEmoteSlot:
                    this.emote(0);
                    break;
                case InputActions.RightEmoteSlot:
                    this.emote(1);
                    break;
                case InputActions.BottomEmoteSlot:
                    this.emote(2);
                    break;
                case InputActions.LeftEmoteSlot:
                    this.emote(3);
                    break;
            }
        }
    }

    executeAction(action: Action): void {
        this.action?.cancel();
        this.action = action;
    }

    override get data(): FullData<ObjectCategory.Player> {
        const data: FullData<ObjectCategory.Player> = {
            position: this.position,
            rotation: this.rotation,
            full: {
                dead: this.dead,
                tid: this.tid,
                invulnerable: this.invulnerable,
                helmet: this.inventory.helmet,
                vest: this.inventory.vest,
                backpack: this.inventory.backpack,
                skin: this.loadout.skin,
                activeItem: this.activeItem.definition
            }
        };

        if (this._animation.dirty) {
            data.animation = this.animation;
        }

        if (this._action.dirty) {
            data.action = this.action instanceof HealingAction
                ? { type: PlayerActions.UseItem, item: this.action.item }
                : { type: (this.action?.type ?? PlayerActions.None) as Exclude<PlayerActions, PlayerActions.UseItem> };
        }

        return data;
    }
}<|MERGE_RESOLUTION|>--- conflicted
+++ resolved
@@ -394,15 +394,6 @@
 
         const specialFunnies = this.isDev && userData.lobbyClearing && !Config.disableLobbyClearing;
         // Inventory preset
-<<<<<<< HEAD
-        /*if (this.isDev && userData.lobbyClearing && !Config.disableLobbyClearing) {
-            this.inventory.addOrReplaceWeapon(0, "deathray");
-            (this.inventory.getWeapon(0) as GunItem).ammo = 1;
-
-            this.inventory.addOrReplaceWeapon(1, "revitalizer");
-            (this.inventory.getWeapon(1) as GunItem).ammo = 5;
-            this.inventory.items.setItem("12g", 15);
-=======
         if (specialFunnies) {
             const [weaponA, weaponB, melee] = userData.weaponPreset;
 
@@ -458,7 +449,6 @@
                     }
                 }
             };
->>>>>>> c5022d28
 
             determinePreset(0, weaponA);
             determinePreset(1, weaponB);
@@ -471,8 +461,6 @@
             this.inventory.scope = "4x_scope";
         } */
 
-<<<<<<< HEAD
-=======
         this.updateAndApplyModifiers();
 
         // good chance that if these were changed, they're meant to be applied
@@ -484,7 +472,6 @@
             this.adrenaline = this.maxAdrenaline;
         }
 
->>>>>>> c5022d28
         this.dirty.weapons = true;
 
         this.updateAndApplyModifiers();
