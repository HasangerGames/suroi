--- conflicted
+++ resolved
@@ -35,11 +35,7 @@
 import { MeleeItem } from "../inventory/meleeItem";
 import { ThrowableItem } from "../inventory/throwableItem";
 import { type PlayerContainer } from "../server";
-<<<<<<< HEAD
 import { type Team, teamMode } from "../team";
-=======
-import { teamMode, type Team } from "../team";
->>>>>>> 1b295de0
 import { removeFrom } from "../utils/misc";
 import { Building } from "./building";
 import { DeathMarker } from "./deathMarker";
