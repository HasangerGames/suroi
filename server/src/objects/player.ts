--- conflicted
+++ resolved
@@ -430,15 +430,10 @@
         );
     }
 
-<<<<<<< HEAD
-    spawnPos(position: Vector): void {
-        this.spawnPosition = position;
-=======
     giveThrowable(idString: ReferenceTo<ThrowableDefinition>, count?: number): void {
         this.inventory.items.incrementItem(idString, count ?? 3);
         this.inventory.useItem(idString);
         this.inventory.throwableItemMap.get(idString)!.count = this.inventory.items.getItem(idString);
->>>>>>> 112d21d7
     }
 
     emote(slot: number): void {
