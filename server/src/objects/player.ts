--- conflicted
+++ resolved
@@ -17,6 +17,7 @@
 import { type SyncedParticleDefinition } from "@common/definitions/syncedParticles";
 import { GameOverPacket, TeammateGameOverData } from "@common/packets/gameOverPacket";
 import { type InputData, type NoMobile } from "@common/packets/inputPacket";
+import { DamageSources, KillPacket } from "@common/packets/killPacket";
 import { MutablePacketDataIn } from "@common/packets/packet";
 import { PacketStream } from "@common/packets/packetStream";
 import { ReportPacket } from "@common/packets/reportPacket";
@@ -52,13 +53,8 @@
 import { BaseGameObject, type DamageParams, type GameObject } from "./gameObject";
 import { type Loot } from "./loot";
 import { type Obstacle } from "./obstacle";
+import { Projectile } from "./projectile";
 import { type SyncedParticle } from "./syncedParticle";
-<<<<<<< HEAD
-import { Projectile } from "./projectile";
-=======
-import { type ThrowableProjectile } from "./throwableProj";
-import { DamageSources, KillPacket } from "@common/packets/killPacket";
->>>>>>> 88b6518f
 
 export interface PlayerSocketData {
     player?: Player
