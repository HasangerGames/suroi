--- conflicted
+++ resolved
@@ -992,13 +992,10 @@
         this.action?.cancel();
 
         this.game.livingPlayers.delete(this);
-<<<<<<< HEAD
+        this.game.fullDirtyObjects.add(this);
         this.emote(4);
         setTimeout(() => { this.game.grid.removeObject(this); }, 1);
         this.game.updateObjects = true;
-=======
-        this.game.fullDirtyObjects.add(this);
->>>>>>> 65c8ee24
         removeFrom(this.game.spectatablePlayers, this);
 
         if (this.activeItem instanceof ThrowableItem) {
