--- conflicted
+++ resolved
@@ -1,8 +1,7 @@
 import type { WebSocket } from "uWebSockets.js";
 import {
     AnimationType,
-    INVENTORY_MAX_WEAPONS,
-    KillFeedMessageType,
+    INVENTORY_MAX_WEAPONS, KillFeedMessageType,
     ObjectCategory,
     PLAYER_RADIUS,
     PlayerActions
@@ -28,23 +27,10 @@
 import { MeleeItem } from "../inventory/meleeItem";
 import { GameOverPacket } from "../packets/sending/gameOverPacket";
 import { KillFeedPacket } from "../packets/sending/killFeedPacket";
-<<<<<<< HEAD
-import { type Action, HealingAction } from "../inventory/action";
-import { type LootDefinition } from "../../../common/src/definitions/loots";
-import { GunItem } from "../inventory/gunItem";
-import { Config } from "../config";
-import { MeleeItem } from "../inventory/meleeItem";
-import { Emote } from "./emote";
-import { type SkinDefinition } from "../../../common/src/definitions/skins";
-import { type EmoteDefinition } from "../../../common/src/definitions/emotes";
-import { type ExtendedWearerAttributes, ItemType } from "../../../common/src/utils/objectDefinitions";
-=======
 import { KillPacket } from "../packets/sending/killPacket";
 import { type PlayerContainer } from "../server";
 import { GameObject } from "../types/gameObject";
-import { KillKillFeedMessage } from "../types/killFeedMessage";
 import { type SendingPacket } from "../types/sendingPacket";
->>>>>>> caee1931
 import { removeFrom } from "../utils/misc";
 import { Building } from "./building";
 import { DeathMarker } from "./deathMarker";
