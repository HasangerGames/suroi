--- conflicted
+++ resolved
@@ -17,17 +17,13 @@
 import { Skins } from "../../common/src/definitions/skins";
 import { Vests } from "../../common/src/definitions/vests";
 import { CircleHitbox, ComplexHitbox, PolygonHitbox, RectangleHitbox, type Hitbox } from "../../common/src/utils/hitbox";
-<<<<<<< HEAD
 import { FloorTypes } from "../../common/src/utils/mapUtils";
-=======
->>>>>>> 0f57ca34
 import { ObstacleSpecialRoles, type BulletDefinition, type ItemDefinition, type ObjectDefinition, type ObjectDefinitions, type WearerAttributes } from "../../common/src/utils/objectDefinitions";
 import { type Vector } from "../../common/src/utils/vector";
 import { Config, GasMode, Config as ServerConfig, SpawnMode } from "./config";
 import { GasStages } from "./data/gasStages";
-import { LootTables, LootTiers, type WeightedItem, type WeightedLoot, type WeightedTier } from "./data/lootTables";
+import { LootTables, LootTiers } from "./data/lootTables";
 import { Maps } from "./data/maps";
-import { FloorTypes } from "../../common/src/utils/mapUtils";
 import { ColorStyles, FontStyles, styleText } from "./utils/ansiColoring";
 
 /* eslint-disable @typescript-eslint/no-non-null-assertion */
@@ -653,34 +649,12 @@
                     const errorPath2 = tester.createPath(errorPath, "drop declaration");
 
                     for (const entry of lootData.loot) {
-<<<<<<< HEAD
-                        if ("item" in entry) {
-                            tester.assertNoPointlessValue({
-                                obj: entry,
-                                field: "count",
-                                defaultValue: 1,
-                                baseErrorPath: errorPath
-                            });
-
-                            if (entry.count !== undefined) {
-                                tester.assertIntAndInBounds({
-                                    obj: entry,
-                                    field: "count",
-                                    min: 0,
-                                    max: Infinity,
-                                    includeMin: true,
-                                    includeMax: true,
-                                    baseErrorPath: errorPath2
-                                });
-                            }
-=======
                         tester.assertNoPointlessValue({
                             obj: entry,
                             field: "count",
                             defaultValue: 1,
-                            baseErrorPath: errorPath
+                            baseErrorPath: errorPath2
                         });
->>>>>>> 0f57ca34
 
                         if (entry.count !== undefined) {
                             tester.assertIntAndInBounds({
@@ -698,7 +672,7 @@
                             obj: entry,
                             field: "spawnSeparately",
                             defaultValue: false,
-                            baseErrorPath: errorPath
+                            baseErrorPath: errorPath2
                         });
 
                         tester.assertWarn(
@@ -732,24 +706,6 @@
                         }
                     }
                 });
-
-                const tiers = lootData.loot.filter((v => "tier" in v) as (v: WeightedItem) => v is WeightedTier).map(v => v.tier);
-                const items = lootData.loot.filter((v => "item" in v) as (v: WeightedItem) => v is WeightedLoot).map(v => v.item);
-
-                const { foundDupes: hasDupedTiers, dupes: dupedTiers } = findDupes(tiers);
-                const { foundDupes: hasDupedItems, dupes: dupedItems } = findDupes(items);
-
-                tester.assertWarn(
-                    !hasDupedTiers,
-                    `Loot table '${name}' has a drop declaration with duplicate tiers: ${Object.entries(dupedTiers).map(([k, v]) => `'${k}' => ${v} times`).join("; ")}`,
-                    errorPath
-                );
-
-                tester.assertWarn(
-                    !hasDupedItems,
-                    `Loot table '${name}' has a drop declaration with duplicate items: ${Object.entries(dupedItems).map(([k, v]) => `'${k}' => ${v} times`).join("; ")}`,
-                    errorPath
-                );
             });
         }
     });
@@ -760,36 +716,62 @@
                 const errorPath = tester.createPath("loot table references", "loot tiers", `tier '${name}'`);
 
                 for (const entry of lootTierData) {
+                    tester.assertNoPointlessValue({
+                        obj: entry,
+                        field: "count",
+                        defaultValue: 1,
+                        baseErrorPath: errorPath
+                    });
+
                     if (entry.count !== undefined) {
-                        tester.assertIsNaturalNumber({
+                        tester.assertIntAndInBounds({
                             obj: entry,
                             field: "count",
+                            min: 1,
+                            max: Infinity,
+                            includeMin: true,
+                            includeMax: true,
                             baseErrorPath: errorPath
                         });
                     }
 
-                    tester.assertReferenceExistsArray({
+                    tester.assertNoPointlessValue({
                         obj: entry,
-                        field: "item",
-                        baseErrorPath: errorPath,
-                        collection: Loots.definitions,
-                        collectionName: "Loots"
+                        field: "spawnSeparately",
+                        defaultValue: false,
+                        baseErrorPath: errorPath
                     });
+
+                    tester.assertWarn(
+                        entry.spawnSeparately !== true || entry.count !== 1,
+                        "Specifying 'spawnSeparately' for a drop declaration with 'count' 1 is pointless",
+                        errorPath
+                    );
 
                     tester.assertIsPositiveFiniteReal({
                         obj: entry,
                         field: "weight",
                         baseErrorPath: errorPath
                     });
+
+                    if ("item" in entry) {
+                        tester.assertReferenceExistsArray({
+                            obj: entry,
+                            field: "item",
+                            baseErrorPath: errorPath,
+                            collection: Loots.definitions,
+                            collectionName: "Loots"
+                        });
+                    } else {
+                        tester.assertReferenceExistsObject({
+                            obj: entry,
+                            field: "tier",
+                            baseErrorPath: errorPath,
+                            collection: LootTiers,
+                            collectionName: "LootTiers"
+                        });
+                    }
                 }
-
-                const { foundDupes: hasDupedItems, dupes: dupedItems } = findDupes(lootTierData.map(v => v.item));
-
-                tester.assertWarn(
-                    !hasDupedItems,
-                    `Loot tier '${name}' has a declaration with duplicate items: ${Object.entries(dupedItems).map(([k, v]) => `'${k}' => ${v} times`).join("; ")}`,
-                    errorPath
-                );
             });
         }
     });
@@ -1288,11 +1270,7 @@
 
             validators.hitbox(errorPath, building.spawnHitbox);
             if (building.ceilingHitbox) validators.hitbox(errorPath, building.ceilingHitbox);
-<<<<<<< HEAD
-            validators.hitbox(errorPath, building.scopeHitbox);
-=======
             if (building.scopeHitbox) validators.hitbox(errorPath, building.scopeHitbox);
->>>>>>> 0f57ca34
 
             tester.assertNoPointlessValue({
                 obj: building,
@@ -1306,14 +1284,9 @@
                 logger.indent("Validating custom obstacles", () => {
                     const errorPath2 = tester.createPath(errorPath, "custom obstacles");
 
-<<<<<<< HEAD
+                    // eslint-disable-next-line @typescript-eslint/no-unnecessary-type-assertion
                     for (const obstacle of building.obstacles!) {
                         logger.indent(`Validating '${obstacle.idString}'`, () => {
-=======
-                    // eslint-disable-next-line @typescript-eslint/no-unnecessary-type-assertion
-                    for (const obstacle of building.obstacles!) {
-                        logger.indent(`Validating '${obstacle.id}'`, () => {
->>>>>>> 0f57ca34
                             tester.assertReferenceExists({
                                 obj: obstacle,
                                 field: "idString",
@@ -1394,21 +1367,13 @@
                             }
 
                             if (obstacle.variation !== undefined) {
-<<<<<<< HEAD
                                 const def = Obstacles.getByIDString(obstacle.idString);
-=======
-                                const def = Obstacles.getByIDString(obstacle.id);
->>>>>>> 0f57ca34
 
                                 if (def) {
                                     if (def.variations === undefined) {
                                         tester.assert(
                                             false,
-<<<<<<< HEAD
                                             `Cannot specify a variant of an obstacle that has no variations (Obstacle '${obstacle.idString}' has no variations)`,
-=======
-                                            `Cannot specify a variant of an obstacle that has no variations (Obstacle '${obstacle.id}' has no variations)`,
->>>>>>> 0f57ca34
                                             errorPath2
                                         );
                                     } else {
@@ -1457,45 +1422,12 @@
                 });
             }
 
-            tester.assertNoPointlessValue({
-                obj: building,
-                field: "subBuildings",
-                defaultValue: [],
-                equalityFunction: a => a.length === 0,
-                baseErrorPath: errorPath
-            });
-
-            if (building.subBuildings?.length) {
-                const errorPath2 = tester.createPath(errorPath, "sub-buildings");
-
-                for (const subbuilding of building.subBuildings) {
-<<<<<<< HEAD
-                    logger.indent(`Validating sub-building '${subbuilding.idString}'`, () => {
-                        tester.assertReferenceExists({
-                            obj: subbuilding,
-                            field: "idString",
-=======
-                    logger.indent(`Validating sub-building '${subbuilding.id}'`, () => {
-                        tester.assertReferenceExists({
-                            obj: subbuilding,
-                            field: "id",
->>>>>>> 0f57ca34
-                            collection: Buildings,
-                            baseErrorPath: errorPath2
-                        });
-
-                        validators.vector(errorPath2, subbuilding.position);
-                    });
+            if (building.ceilingImages?.length) {
+                const errorPath2 = tester.createPath(errorPath, "ceiling images");
+                for (const image of building.ceilingImages) {
+                    validators.vector(errorPath2, image.position);
                 }
             }
-
-            tester.assertNoPointlessValue({
-                obj: building,
-                field: "floorImages",
-                defaultValue: [],
-                equalityFunction: a => a.length === 0,
-                baseErrorPath: errorPath
-            });
 
             if (building.floorImages?.length) {
                 const errorPath2 = tester.createPath(errorPath, "floor images");
@@ -1524,11 +1456,7 @@
                     obj: building,
                     field: "wallsToDestroy",
                     min: 1,
-<<<<<<< HEAD
                     max: building.obstacles?.filter(o => Obstacles.definitions.find(ob => ob.idString === o.idString)?.role === ObstacleSpecialRoles.Wall).length ?? Infinity,
-=======
-                    max: building.obstacles?.filter(o => Obstacles.definitions.find(ob => ob.idString === o.id)?.role === ObstacleSpecialRoles.Wall).length ?? Infinity,
->>>>>>> 0f57ca34
                     includeMin: true,
                     includeMax: true,
                     baseErrorPath: errorPath
