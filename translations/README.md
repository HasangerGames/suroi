--- conflicted
+++ resolved
@@ -1,37 +1,28 @@
 # Translation File Reports
 
-<<<<<<< HEAD
-This file is a report of all errors and missing keys in the translation files of this game. Last generated Tue, 25 Feb 2025 17:24:07 GMT
+This file is a report of all errors and missing keys in the translation files of this game. Last generated Tue, 25 Feb 2025 18:14:16 GMT
 
 ## 🇦🇱 Shqip (83% Complete) - ab.hjson
-=======
-This file is a report of all errors and missing keys in the translation files of this game. Last generated Tue, 25 Feb 2025 16:07:30 GMT
-
-## 🇦🇱 Shqip (84% Complete) - ab.hjson
->>>>>>> 1d5a8063
-
-### (No Invalid Keys)
-
-### Undefined Keys
-
-- Key `msg_punishment_vpn` is not defined
-- Key `msg_punishment_vpn_reason` is not defined
-- Key `msg_punishment_warn_agreement` is not defined
-- Key `warning_hw_accel_1` is not defined
-- Key `warning_hw_accel_2` is not defined
-- Key `warning_hw_accel_link` is not defined
-- Key `privacy` is not defined
-- Key `donate` is not defined
-- Key `wiki` is not defined
-- Key `bindings_fullscreen` is not defined
-- Key `recording` is not defined
-- Key `settings_record_res` is not defined
-- Key `settings_show_inout` is not defined
-- Key `settings_gyro_angle` is not defined
-<<<<<<< HEAD
-- Key `settings_lock_joysticks` is not defined
-=======
->>>>>>> 1d5a8063
+
+### (No Invalid Keys)
+
+### Undefined Keys
+
+- Key `msg_punishment_vpn` is not defined
+- Key `msg_punishment_vpn_reason` is not defined
+- Key `msg_punishment_warn_agreement` is not defined
+- Key `warning_hw_accel_1` is not defined
+- Key `warning_hw_accel_2` is not defined
+- Key `warning_hw_accel_link` is not defined
+- Key `privacy` is not defined
+- Key `donate` is not defined
+- Key `wiki` is not defined
+- Key `bindings_fullscreen` is not defined
+- Key `recording` is not defined
+- Key `settings_record_res` is not defined
+- Key `settings_show_inout` is not defined
+- Key `settings_gyro_angle` is not defined
+- Key `settings_lock_joysticks` is not defined
 - Key `settings_haptics` is not defined
 - Key `msg_your_team_eliminated` is not defined
 - Key `msg_the_team_eliminated` is not defined
@@ -64,35 +55,24 @@
 - Key `create_team_ready` is not defined
 - Key `m16a4` is not defined
 
-<<<<<<< HEAD
 ## 🇧🇷 Português (Brasil) (96% Complete) - br.hjson
-=======
-## 🇧🇷 Português (Brasil) (97% Complete) - br.hjson
->>>>>>> 1d5a8063
-
-### (No Invalid Keys)
-
-### Undefined Keys
-
-- Key `warning_hw_accel_1` is not defined
-- Key `warning_hw_accel_2` is not defined
-- Key `warning_hw_accel_link` is not defined
-- Key `bindings_fullscreen` is not defined
-- Key `recording` is not defined
-- Key `settings_record_res` is not defined
-- Key `settings_show_inout` is not defined
-<<<<<<< HEAD
+
+### (No Invalid Keys)
+
+### Undefined Keys
+
+- Key `warning_hw_accel_1` is not defined
+- Key `warning_hw_accel_2` is not defined
+- Key `warning_hw_accel_link` is not defined
+- Key `bindings_fullscreen` is not defined
+- Key `recording` is not defined
+- Key `settings_record_res` is not defined
+- Key `settings_show_inout` is not defined
 - Key `settings_lock_joysticks` is not defined
 - Key `interact_monument` is not defined
 - Key `bindings_screen_record` is not defined
 
 ## 🇨🇿 Čeština (87% Complete) - cz.hjson
-=======
-- Key `interact_monument` is not defined
-- Key `bindings_screen_record` is not defined
-
-## 🇨🇿 Čeština (88% Complete) - cz.hjson
->>>>>>> 1d5a8063
 
 ### (No Invalid Keys)
 
@@ -114,10 +94,7 @@
 - Key `settings_record_res` is not defined
 - Key `settings_show_inout` is not defined
 - Key `settings_gyro_angle` is not defined
-<<<<<<< HEAD
-- Key `settings_lock_joysticks` is not defined
-=======
->>>>>>> 1d5a8063
+- Key `settings_lock_joysticks` is not defined
 - Key `settings_haptics` is not defined
 - Key `msg_your_team_eliminated` is not defined
 - Key `msg_the_team_eliminated` is not defined
@@ -153,10 +130,7 @@
 - Key `settings_record_res` is not defined
 - Key `settings_show_inout` is not defined
 - Key `settings_gyro_angle` is not defined
-<<<<<<< HEAD
-- Key `settings_lock_joysticks` is not defined
-=======
->>>>>>> 1d5a8063
+- Key `settings_lock_joysticks` is not defined
 - Key `settings_haptics` is not defined
 - Key `final_gas_waiting` is not defined
 - Key `final_gas_advancing` is not defined
@@ -167,22 +141,21 @@
 - Key `bindings_toggle pf_net_graph 0 1 2` is not defined
 
 ## 🇪🇸 Español (94% Complete) - es.hjson
-<<<<<<< HEAD
-=======
-
-### (No Invalid Keys)
-
-### Undefined Keys
-
-- Key `warning_hw_accel_1` is not defined
-- Key `warning_hw_accel_2` is not defined
-- Key `warning_hw_accel_link` is not defined
-- Key `privacy` is not defined
-- Key `wiki` is not defined
-- Key `bindings_fullscreen` is not defined
-- Key `recording` is not defined
-- Key `settings_record_res` is not defined
-- Key `settings_show_inout` is not defined
+
+### (No Invalid Keys)
+
+### Undefined Keys
+
+- Key `warning_hw_accel_1` is not defined
+- Key `warning_hw_accel_2` is not defined
+- Key `warning_hw_accel_link` is not defined
+- Key `privacy` is not defined
+- Key `wiki` is not defined
+- Key `bindings_fullscreen` is not defined
+- Key `recording` is not defined
+- Key `settings_record_res` is not defined
+- Key `settings_show_inout` is not defined
+- Key `settings_lock_joysticks` is not defined
 - Key `final_gas_waiting` is not defined
 - Key `final_gas_advancing` is not defined
 - Key `interact_monument` is not defined
@@ -208,6 +181,7 @@
 - Key `recording` is not defined
 - Key `settings_record_res` is not defined
 - Key `settings_show_inout` is not defined
+- Key `settings_lock_joysticks` is not defined
 - Key `final_gas_waiting` is not defined
 - Key `final_gas_advancing` is not defined
 - Key `interact_monument` is not defined
@@ -217,172 +191,76 @@
 - Key `bindings_toggle pf_net_graph 0 1 2` is not defined
 
 ## 🇫🇮 suomi (92% Complete) - fi.hjson
->>>>>>> 1d5a8063
-
-### (No Invalid Keys)
-
-### Undefined Keys
-
-<<<<<<< HEAD
-=======
-- Key `msg_punishment_warn_agreement` is not defined
->>>>>>> 1d5a8063
-- Key `warning_hw_accel_1` is not defined
-- Key `warning_hw_accel_2` is not defined
-- Key `warning_hw_accel_link` is not defined
-- Key `privacy` is not defined
-- Key `wiki` is not defined
-- Key `bindings_fullscreen` is not defined
-- Key `recording` is not defined
-- Key `settings_record_res` is not defined
-- Key `settings_show_inout` is not defined
-<<<<<<< HEAD
-- Key `settings_lock_joysticks` is not defined
-=======
-- Key `settings_gyro_angle` is not defined
-- Key `settings_haptics` is not defined
-- Key `msg_your_team_eliminated` is not defined
-- Key `msg_the_team_eliminated` is not defined
->>>>>>> 1d5a8063
-- Key `final_gas_waiting` is not defined
-- Key `final_gas_advancing` is not defined
-- Key `interact_monument` is not defined
-- Key `loading_fetching_data_failed` is not defined
-- Key `retry` is not defined
-- Key `bindings_screen_record` is not defined
-- Key `bindings_toggle pf_net_graph 0 1 2` is not defined
-
-<<<<<<< HEAD
-## 🇪🇪 eesti (94% Complete) - et.hjson
+
+### (No Invalid Keys)
+
+### Undefined Keys
+
+- Key `msg_punishment_warn_agreement` is not defined
+- Key `warning_hw_accel_1` is not defined
+- Key `warning_hw_accel_2` is not defined
+- Key `warning_hw_accel_link` is not defined
+- Key `privacy` is not defined
+- Key `wiki` is not defined
+- Key `bindings_fullscreen` is not defined
+- Key `recording` is not defined
+- Key `settings_record_res` is not defined
+- Key `settings_show_inout` is not defined
+- Key `settings_gyro_angle` is not defined
+- Key `settings_lock_joysticks` is not defined
+- Key `settings_haptics` is not defined
+- Key `msg_your_team_eliminated` is not defined
+- Key `msg_the_team_eliminated` is not defined
+- Key `final_gas_waiting` is not defined
+- Key `final_gas_advancing` is not defined
+- Key `interact_monument` is not defined
+- Key `loading_fetching_data_failed` is not defined
+- Key `retry` is not defined
+- Key `bindings_screen_record` is not defined
+- Key `bindings_toggle pf_net_graph 0 1 2` is not defined
+
+## 🇫🇷 Français (95% Complete) - fr.hjson
 
 ### Invalid Keys
 
-- Key `kf_message_grammar` is not a valid key
-
-=======
-## 🇫🇷 Français (95% Complete) - fr.hjson
-
-### Invalid Keys
-
 - Key `create_team_share` is not a valid key
 
->>>>>>> 1d5a8063
-### Undefined Keys
-
-- Key `warning_hw_accel_1` is not defined
-- Key `warning_hw_accel_2` is not defined
-- Key `warning_hw_accel_link` is not defined
-- Key `privacy` is not defined
-<<<<<<< HEAD
-- Key `wiki` is not defined
-- Key `bindings_fullscreen` is not defined
-- Key `recording` is not defined
-- Key `settings_record_res` is not defined
-- Key `settings_show_inout` is not defined
-- Key `settings_lock_joysticks` is not defined
-=======
-- Key `bindings_fullscreen` is not defined
-- Key `recording` is not defined
-- Key `settings_record_res` is not defined
->>>>>>> 1d5a8063
-- Key `final_gas_waiting` is not defined
-- Key `final_gas_advancing` is not defined
-- Key `interact_monument` is not defined
-- Key `loading_fetching_data_failed` is not defined
-- Key `retry` is not defined
-- Key `bindings_screen_record` is not defined
-<<<<<<< HEAD
-- Key `bindings_toggle pf_net_graph 0 1 2` is not defined
-
-## 🇫🇮 suomi (92% Complete) - fi.hjson
-=======
+### Undefined Keys
+
+- Key `warning_hw_accel_1` is not defined
+- Key `warning_hw_accel_2` is not defined
+- Key `warning_hw_accel_link` is not defined
+- Key `privacy` is not defined
+- Key `bindings_fullscreen` is not defined
+- Key `recording` is not defined
+- Key `settings_record_res` is not defined
+- Key `settings_lock_joysticks` is not defined
+- Key `final_gas_waiting` is not defined
+- Key `final_gas_advancing` is not defined
+- Key `interact_monument` is not defined
+- Key `loading_fetching_data_failed` is not defined
+- Key `retry` is not defined
+- Key `bindings_screen_record` is not defined
 
 ## 🇬🇷 Ελληνικά (96% Complete) - gr.hjson
->>>>>>> 1d5a8063
-
-### (No Invalid Keys)
-
-### Undefined Keys
-
-<<<<<<< HEAD
-- Key `msg_punishment_warn_agreement` is not defined
-=======
->>>>>>> 1d5a8063
-- Key `warning_hw_accel_1` is not defined
-- Key `warning_hw_accel_2` is not defined
-- Key `warning_hw_accel_link` is not defined
-- Key `privacy` is not defined
-<<<<<<< HEAD
-- Key `wiki` is not defined
-- Key `bindings_fullscreen` is not defined
-- Key `recording` is not defined
-- Key `settings_record_res` is not defined
-- Key `settings_show_inout` is not defined
-- Key `settings_gyro_angle` is not defined
-- Key `settings_lock_joysticks` is not defined
-- Key `settings_haptics` is not defined
-- Key `msg_your_team_eliminated` is not defined
-- Key `msg_the_team_eliminated` is not defined
-- Key `final_gas_waiting` is not defined
-- Key `final_gas_advancing` is not defined
-- Key `interact_monument` is not defined
-- Key `loading_fetching_data_failed` is not defined
-- Key `retry` is not defined
-- Key `bindings_screen_record` is not defined
-- Key `bindings_toggle pf_net_graph 0 1 2` is not defined
-
-## 🇫🇷 Français (95% Complete) - fr.hjson
-
-### Invalid Keys
-
-- Key `create_team_share` is not a valid key
-
-### Undefined Keys
-
-- Key `warning_hw_accel_1` is not defined
-- Key `warning_hw_accel_2` is not defined
-- Key `warning_hw_accel_link` is not defined
-- Key `privacy` is not defined
-- Key `bindings_fullscreen` is not defined
-- Key `recording` is not defined
-- Key `settings_record_res` is not defined
-- Key `settings_lock_joysticks` is not defined
-- Key `final_gas_waiting` is not defined
-- Key `final_gas_advancing` is not defined
-- Key `interact_monument` is not defined
-- Key `loading_fetching_data_failed` is not defined
-- Key `retry` is not defined
-- Key `bindings_screen_record` is not defined
-
-## 🇬🇷 Ελληνικά (96% Complete) - gr.hjson
-
-### (No Invalid Keys)
-
-### Undefined Keys
-
-- Key `warning_hw_accel_1` is not defined
-- Key `warning_hw_accel_2` is not defined
-- Key `warning_hw_accel_link` is not defined
-- Key `privacy` is not defined
-- Key `bindings_fullscreen` is not defined
-- Key `recording` is not defined
-- Key `settings_record_res` is not defined
-- Key `settings_lock_joysticks` is not defined
-- Key `final_gas_waiting` is not defined
-- Key `final_gas_advancing` is not defined
-- Key `interact_monument` is not defined
-- Key `bindings_screen_record` is not defined
-
-=======
-- Key `bindings_fullscreen` is not defined
-- Key `recording` is not defined
-- Key `settings_record_res` is not defined
-- Key `final_gas_waiting` is not defined
-- Key `final_gas_advancing` is not defined
-- Key `interact_monument` is not defined
-- Key `bindings_screen_record` is not defined
-
->>>>>>> 1d5a8063
+
+### (No Invalid Keys)
+
+### Undefined Keys
+
+- Key `warning_hw_accel_1` is not defined
+- Key `warning_hw_accel_2` is not defined
+- Key `warning_hw_accel_link` is not defined
+- Key `privacy` is not defined
+- Key `bindings_fullscreen` is not defined
+- Key `recording` is not defined
+- Key `settings_record_res` is not defined
+- Key `settings_lock_joysticks` is not defined
+- Key `final_gas_waiting` is not defined
+- Key `final_gas_advancing` is not defined
+- Key `interact_monument` is not defined
+- Key `bindings_screen_record` is not defined
+
 ## 🇭🇰 🇲🇴 廣東話(香港/澳門) (86% Complete) - hk_mo.hjson
 
 ### (No Invalid Keys)
@@ -407,10 +285,7 @@
 - Key `settings_record_res` is not defined
 - Key `settings_show_inout` is not defined
 - Key `settings_gyro_angle` is not defined
-<<<<<<< HEAD
-- Key `settings_lock_joysticks` is not defined
-=======
->>>>>>> 1d5a8063
+- Key `settings_lock_joysticks` is not defined
 - Key `settings_haptics` is not defined
 - Key `msg_your_team_eliminated` is not defined
 - Key `msg_the_team_eliminated` is not defined
@@ -444,18 +319,11 @@
 - Key `bindings_fullscreen` is not defined
 - Key `recording` is not defined
 - Key `settings_record_res` is not defined
-<<<<<<< HEAD
 - Key `settings_lock_joysticks` is not defined
 - Key `interact_monument` is not defined
 - Key `bindings_screen_record` is not defined
 
 ## 🇮🇹 Italiano (83% Complete) - it.hjson
-=======
-- Key `interact_monument` is not defined
-- Key `bindings_screen_record` is not defined
-
-## 🇮🇹 Italiano (84% Complete) - it.hjson
->>>>>>> 1d5a8063
 
 ### Invalid Keys
 
@@ -493,10 +361,7 @@
 - Key `settings_record_res` is not defined
 - Key `settings_show_inout` is not defined
 - Key `settings_gyro_angle` is not defined
-<<<<<<< HEAD
-- Key `settings_lock_joysticks` is not defined
-=======
->>>>>>> 1d5a8063
+- Key `settings_lock_joysticks` is not defined
 - Key `settings_haptics` is not defined
 - Key `msg_your_team_eliminated` is not defined
 - Key `msg_the_team_eliminated` is not defined
@@ -521,11 +386,7 @@
 - Key `destroyer_of_worlds` is not defined
 - Key `m16a4` is not defined
 
-<<<<<<< HEAD
 ## 🇯🇵 日本語 (87% Complete) - jp.hjson
-=======
-## 🇯🇵 日本語 (88% Complete) - jp.hjson
->>>>>>> 1d5a8063
 
 ### (No Invalid Keys)
 
@@ -547,34 +408,27 @@
 - Key `settings_record_res` is not defined
 - Key `settings_show_inout` is not defined
 - Key `settings_gyro_angle` is not defined
-<<<<<<< HEAD
-- Key `settings_lock_joysticks` is not defined
-=======
->>>>>>> 1d5a8063
-- Key `settings_haptics` is not defined
-- Key `msg_your_team_eliminated` is not defined
-- Key `msg_the_team_eliminated` is not defined
-- Key `msg_not_enough_space` is not defined
-- Key `msg_item_already_equipped` is not defined
-- Key `msg_better_item_equipped` is not defined
-- Key `msg_cannot_use_radio` is not defined
-- Key `msg_radio_overused` is not defined
-- Key `final_gas_waiting` is not defined
-- Key `final_gas_advancing` is not defined
-- Key `interact_speaker` is not defined
-- Key `interact_monument` is not defined
-- Key `loading_fetching_data_failed` is not defined
-- Key `retry` is not defined
-- Key `bindings_explode_c4` is not defined
-- Key `bindings_screen_record` is not defined
-- Key `bindings_toggle pf_net_graph 0 1 2` is not defined
-- Key `create_team_ready` is not defined
-
-<<<<<<< HEAD
+- Key `settings_lock_joysticks` is not defined
+- Key `settings_haptics` is not defined
+- Key `msg_your_team_eliminated` is not defined
+- Key `msg_the_team_eliminated` is not defined
+- Key `msg_not_enough_space` is not defined
+- Key `msg_item_already_equipped` is not defined
+- Key `msg_better_item_equipped` is not defined
+- Key `msg_cannot_use_radio` is not defined
+- Key `msg_radio_overused` is not defined
+- Key `final_gas_waiting` is not defined
+- Key `final_gas_advancing` is not defined
+- Key `interact_speaker` is not defined
+- Key `interact_monument` is not defined
+- Key `loading_fetching_data_failed` is not defined
+- Key `retry` is not defined
+- Key `bindings_explode_c4` is not defined
+- Key `bindings_screen_record` is not defined
+- Key `bindings_toggle pf_net_graph 0 1 2` is not defined
+- Key `create_team_ready` is not defined
+
 ## 🇱🇹 Lietuvių (87% Complete) - lt.hjson
-=======
-## 🇱🇹 Lietuvių (88% Complete) - lt.hjson
->>>>>>> 1d5a8063
 
 ### (No Invalid Keys)
 
@@ -596,34 +450,27 @@
 - Key `settings_record_res` is not defined
 - Key `settings_show_inout` is not defined
 - Key `settings_gyro_angle` is not defined
-<<<<<<< HEAD
-- Key `settings_lock_joysticks` is not defined
-=======
->>>>>>> 1d5a8063
-- Key `settings_haptics` is not defined
-- Key `msg_your_team_eliminated` is not defined
-- Key `msg_the_team_eliminated` is not defined
-- Key `msg_not_enough_space` is not defined
-- Key `msg_item_already_equipped` is not defined
-- Key `msg_better_item_equipped` is not defined
-- Key `msg_cannot_use_radio` is not defined
-- Key `msg_radio_overused` is not defined
-- Key `final_gas_waiting` is not defined
-- Key `final_gas_advancing` is not defined
-- Key `interact_speaker` is not defined
-- Key `interact_monument` is not defined
-- Key `loading_fetching_data_failed` is not defined
-- Key `retry` is not defined
-- Key `bindings_explode_c4` is not defined
-- Key `bindings_screen_record` is not defined
-- Key `bindings_toggle pf_net_graph 0 1 2` is not defined
-- Key `create_team_ready` is not defined
-
-<<<<<<< HEAD
+- Key `settings_lock_joysticks` is not defined
+- Key `settings_haptics` is not defined
+- Key `msg_your_team_eliminated` is not defined
+- Key `msg_the_team_eliminated` is not defined
+- Key `msg_not_enough_space` is not defined
+- Key `msg_item_already_equipped` is not defined
+- Key `msg_better_item_equipped` is not defined
+- Key `msg_cannot_use_radio` is not defined
+- Key `msg_radio_overused` is not defined
+- Key `final_gas_waiting` is not defined
+- Key `final_gas_advancing` is not defined
+- Key `interact_speaker` is not defined
+- Key `interact_monument` is not defined
+- Key `loading_fetching_data_failed` is not defined
+- Key `retry` is not defined
+- Key `bindings_explode_c4` is not defined
+- Key `bindings_screen_record` is not defined
+- Key `bindings_toggle pf_net_graph 0 1 2` is not defined
+- Key `create_team_ready` is not defined
+
 ## 🇱🇻 Latviešu (87% Complete) - lv.hjson
-=======
-## 🇱🇻 Latviešu (88% Complete) - lv.hjson
->>>>>>> 1d5a8063
 
 ### (No Invalid Keys)
 
@@ -645,10 +492,7 @@
 - Key `settings_record_res` is not defined
 - Key `settings_show_inout` is not defined
 - Key `settings_gyro_angle` is not defined
-<<<<<<< HEAD
-- Key `settings_lock_joysticks` is not defined
-=======
->>>>>>> 1d5a8063
+- Key `settings_lock_joysticks` is not defined
 - Key `settings_haptics` is not defined
 - Key `msg_your_team_eliminated` is not defined
 - Key `msg_the_team_eliminated` is not defined
@@ -685,38 +529,28 @@
 - Key `settings_record_res` is not defined
 - Key `settings_show_inout` is not defined
 - Key `settings_gyro_angle` is not defined
-<<<<<<< HEAD
-- Key `settings_lock_joysticks` is not defined
-=======
->>>>>>> 1d5a8063
-- Key `settings_haptics` is not defined
-- Key `msg_your_team_eliminated` is not defined
-- Key `msg_the_team_eliminated` is not defined
-- Key `final_gas_waiting` is not defined
-- Key `final_gas_advancing` is not defined
-- Key `interact_monument` is not defined
-- Key `loading_fetching_data_failed` is not defined
-- Key `retry` is not defined
-- Key `bindings_screen_record` is not defined
-- Key `bindings_toggle pf_net_graph 0 1 2` is not defined
-
-<<<<<<< HEAD
+- Key `settings_lock_joysticks` is not defined
+- Key `settings_haptics` is not defined
+- Key `msg_your_team_eliminated` is not defined
+- Key `msg_the_team_eliminated` is not defined
+- Key `final_gas_waiting` is not defined
+- Key `final_gas_advancing` is not defined
+- Key `interact_monument` is not defined
+- Key `loading_fetching_data_failed` is not defined
+- Key `retry` is not defined
+- Key `bindings_screen_record` is not defined
+- Key `bindings_toggle pf_net_graph 0 1 2` is not defined
+
 ## 🎀 Cute Engwish (97% Complete) - qen.hjson
-=======
-## 🎀 Cute Engwish (98% Complete) - qen.hjson
->>>>>>> 1d5a8063
-
-### (No Invalid Keys)
-
-### Undefined Keys
-
-- Key `bindings_fullscreen` is not defined
-- Key `recording` is not defined
-- Key `settings_record_res` is not defined
-<<<<<<< HEAD
-- Key `settings_lock_joysticks` is not defined
-=======
->>>>>>> 1d5a8063
+
+### (No Invalid Keys)
+
+### Undefined Keys
+
+- Key `bindings_fullscreen` is not defined
+- Key `recording` is not defined
+- Key `settings_record_res` is not defined
+- Key `settings_lock_joysticks` is not defined
 - Key `interact_monument` is not defined
 - Key `bindings_explode_c4` is not defined
 - Key `bindings_screen_record` is not defined
@@ -747,10 +581,7 @@
 - Key `settings_record_res` is not defined
 - Key `settings_show_inout` is not defined
 - Key `settings_gyro_angle` is not defined
-<<<<<<< HEAD
-- Key `settings_lock_joysticks` is not defined
-=======
->>>>>>> 1d5a8063
+- Key `settings_lock_joysticks` is not defined
 - Key `settings_haptics` is not defined
 - Key `msg_your_team_eliminated` is not defined
 - Key `msg_the_team_eliminated` is not defined
@@ -797,10 +628,7 @@
 - Key `recording` is not defined
 - Key `settings_record_res` is not defined
 - Key `settings_show_inout` is not defined
-<<<<<<< HEAD
-- Key `settings_lock_joysticks` is not defined
-=======
->>>>>>> 1d5a8063
+- Key `settings_lock_joysticks` is not defined
 - Key `interact_monument` is not defined
 - Key `bindings_screen_record` is not defined
 - Key `m16a4` is not defined
@@ -821,10 +649,7 @@
 - Key `settings_record_res` is not defined
 - Key `settings_show_inout` is not defined
 - Key `settings_gyro_angle` is not defined
-<<<<<<< HEAD
-- Key `settings_lock_joysticks` is not defined
-=======
->>>>>>> 1d5a8063
+- Key `settings_lock_joysticks` is not defined
 - Key `settings_haptics` is not defined
 - Key `msg_your_team_eliminated` is not defined
 - Key `msg_the_team_eliminated` is not defined
@@ -854,10 +679,7 @@
 - Key `settings_record_res` is not defined
 - Key `settings_show_inout` is not defined
 - Key `settings_gyro_angle` is not defined
-<<<<<<< HEAD
-- Key `settings_lock_joysticks` is not defined
-=======
->>>>>>> 1d5a8063
+- Key `settings_lock_joysticks` is not defined
 - Key `settings_haptics` is not defined
 - Key `msg_your_team_eliminated` is not defined
 - Key `msg_the_team_eliminated` is not defined
@@ -894,10 +716,7 @@
 - Key `settings_record_res` is not defined
 - Key `settings_show_inout` is not defined
 - Key `settings_gyro_angle` is not defined
-<<<<<<< HEAD
-- Key `settings_lock_joysticks` is not defined
-=======
->>>>>>> 1d5a8063
+- Key `settings_lock_joysticks` is not defined
 - Key `settings_haptics` is not defined
 - Key `msg_your_team_eliminated` is not defined
 - Key `msg_the_team_eliminated` is not defined
@@ -945,27 +764,16 @@
 - Key `bindings_fullscreen` is not defined
 - Key `recording` is not defined
 - Key `settings_record_res` is not defined
-<<<<<<< HEAD
-- Key `settings_lock_joysticks` is not defined
-=======
->>>>>>> 1d5a8063
-- Key `final_gas_waiting` is not defined
-- Key `final_gas_advancing` is not defined
-- Key `interact_monument` is not defined
-- Key `bindings_screen_record` is not defined
-<<<<<<< HEAD
+- Key `settings_lock_joysticks` is not defined
+- Key `final_gas_waiting` is not defined
+- Key `final_gas_advancing` is not defined
+- Key `interact_monument` is not defined
+- Key `bindings_screen_record` is not defined
 
 ## 🇨🇳 中文（简体） (95% Complete) - zh.hjson
 
 ### Invalid Keys
 
-=======
-
-## 🇨🇳 中文（简体） (95% Complete) - zh.hjson
-
-### Invalid Keys
-
->>>>>>> 1d5a8063
 - Key `developr_vest` is not a valid key
 
 ### Undefined Keys
@@ -978,12 +786,9 @@
 - Key `recording` is not defined
 - Key `settings_record_res` is not defined
 - Key `settings_show_inout` is not defined
-<<<<<<< HEAD
-- Key `settings_lock_joysticks` is not defined
-=======
->>>>>>> 1d5a8063
-- Key `interact_monument` is not defined
-- Key `loading_fetching_data_failed` is not defined
-- Key `retry` is not defined
-- Key `bindings_screen_record` is not defined
-- Key `bindings_toggle pf_net_graph 0 1 2` is not defined
+- Key `settings_lock_joysticks` is not defined
+- Key `interact_monument` is not defined
+- Key `loading_fetching_data_failed` is not defined
+- Key `retry` is not defined
+- Key `bindings_screen_record` is not defined
+- Key `bindings_toggle pf_net_graph 0 1 2` is not defined
